apply plugin: 'android'

repositories {
    mavenCentral()
}

dependencies {
    compile 'com.android.support:support-v4:19.+'
<<<<<<< HEAD
    compile 'com.google.android.gms:play-services:4.+'
    compile 'com.google.guava:guava:17.0'
=======
    compile files('libs/droneapi-java.jar')
    compile 'com.google.android.gms:play-services:4.0.30'
    compile 'com.google.guava:guava:16.0.1'
>>>>>>> 095a3024
    compile 'org.slf4j:slf4j-api:1.7.7'
    compile 'org.slf4j:slf4j-nop:1.7.7'
    compile 'org.osmdroid:osmdroid-android:4.1'
    compile 'de.greenrobot:eventbus:2.2.1'

    compile files('libs/usbseriallibrary.jar')
    compile files('libs/wearable-preview-support.jar')
    compile files('libs/protobuf-java-2.5.0.jar')
    compile files('libs/osmbonuspack_v4.4.jar')
    compile files('libs/jeromq-0.3.4.jar')

    compile project(':Core')
    compile project(':Mavlink')
    compile project(':HorizontalVariableListView:HorizontalVariableListView')
    compile project(':usb-serial-for-android:UsbSerialLibrary')
}

android {
    compileSdkVersion 19
    buildToolsVersion '19.1.0'

    defaultConfig {
        versionName getGitVersion()
    }

    sourceSets {
        main {
            manifest.srcFile 'AndroidManifest.xml'
            java.srcDirs = ['src']
            resources.srcDirs = ['src']
            aidl.srcDirs = ['src']
            renderscript.srcDirs = ['src']
            res.srcDirs = ['res']
            assets.srcDirs = ['assets']
        }

        // Move the tests to tests/java, tests/res, etc...
        androidTest.setRoot('tests')

        // Move the build types to build-types/<type>
        // For instance, build-types/debug/java, build-types/debug/AndroidManifest.xml, ...
        // This moves them out of them default location under src/<type>/... which would
        // conflict with src/ being used by the main source set.
        // Adding new build types or product flavors should be accompanied
        // by a similar customization.
        debug.setRoot('build-types/debug')
        release.setRoot('build-types/release')
    }

    //FIXME: remove this after lint errors have been taken care of
    lintOptions {
        abortOnError false
    }

}

def getGitVersion(){
    def cmd = "git describe --tag --dirty"
    def proc = cmd.execute()
    return proc.text.trim()
}<|MERGE_RESOLUTION|>--- conflicted
+++ resolved
@@ -6,14 +6,9 @@
 
 dependencies {
     compile 'com.android.support:support-v4:19.+'
-<<<<<<< HEAD
+    compile files('libs/droneapi-java.jar')
     compile 'com.google.android.gms:play-services:4.+'
     compile 'com.google.guava:guava:17.0'
-=======
-    compile files('libs/droneapi-java.jar')
-    compile 'com.google.android.gms:play-services:4.0.30'
-    compile 'com.google.guava:guava:16.0.1'
->>>>>>> 095a3024
     compile 'org.slf4j:slf4j-api:1.7.7'
     compile 'org.slf4j:slf4j-nop:1.7.7'
     compile 'org.osmdroid:osmdroid-android:4.1'
