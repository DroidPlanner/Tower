--- conflicted
+++ resolved
@@ -7,11 +7,7 @@
 dependencies {
     compile 'com.android.support:support-v4:20.0.0'
     compile files('libs/droneapi-java.jar')
-<<<<<<< HEAD
-    compile 'com.google.android.gms:play-services:5.0.+'
-=======
     compile 'com.google.android.gms:play-services:5.0.89'
->>>>>>> 9ef6401c
     compile 'com.google.guava:guava:17.0'
 
     compile ('com.mapbox.mapboxsdk:mapbox-android-sdk:0.4.0@aar'){
