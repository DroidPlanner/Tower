apply plugin: 'android'

repositories {
    mavenCentral()
}

dependencies {
    compile 'com.android.support:support-v4:19.+'
    compile 'com.google.android.gms:play-services:4.0.30'
    compile 'com.google.guava:guava:16.0.1'
    compile 'org.slf4j:slf4j-api:1.7.7'
    compile 'org.slf4j:slf4j-nop:1.7.7'
    compile 'org.osmdroid:osmdroid-android:4.1'

    compile files('libs/usbseriallibrary.jar')
    compile files('libs/wearable-preview-support.jar')
<<<<<<< HEAD
    
    compile files('libs/droneapi-java-0.1-SNAPSHOT.jar')
    compile files('libs/protobuf-java-2.5.0.jar')
    
    compile files('libs/osmbonuspack_v4.3.jar')
    
    
    
=======
    compile files('libs/osmbonuspack_v4.4.jar')

    compile project(':Core')
>>>>>>> 4dca46ab
    compile project(':Mavlink')
    compile project(':HorizontalVariableListView:HorizontalVariableListView')
    compile project(':usb-serial-for-android:UsbSerialLibrary')
}

android {
    compileSdkVersion 19
    buildToolsVersion '19.0.1'

    defaultConfig {
        versionName getGitVersion()
    }

    sourceSets {
        main {
            manifest.srcFile 'AndroidManifest.xml'
            java.srcDirs = ['src']
            resources.srcDirs = ['src']
            aidl.srcDirs = ['src']
            renderscript.srcDirs = ['src']
            res.srcDirs = ['res']
            assets.srcDirs = ['assets']
        }

        // Move the tests to tests/java, tests/res, etc...
        androidTest.setRoot('tests')

        // Move the build types to build-types/<type>
        // For instance, build-types/debug/java, build-types/debug/AndroidManifest.xml, ...
        // This moves them out of them default location under src/<type>/... which would
        // conflict with src/ being used by the main source set.
        // Adding new build types or product flavors should be accompanied
        // by a similar customization.
        debug.setRoot('build-types/debug')
        release.setRoot('build-types/release')
    }

}

def getGitVersion(){
    def cmd = "git describe --tag --dirty"
    def proc = cmd.execute()
    return proc.text.trim()
}<|MERGE_RESOLUTION|>--- conflicted
+++ resolved
@@ -14,20 +14,13 @@
 
     compile files('libs/usbseriallibrary.jar')
     compile files('libs/wearable-preview-support.jar')
-<<<<<<< HEAD
-    
+
     compile files('libs/droneapi-java-0.1-SNAPSHOT.jar')
     compile files('libs/protobuf-java-2.5.0.jar')
     
-    compile files('libs/osmbonuspack_v4.3.jar')
-    
-    
-    
-=======
     compile files('libs/osmbonuspack_v4.4.jar')
 
     compile project(':Core')
->>>>>>> 4dca46ab
     compile project(':Mavlink')
     compile project(':HorizontalVariableListView:HorizontalVariableListView')
     compile project(':usb-serial-for-android:UsbSerialLibrary')
