apply plugin: 'com.android.application'
apply plugin: 'io.fabric'
apply plugin: 'kotlin-android'

dependencies {
    compile 'com.google.android.gms:play-services-maps:7.5.0'
    compile 'com.google.android.gms:play-services-location:7.5.0'
    compile 'com.google.android.gms:play-services-analytics:7.5.0'

    compile 'com.sothree.slidinguppanel:library:2.0.2'
    compile 'com.github.traex.rippleeffect:library:1.3'

    compile 'com.android.support:support-v4:22.2.1'
    compile 'com.android.support:appcompat-v7:22.2.1'
    compile 'com.android.support:cardview-v7:22.1.0'
    compile 'com.android.support:recyclerview-v7:22.1.0'
    compile 'com.android.support:design:22.2.1'

    //DroneKit-Android client library.
<<<<<<< HEAD
//    compile 'com.o3dr.android:dronekit-android:2.5.6'
    compile (name: 'dronekit-android.2.5.7', ext:'aar')
=======
    compile 'com.o3dr.android:dronekit-android:2.5.13'

>>>>>>> 32974937
    compile 'me.grantland:autofittextview:0.2.1'
    compile(name:'shimmer-android-release', ext:'aar')

    compile files('libs/droneapi-java-0.3-SNAPSHOT.jar')
    compile files('libs/j2xx.jar')
    compile files('libs/protobuf-java-2.5.0.jar')
    compile files('libs/jeromq-0.3.4.jar')
    compile files('libs/sius-0.3.0-SNAPSHOT.jar')

    compile 'com.squareup.okhttp:okhttp:2.3.0'
    compile 'com.squareup.okhttp:okhttp-urlconnection:2.3.0'

    compile 'com.jakewharton.timber:timber:3.1.0'
    compile "org.jetbrains.kotlin:kotlin-stdlib:$kotlin_version"
    compile('com.crashlytics.sdk.android:crashlytics:2.5.0@aar') {
        transitive = true;
    }
}

android {
    compileSdkVersion 22
    buildToolsVersion "22.0.1"

    defaultConfig {
        applicationId 'org.droidplanner.android'
        minSdkVersion 14
        targetSdkVersion 22
        versionCode 30107
        versionName getGitVersion()
    }

    compileOptions {
        sourceCompatibility JavaVersion.VERSION_1_7
        targetCompatibility JavaVersion.VERSION_1_7
    }

    sourceSets {
        main {
            manifest.srcFile 'AndroidManifest.xml'
            java.srcDirs = ['src']
            resources.srcDirs = ['src']
            aidl.srcDirs = ['src']
            renderscript.srcDirs = ['src']
            res.srcDirs = ['res']
            assets.srcDirs = ['assets']
        }

        // Move the build types to build-types/<type>
        // For instance, build-types/debug/java, build-types/debug/AndroidManifest.xml, ...
        // This moves them out of them default location under src/<type>/... which would
        // conflict with src/ being used by the main source set.
        // Adding new build types or product flavors should be accompanied
        // by a similar customization.
        debug.setRoot('build-types/debug')
        release.setRoot('build-types/release')
    }

    //FIXME: remove this after lint errors have been taken care of
    lintOptions {
        abortOnError false
    }

    signingConfigs {
        release {
            storeFile getAppKeystoreFile()
            storePassword getAppKeystorePassword()
            keyAlias getAppKey()
            keyPassword getAppKeyPassword()
        }
    }

    android.applicationVariants.all { variant ->
        variant.outputs.each { output ->
            def file = output.outputFile
            if (file != null && file.name.endsWith('.apk')) {
                def buildType = variant.buildType.getName()
                def versionCode = defaultConfig.versionCode
                output.outputFile = new File(file.parent, "tower-${buildType}.${versionCode}.apk")
            }
        }
    }

    buildTypes {
        debug {
            applicationIdSuffix ".debug"
            versionNameSuffix ".debug"
            resValue "string", "app_title", "Tower Dev"
        }

        beta {
            signingConfig signingConfigs.release
            applicationIdSuffix ".beta"
            versionNameSuffix ".beta"
            resValue "string", "app_title", "Tower Beta"
        }

        release {
            signingConfig signingConfigs.release
            resValue "string", "app_title", "Tower"
        }
    }
}

/**
 * @return The most recent git tag to be used as version name for the app.
 */
def getGitVersion(){
    def cmd = "git describe --tag"
    try {
        def proc = cmd.execute()
        return proc.text.trim()
    }catch(IOException e){
        //Unable to find 'git'
        return "please update version name manually"
    }
}

def getAppKeystoreFile() {
    def filePath = hasProperty('ORG_DROIDPLANNER_ANDROID_KEYSTORE') ? ORG_DROIDPLANNER_ANDROID_KEYSTORE : null
    return filePath ? file(filePath) : null
}

def getAppKeystorePassword(){
    return hasProperty('ORG_DROIDPLANNER_ANDROID_KEYSTORE_PWD') ? ORG_DROIDPLANNER_ANDROID_KEYSTORE_PWD : ''
}

def getAppKeyPassword() {
    return hasProperty('ORG_DROIDPLANNER_ANDROID_KEY_PWD') ? ORG_DROIDPLANNER_ANDROID_KEY_PWD : ''
}

def getAppKey() {
    return hasProperty('ORG_DROIDPLANNER_ANDROID_KEY_ALIAS') ? ORG_DROIDPLANNER_ANDROID_KEY_ALIAS : ''
}<|MERGE_RESOLUTION|>--- conflicted
+++ resolved
@@ -17,13 +17,8 @@
     compile 'com.android.support:design:22.2.1'
 
     //DroneKit-Android client library.
-<<<<<<< HEAD
-//    compile 'com.o3dr.android:dronekit-android:2.5.6'
-    compile (name: 'dronekit-android.2.5.7', ext:'aar')
-=======
     compile 'com.o3dr.android:dronekit-android:2.5.13'
 
->>>>>>> 32974937
     compile 'me.grantland:autofittextview:0.2.1'
     compile(name:'shimmer-android-release', ext:'aar')
 
