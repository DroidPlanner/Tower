--- conflicted
+++ resolved
@@ -5,15 +5,8 @@
 }
 
 dependencies {
-<<<<<<< HEAD
-    compile 'com.google.android.gms:play-services:5.0.89'
-
-    compile files('libs/droneapi-java.jar')
-=======
-    compile 'com.android.support:support-v4:20.0.0'
     compile files('libs/droneapi-java.jar')
     compile 'com.google.android.gms:play-services:5.0.89'
->>>>>>> faeacf81
     compile 'com.google.guava:guava:17.0'
     compile 'org.slf4j:slf4j-api:1.7.7'
     compile 'org.slf4j:slf4j-nop:1.7.7'
