--- conflicted
+++ resolved
@@ -6,24 +6,19 @@
 
 dependencies {
     compile 'com.android.support:support-v4:19.+'
-<<<<<<< HEAD
     compile 'com.google.android.gms:play-services:4.0.30'
     compile 'com.google.guava:guava:16.0.1'
     compile 'org.slf4j:slf4j-api:1.7.7'
     compile 'org.slf4j:slf4j-nop:1.7.7'
     compile 'org.osmdroid:osmdroid-android:4.1'
     compile 'de.greenrobot:eventbus:2.2.1'
-=======
-    compile files('libs/droneapi-java-0.1-SNAPSHOT.jar')
-    compile files('libs/protobuf-java-2.5.0.jar')
-    compile files('libs/jeromq-0.3.4.jar')
->>>>>>> d469064f
 
     compile files('libs/usbseriallibrary.jar')
     compile files('libs/wearable-preview-support.jar')
     compile files('libs/droneapi-java-0.1-SNAPSHOT.jar')
     compile files('libs/protobuf-java-2.5.0.jar')
     compile files('libs/osmbonuspack_v4.4.jar')
+    compile files('libs/jeromq-0.3.4.jar')
 
     compile project(':Core')
     compile project(':Mavlink')
