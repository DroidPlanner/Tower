apply plugin: 'android'

repositories {
    mavenCentral()
}

dependencies {
    compile 'com.android.support:support-v4:19.+'
    compile 'com.google.android.gms:play-services:4.0.30'
    compile 'org.slf4j:slf4j-api:1.7.7'
    compile 'org.slf4j:slf4j-nop:1.7.7'
    compile 'org.osmdroid:osmdroid-android:4.1'
    compile 'com.google.guava:guava:16.0.1'
    compile project(':Core')
    compile files('libs/usbseriallibrary.jar')
    compile files('libs/wearable-preview-support.jar')
<<<<<<< HEAD
    compile files('libs/droneapi-java-0.1-SNAPSHOT.jar')
    compile files('libs/protobuf-java-2.5.0.jar')
    compile 'com.android.support:support-v4:18.0.0'
    compile 'com.google.android.gms:play-services:4.0.30'
=======
    compile files('libs/osmbonuspack_v4.3.jar')
    
    
    
>>>>>>> 2fe02d89
    compile project(':Mavlink')
    compile project(':HorizontalVariableListView:HorizontalVariableListView')
    compile project(':usb-serial-for-android:UsbSerialLibrary')
}

android {
    compileSdkVersion 19
    buildToolsVersion '19.0.1'

    defaultConfig {
        versionName getGitVersion()
    }

    sourceSets {
        main {
            manifest.srcFile 'AndroidManifest.xml'
            java.srcDirs = ['src']
            resources.srcDirs = ['src']
            aidl.srcDirs = ['src']
            renderscript.srcDirs = ['src']
            res.srcDirs = ['res']
            assets.srcDirs = ['assets']
        }

        // Move the tests to tests/java, tests/res, etc...
        androidTest.setRoot('tests')

        // Move the build types to build-types/<type>
        // For instance, build-types/debug/java, build-types/debug/AndroidManifest.xml, ...
        // This moves them out of them default location under src/<type>/... which would
        // conflict with src/ being used by the main source set.
        // Adding new build types or product flavors should be accompanied
        // by a similar customization.
        debug.setRoot('build-types/debug')
        release.setRoot('build-types/release')
    }

}

def getGitVersion(){
    def cmd = "git describe --tag --dirty"
    def proc = cmd.execute()
    return proc.text.trim()
}<|MERGE_RESOLUTION|>--- conflicted
+++ resolved
@@ -14,17 +14,14 @@
     compile project(':Core')
     compile files('libs/usbseriallibrary.jar')
     compile files('libs/wearable-preview-support.jar')
-<<<<<<< HEAD
+    
     compile files('libs/droneapi-java-0.1-SNAPSHOT.jar')
     compile files('libs/protobuf-java-2.5.0.jar')
-    compile 'com.android.support:support-v4:18.0.0'
-    compile 'com.google.android.gms:play-services:4.0.30'
-=======
+    
     compile files('libs/osmbonuspack_v4.3.jar')
     
     
     
->>>>>>> 2fe02d89
     compile project(':Mavlink')
     compile project(':HorizontalVariableListView:HorizontalVariableListView')
     compile project(':usb-serial-for-android:UsbSerialLibrary')
