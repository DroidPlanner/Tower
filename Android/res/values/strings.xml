--- conflicted
+++ resolved
@@ -577,10 +577,9 @@
     <string name="period_30_sec">30 sec.</string>
     <string name="period_45_sec">45 sec.</string>
     <string name="period_60_sec">60 sec.</string>
-<<<<<<< HEAD
-    
+    <string name="waypoint_description_reset_roi">Reset the current region of interest lock.</string>
+
     <string name="label_begin">Begin</string>
-    <string name="geotag_photos">Geotag Photos</string>
     <string name="device_powered_on_message">Make sure Solo and Controller are powered on.</string>
     <string name="transfer_photo_label">Transfer Photo Location Data</string>
     <string name="ready_to_transfer_message">Ready to transfer location data from Solo to app.</string>
@@ -588,14 +587,8 @@
     <string name="transferring_data">Transferring photo location data to app.</string>
     <string name="insert_sdcard">Insert GoPro SD card into mobile device.</string>
     <string name="geotagging">Geotagging using photo location data.</string>
-    <string name="photos_geotagged">%s photos have been geotagged and saved.</string>
+    <string name="photos_geotagged">Processed %1$s photos to\n%2$s.</string>
     <string name="failed_geotag">Failed to geotag images. %s</string>
-    <string name="upload_images">Upload Images</string>
-    <string name="uploading_images">Uploading Images</string>
-    <string name="get_recap_image">Get ReCap Image</string>
-=======
-    <string name="waypoint_description_reset_roi">Reset the current region of interest lock.</string>
-
-
->>>>>>> 6c942c8a
+    <string name="no_files_geotagged">No files geotagged.</string>
+    <string name="finish">Finish</string>
 </resources>