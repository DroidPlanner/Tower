<?xml version='1.0' encoding='UTF-8'?>
<resources>

    <!-- Generic strings -->
    <string name="settings">Settings</string>
    <string name="label_general">General</string>
    <string name="label_other">Others</string>
    <string name="menu_drone_setup">Drone Setup</string>
    <string name="app_settings">App Settings</string>
    <string name="flight_data">Vehicle Data</string>
    <string name="editor">Editor</string>
    <string name="upload_mission">Upload mission</string>
    <string name="download_mission">Download mission</string>

    <!-- Drone Setup tabs -->
    <string name="screen_cal">Calibration</string>
    <string name="screen_checklist">Checklist</string>
    <string name="screen_parameters">Parameters</string>

    <!-- App Settings/Preferences -->
    <string name="pref_connection_type">Telemetry Connection Type</string>
    <string name="pref_connection_type_summary">Which link to use to connect to the drone</string>
    <string name="pref_maps_title">Maps</string>
    <string name="pref_maps_providers_summary">Which map provider to use.</string>
    <string name="pref_maps_providers_title">Maps Providers</string>
    <string name="pref_ui">User Interface</string>
    <string name="pref_ui_language_english">English as UI Language</string>
    <string name="pref_ui_language_english_summary">Use English language (instead of system language). Requires app restart.</string>
    <string name="pref_keep_screen_bright">Keep Screen On</string>
    <string name="pref_keep_screen_bright_summary">Check to keep the screen on and bright (affect
        battery life)</string>
    <string name="pref_lock_screen_orientation">Lock Screen Orientation</string>
    <string name="pref_lock_screen_orientation_summary">Locks screen to the orientation which is present when connecting</string>
    <string name="pref_advanced">Advanced</string>
    <string name="pref_map_type">Map Type</string>
    <string name="pref_map_type_summary">Which type of map to use</string>
    <string name="pref_tile_provider_title">Map Tile Provider</string>
    <string name="pref_tile_provider_google">Google</string>
    <string name="pref_tile_provider_mapbox">Mapbox</string>
    <string name="pref_tile_provider_arcgis">ArcGIS</string>
    <string name="pref_tile_provider_summary">Which map tile provider to use</string>
    <string name="pref_enable_tts">Enable Speech output</string>
    <string name="pref_enable_tts_summary">Audible messages for important events</string>
    <string name="pref_request_max_volume">Set Volume To Max On Start</string>
    <string name="pref_connection">Connection Preferences</string>
    <string name="pref_connection_subtitle">USB, TCP and UDP settings</string>
    <string name="pref_usb">USB Connection Settings</string>
    <string name="pref_baud_type">Telemetry link speed</string>
    <string name="pref_baud_type_summary">Baud Rate of the USB Telemetry Link</string>
    <string name="pref_server">TCP Connection Settings</string>
    <string name="pref_server_ip">Server IP</string>
    <string name="pref_server_port">Server Port</string>
    <string name="pref_server_udp">UDP Connection Settings</string>
    <string name="pref_udp_server_port">UDP Server Port</string>
    <string name="about">About</string>
    <string name="version">Version</string>
    <!-- Toast Message -->
    <string name="user_autopan_long_press">Long press to activate user auto panning.</string>
    <string name="drone_autopan_long_press">Long press to activate drone auto panning.</string>
    <string name="drone_no_location">No drone location available</string>

    <!-- Connection State -->
    <string name="menu_connect">Connect</string>
    <string name="menu_disconnect">Disconnect</string>
    <string name="connected">Connected</string>
    <string name="disconnected">Disconnected</string>

    <!-- Common Setup Buttons Resource Strings -->
    <string name="button_setup_calibrate">Calibrate</string>
    <string name="button_setup_cancel">Cancel</string>
    <string name="button_setup_send">Send</string>
    <string name="button_setup_next">Next</string>
    <string name="button_setup_done">Done</string>
    <!-- File operations -->
    <string name="select_file_to_open">Select file to open:</string>
    <string name="no_files">No files</string>
    <string name="error_when_opening_file">Error when opening file</string>
    <string name="status_file_opened">File opened</string>
    <!-- Survey/Mapping related strings -->
    <string name="distance_between_lines">Lateral</string>
    <string name="footprint">Footprint</string>
    <string name="ground_resolution">GSD</string>
    <string name="distance_between_pictures">Longitudinal</string>
    <string name="area">Area</string>
    <string name="camera_">Camera:</string>
    <string name="hatch_angle">Hatch angle:</string>
    <string name="flight_altitude">Flight Altitude:</string>
    <string name="overlap">Overlap:</string>
    <string name="sidelap">Sidelap:</string>
    <string name="mission_length">Grid Length</string>
    <string name="pictures">Pictures</string>
    <string name="number_of_strips">Number of Strips</string>
    <string name="draw_the_survey_region">Draw the survey region</string>
    <!-- Flight Mode information -->
    <string name="mode_acro">Acro allows a pilot to control rate of rotation directly.</string>
    <string name="mode_althold">Alt Hold automatically controls throttle and maintains altitude. Does not require GPS.</string>
    <string name="mode_auto">Auto follows the scripted mission stored on the vehicle.</string>
    <string name="mode_circle">Circle rotates the vehicle around a point of interest. The vehicle will always point toward the center. Requires GPS lock.</string>
    <string name="mode_drift">Drift combines roll and yaw to produce a more natural and intuitive flight. Requires GPS lock.</string>
    <string name="mode_guided">Guided enables position control from a ground station. Requires GPS lock.</string>
    <string name="mode_land">Land at the current location. Requires GPS lock.</string>
    <string name="mode_loiter">Loiter allows the pilot to fly completely through GPS.</string>
    <string name="mode_rtl">RTL rises to the minimum altitude, returns to the home location and lands. Requires GPS lock.</string>
    <string name="mode_sport">Sport allows a pilot to control rate of rotation directly with the addition of self-leveling.</string>
    <string name="mode_stabilize">Stabilize levels the vehicle in flight.</string>
    <string name="mode_poshold">PosHold allows position hold (GPS) with direct response to pilot input.</string>
    <string name="mode_follow">The vehicle follows the user based on the device GPS location.</string>

    <!-- Waypoint types -->
    <string name="waypointType_Waypoint">Waypoint</string>
    <string name="waypointType_SplineWaypoint">Spline Waypoint</string>
    <string name="waypointType_TakeOff">Takeoff</string>
    <string name="waypointType_RTL">Return To Launch</string>
    <string name="waypointType_Land">Land</string>
    <string name="waypointType_Change_Speed">Change Speed</string>
    <string name="waypointType_Condition_Yaw">Set Yaw</string>
    <string name="waypointType_Camera_Trigger">Camera Trigger</string>
    <string name="waypointType_Set_Servo">Set Servo</string>
    <string name="waypointType_EPM">EPM</string>
    <string name="waypointType_Circle">Circle</string>
    <string name="waypointType_Loiter">Loiter</string>
    <string name="waypointType_ROI">Region of Interest</string>
    <string name="waypointType_ResetROI">Reset ROI</string>
    <string name="waypointType_Survey">Survey</string>
    <string name="waypointType_Spline_Survey">Spline Survey</string>
    <string name="waypointType_BuildingMapper">Structure Scan</string>

    <!-- Waypoint info -->
    <string name="waypointInfo_Land">Land vehicle at the current location. You must manually exit Auto mode to disarm motors.</string>
    <string name="waypointInfo_LoiterN">Orbit the current location for the desired number of turns.</string>
    <string name="waypointInfo_LoiterT">Hold the current location for the desired number of seconds or indefinitely to end the mission.</string>
    <string name="waypointInfo_RTL">Send the vehicle to the home location set when armed. An altitude of 0 will return to home at the RTL altitude parameter.</string>
    <string name="waypointInfo_TakeOff">Lift off from the ground to the specified altitude before proceeding to the next waypoint.</string>
    <string name="waypointInfo_Waypoint">Travel to a position in 3D space. Optional delay (in seconds) to hold position.</string>
    <string name="waypointInfo_CondYaw">Set condition to reach a certain target angle.</string>
    <string name="waypointInfo_SetSpeed">Change vehicle speed until the end of this mission.</string>
    <string name="waypointInfo_CameraTrigger">Trigger the camera shutter at regular distance intervals.</string>
    <string name="waypointInfo_SetServo">Move a servo to a particular PWM value.</string>
    <string name="waypointInfo_EpmGrabber">Release the payload of the EPM grabber</string>
    <string name="waypointInfo_ROI">Sets a location and altitude to point copter towards and to aim an optional camera.</string>
    <string name="waypointType_Do_Jump">Do Jump</string>
    <string name="waypointInfo_DoJump">Jump to a specific waypoint.</string>
    <!-- Custom waypoint info -->
    <string name="pwm">PWM</string>
    <string name="repeat_count">Repeat Count</string>

    <!-- Waypoint editor -->
    <string name="editor_err_land_rtl_added">One cannot add new waypoints after LAND or RTL</string>
    <string name="editor_info_window">Distance: 0m, Flight time: 0:00</string>
    <string name="editor_info_window_distance">Distance: %s</string>
    <string name="editor_info_window_flight_time">Flight Time: %1$02d:%2$02d</string>
    <string name="editor_info_window_heading">Heading: %.0f°</string>
    <string name="distance_to_home">Distance to home</string>
    <string name="loiter_time">Loiter Time</string>
    <string name="waypoint_delay">Delay before next waypoint</string>
    <string name="circle_radius">Circle Radius</string>
    <string name="waypoint_longitude">Longitude: %f°</string>
    <string name="waypoint_latitude">Latitude: %f°</string>
    <string name="circle_turns">Number of turns</string>
    <string name="structure_scan_description">Map a building</string>
    <string name="structure_scan_start_alt">Start altitude</string>
    <string name="structure_scan_step_height">Step height</string>
    <string name="stucture_scanner_cross_hatch">Cross Hatch</string>

    <string name="dlg_clear_mission_title">Clear mission</string>
    <string name="dlg_clear_mission_confirm">Clear all waypoints from the map?</string>

    <!-- Selection of map style -->
    <string name="menu_map_type_satellite">Satellite</string>
    <string name="menu_map_type_hybrid">Hybrid</string>
    <string name="menu_map_type_normal">Normal</string>
    <string name="menu_map_type_terrain">Terrain</string>

    <!-- Parameters screen -->
    <string name="params_click_to_refresh">No Parameters</string>
    <string name="refreshing_parameters">Refreshing Parameters…</string>
    <string name="parameters_saved">Parameters saved</string>
    <string name="msg_parameters_written_to_drone">parameters uploaded to drone</string>
    <string name="metadata_value">Value:</string>
    <string name="metadata_custom_value">** Custom value **</string>
    <string name="metadata_values">Values:</string>
    <string name="metadata_units">Units:</string>
    <string name="metadata_range">Range:</string>
    <string name="lst_note_hint">To add more rows, just press Enter</string>

    <!-- Calibration data progress -->
    <string name="progress_title_downloading">Downloading calibration data</string>
    <string name="progress_desc_downloading">DroidPlanner is downloading calibration data from vehicle. If system is not connected, press Cancel.</string>

    <!-- Radio Setup Resource Strings -->
    <string name="setup_radio_title">Radio Channel Calibration</string>
    <string name="setup_radio_cal_title">Start Calibration</string>
    <string name="setup_radio_cal_desc">Press Calibrate to start the radio calibration. Ensure the radio transmitter is switched \'ON\' and transmitting.</string>
    <string name="setup_radio_title_minmax">Set Min &amp; Max values</string>
    <string name="setup_radio_title_complete">Calibration complete</string>
    <string name="setup_radio_desc_minmax">Move the joysticks all the way out several times and toggle the switches, levers and knobs to all possible positions.</string>
    <string name="setup_radio_desc_complete">RC calibration completed. Press \'Save\' to upload data to vehicle.</string>

    <!-- Compass Setup Resource Strings -->
    <string name="setup_mag_title">Compass Calibration</string>
    <string name="setup_mag_start">Press Calibrate to start magnetometer calibration. Perform the calibration outdoors away from metal objects.</string>
    <string name="label_solo_compass_calibration">Calibrate Compass</string>
    <string name="instruction_compass_begin_calibration">Calibrating the compass ensures Solo can fly accurately.\nCalibrate Solo away from buildings, concrete, and metal structures.</string>
    <string name="compass_calibration_instructions">Face North and rotate solo multiple times until each bar is green</string>
    <string name="compass_calibration_sub_instructions">Stay away from metal objects and reinforced concrete.</string>
    <string name="label_begin_calibration">Begin Calibration</string>

    <!-- Accelerometer Setup Resource Strings -->
    <string name="setup_imu_title">Accelerometer Calibration</string>
    <string name="setup_imu_start">Press Calibrate to start IMU calibration. Ensure vehicle is placed on a FLAT surface before beginning the calibration process.</string>
    <string name="setup_imu_normal">Place the vehicle on its NORMAL position ensuring very minimal movement and press Next.</string>
    <string name="setup_imu_left">Place the vehicle on its LEFT ensuring very minimal movement and press Next.</string>
    <string name="setup_imu_right">Place the vehicle on its RIGHT ensuring very minimal movement and press Next.</string>
    <string name="setup_imu_nosedown">Place the vehicle NOSE DOWN ensuring very minimal movement and press Next.</string>
    <string name="setup_imu_noseup">Place the vehicle NOSE UP ensuring very minimal movement and press Next.</string>
    <string name="setup_imu_back">Place the vehicle on its BACK ensuring very minimal movement and press Next.</string>
    <string name="setup_imu_completed">Accelerometer calibration completed. If it was not successful, please recalibrate.</string>
    <string name="setup_imu_step">To start calibration, press Calibrate.</string>
    <string name="setup_imu_timeleft">Time left before next orientation:</string>


    <!-- Flight Setup Resource Strings -->
    <string name="setup_fm_title">Flight Mode Configuration</string>
    <string name="setup_fm_side_title">Update Flight Mode</string>
    <string name="setup_fm_side_desc">Press \'Send\' to update the new flight modes to vehicle.</string>
    <string name="setup_fm_mode1">1.</string>
    <string name="setup_fm_mode2">2.</string>
    <string name="setup_fm_mode3">3.</string>
    <string name="setup_fm_mode4">4.</string>
    <string name="setup_fm_mode5">5.</string>
    <string name="setup_fm_mode6">6.</string>
    <string name="setup_fm_simple">Simple Mode</string>
    <string name="setup_fm_super">Super Simple Mode</string>

    <!-- Channel Options Setup Resource Strings -->
    <string name="setup_ch_title">Channel Options Configuration</string>
    <string name="setup_ch_tune_title">Channel 6 - Tuning Function</string>
    <string name="setup_ch_options_title">Channel Options - CH7 &amp; CH8</string>
    <string name="setup_ch_CH7_options">Channel 7 Options:</string>
    <string name="setup_ch_CH6_options">Channel 6 Tuning:</string>
    <string name="setup_ch_CH8_options">Channel 8 Tuning:</string>
    <string name="setup_ch_tune_low">Tune Value - Low:</string>
    <string name="setup_ch_tune_high">Tune Value - High:</string>

    <!-- Servo functions Setup Resource Strings -->
    <string name="setup_sf_title">Servo Function Configuration</string>
    <string name="setup_sf_servo_title">Servo Functions Configuration</string>
    <string name="setup_sf_servo5">Servo 5:</string>
    <string name="setup_sf_servo6">Servo 6:</string>
    <string name="setup_sf_servo7">Servo 7:</string>
    <string name="setup_sf_servo8">Servo 8:</string>
    <string name="setup_sf_servo9">Servo 9:</string>
    <string name="setup_sf_servo10">Servo 10:</string>

    <!-- Main Screen and Telemetry -->
    <string name="telemetry_default_value">0.0</string>
    <string name="climb_rate_label">Climb Rate</string>
    <string name="altitude_label">Altitude</string>
    <string name="label_pitch">Pitch</string>
    <string name="roi_height_label">ROI Height</string>
    <string name="speed_label">Speed</string>
    <string name="length_label">Length</string>
    <string name="channel_label">Channel</string>
    <string name="waypoint_label">Waypoint</string>
    <string name="ground_speed_label">Ground Speed</string>
    <string name="air_speed_label">Air Speed</string>
    <string name="default_angle_value">--°</string>
    <string name="mission_control_home">Home</string>
    <string name="mission_control_arm">Arm</string>
    <string name="mission_control_disarm">Disarm</string>
    <string name="mission_control_land">Land</string>
    <string name="mission_control_takeoff">Takeoff</string>
    <string name="mission_control_pause">Pause</string>
    <string name="mission_control_auto">Auto</string>
    <string name="mission_control_follow">Follow</string>
    <string name="mission_control_dronie">Dronie</string>
    <string name="mission_control_condition_yaw_angle">Target angle</string>
    <string name="mission_control_condition_yaw_relative">Relative Angle</string>
    <string name="drawer_open">Open navigation drawer</string>
    <string name="drawer_close">Close navigation drawer</string>
    <string name="guided_mode_warning">"Press OK to enter Guided mode. \nTo change locations, press and hold the map.</string>

    <!-- Bluetooth device selection strings -->
    <string name="select_device">Select device to connect</string>
    <string name="none_paired">No devices have been paired</string>
    <string name="none_found">No devices found</string>
    <string name="title_paired_devices">Paired Devices</string>
    <string name="title_other_devices">Other Available Devices</string>
    <string name="scanning">Scanning for devices</string>

    <!-- Content description -->
    <!-- Google Analytics -->

    <!-- Text To Speech -->
    <string name="pref_title_tts">Speech Output</string>
    <string name="pref_title_tts_periodic_status">Periodic Telemetry Status Report</string>
    <string name="pref_tts_periodic_summary">What is included in the periodic status.</string>
    <string name="pref_tts_periodic_period">Period</string>
    <string name="pref_tts_periodic_period_summary">How often periodic status is read.</string>
    <string name="pref_tts_periodic_bat_volt">Battery Voltage</string>
    <string name="pref_tts_periodic_bat_volt_summary">Read battery voltage.</string>
    <string name="pref_tts_periodic_alt">Altitude</string>
    <string name="pref_tts_periodic_alt_summary">Read altitude.</string>
    <string name="pref_tts_periodic_rssi">Signal Strength (RSSI)</string>
    <string name="pref_tts_periodic_rssi_summary">Read Received Signal Strength Indication.</string>
    <string name="pref_tts_periodic_airspeed">Airspeed</string>
    <string name="pref_tts_periodic_airspeed_summary">Read airspeed.</string>
    <string name="pref_title_tts_warnings">Warnings</string>
    <string name="pref_tts_warning_low_signal_strength">Low Signal Strength</string>
    <string name="pref_tts_warning_low_signal_strength_summary">Warns when connection to drone is bad.</string>
    <string name="pref_tts_warning_lost_signal">Connection Status</string>
    <string name="pref_tts_warning_lost_signal_summary">Warns when connection to drone is severed or restored.</string>
    <string name="pref_tts_warning_autopilot_warnings">Autopilot-Reported Warnings</string>
    <string name="pref_tts_warning_autopilot_warnings_summary">Warns about arm failures, low battery, etc.</string>
    <string name="pref_tts_periodic_status_disabled">Status disabled</string>
    <string name="pref_tts_status_every">Status every </string>
    <string name="pref_tts_seconds">seconds</string>
    <string name="pref_tts_off">off</string>

    <!-- Droneshare -->
    <string name="dsinfo">Droneshare is a free web service which allows you to review, analyze and share flights.</string>
    <string name="username">Username</string>
    <string name="password">Password</string>
    <string name="email_address">Email address</string>

    <!-- BLuetooth -->
    <string name="pref_bluetooth">Bluetooth Connection Settings</string>
    <string name="pref_forget_bluetooth_device_title">Forget %s device</string>
    <string name="pref_forget_bluetooth_device_address">Forget default device</string>
    <string name="pref_forget_bluetooth_device_address_confirm">Are you sure?</string>
    <string name="pref_bluetooth_forget">Forget</string>

    <!-- Map providers -->
    <string name="pref_map_provider_settings_summary">Configure the selected map provider</string>
    <string name="pref_map_provider_settings_title">Map Provider Preferences</string>
    <string name="pref_title_google_maps">Google Maps Preferences</string>
    <string name="pref_title_google_tile_provider">Google Tile Provider</string>
    <string name="activity_title_map_provider_preferences">Map Provider Preferences</string>
    <string name="pref_ui_realtime_footprints_title">Realtime camera footprint</string>
    <string name="pref_ui_realtime_footprints_summary">Display the camera projection on the ground in realtime</string>

    <!-- Others (when possible move to a grouping above) -->
    <string name="mode_switch">Assign RC channel 5 to a switch on your radio to control flight modes. Move the switch to each position and select the desired flight mode below.</string>
    <string name="msg_connect_first">Please connect first</string>
    <string name="pref_title_screen">Screen</string>
    <string name="pref_title_notifications">Notifications</string>
    <string name="firmware_version">Firmware Version</string>
    <string name="empty_content" translatable="false">--</string>
    <string name="usage_statistics">Usage Statistics</string>
    <string name="pref_usage_statistics_title">Send usage statistics</string>
    <string name="pref_usage_statistics_summary">Help improve Tower by sending usage statistics.</string>

    <string name="zoom_fit">Zoom to Fit</string>
    <string name="open_mission_file">Import from file</string>
    <string name="save_mission_file">Export to file</string>

    <string name="pref_ui_gps_hdop_summary">Display HDOP instead of FIX in satellite info bar item</string>
    <string name="pref_ui_gps_hdop_title">Display Satellite HDOP</string>

    <!-- Help -->
    <string name="label_steps_count">Number of Steps</string>
    <string name="radius_label">Radius</string>
    <string name="label_yes_no_dialog_dont_show">Don\'t show again.</string>
    <string name="file_saved_success">File saved</string>
    <string name="file_saved_error">Error saving file</string>
    <string name="label_enter_filename">Enter Filename</string>

    <!-- Drone locator strings -->
    <string name="locator">Vehicle History</string>
    <string name="open_tlog_file">Open log file</string>
    <string name="status_waiting_for_gps">Waiting for GPS…</string>

    <!-- Preference dialogs -->
    <string name="unlock_slider_description">Slide to %s</string>
    <string name="pref_misc_title">Miscellaneous</string>
    <string name="pref_dialogs_title">Preference Dialogs</string>
    <string name="pref_auto_insert_mission_takeoff_rtl_land_title">Auto insert \'TakeOff\' and
        \'RTL\'/\'Land\' to mission</string>
    <string name="pref_dialog_entry_always">Always</string>
    <string name="pref_dialog_entry_never">Never</string>
    <string name="pref_dialog_entry_ask">Ask</string>
    <string name="pref_dialog_selection_reset_desc"><![CDATA[Reset selection through: Settings ––> Others -> Preference Dialogs]]></string>
    <string name="pref_dronie_creation_title">Create dronie?</string>
    <string name="pref_dronie_creation_message">Please stand back 8m before starting the dronie.</string>
    <string name="upload_params">Upload parameters</string>
    <string name="upload">Upload</string>
    <string name="download_params">Download parameters</string>
    <string name="import_from_device">Import from file</string>
    <string name="export_to_device">Export to file</string>
    <string name="pref_title_local">Localization</string>

    <string name="unit_system_entry_auto">Auto</string>
    <string name="unit_system_entry_metric">Metric System</string>
    <string name="unit_system_entry_imperial">Imperial System</string>
    <string name="pref_unit_system_title">Unit System</string>
    <string name="pref_unit_system_summary">Select the unit system to use throughout the app.</string>
    <string name="account_label">Account</string>
    <string name="label_sign_up">Sign Up</string>
    <string name="label_login">Login</string>
    <string name="label_logout">Logout</string>
    <string name="delete_selected_waypoints_confirm">Clear selected waypoints from the map?</string>
    <string name="delete_selected_waypoints_title">Clear selected waypoints</string>
    <string name="label_select_all">Select all</string>
    <string name="guided_scan_roi_set_message">Targeting selected location.</string>
    <string name="mode_follow_guided_scan">Vehicle follows the user while remaining locked on a point of interest. Long click on the map to select the point of interest.</string>
    <string name="pref_no_saved_bluetooth_device_title">No saved bluetooth device.</string>
    <string name="label_mission_item_type_selection">Select Waypoint Type</string>
    <string name="label_mission_item_type_no_selection">No available option</string>
    <string name="description_mission_item_type_selection">Click on the spinner to select a type for the selected waypoints.</string>
    <string name="description_mission_item_type_no_selection">No type option is available for the selected items.</string>
    <string name="label_vehicle_details">Vehicle details</string>
    <string name="pref_ground_collision_warning_title">Ground Collision</string>
    <string name="pref_ground_collision_warning_summary">Warns about imminent ground collision.</string>
    <string name="pref_map_rotation_title">Enable map rotation</string>
    <string name="pref_map_rotation_summary">Check to enable the ability to rotate the map.</string>
    <string name="pref_advance_menu_title">Advanced Menu Options</string>
    <string name="pref_enable_kill_switch_summary">If enabled, a Kill Switch option will appear in the menu, allowing immediate vehicle disarming. Only supported on multi-rotor vehicles</string>
    <string name="pref_enable_kill_switch_title">Enable Kill Switch</string>
    <string name="pref_enable_udp_server_title">Enable UDP server ping</string>
    <string name="pref_udp_server_ping_summary">Enable to allow the app to periodically ping the udp server.</string>
    <string name="pref_udp_ping_receiver_ip_title">UDP ping receiver ip</string>
    <string name="pref_udp_ping_receiver_port_title">UDP ping receiver port</string>
    <string name="invalid_location_settings_warning">Unable to get accurate location. Please update your location settings!</string>

    <!-- Altitude preferences -->
    <string name="pref_alt_title">Altitude Preferences</string>
    <string name="pref_max_alt_title">Max altitude value</string>
    <string name="pref_min_alt_title">Min altitude value</string>
    <string name="pref_default_alt_title">Default altitude value</string>

    <!-- Mapbox preferences -->
    <string name="pref_title_mapbox_tile_provider">Mapbox Tile Provider</string>
    <string name="pref_title_mapbox_map_download">Download Offline Map</string>
    <string name="pref_summary_mapbox_map_download">Click to cache map for use while offline</string>
    <string name="pref_title_mapbox_id">Mapbox Id</string>
    <string name="pref_hint_mapbox_id">Mapbox map id</string>
    <string name="pref_summary_mapbox_id">Enter your mapbox map id</string>
    <string name="pref_title_mapbox_access_token">Mapbox Access Token</string>
    <string name="pref_hint_mapbox_access_token">Mapbox access token</string>
    <string name="pref_summary_mapbox_access_token">Enter your mapbox access token</string>
    <string name="pref_title_download_menu_option">Add \'Download Map\' to menu</string>
    <string name="pref_title_enable_offline_map_layer">Enable offline map layer</string>
    <string name="label_download_map">Download Map</string>
    <string name="instructions_map_download_warning">Area too large, zoom in.</string>
    <string name="instructions_map_download_selection">Pan and zoom to adjust the map area to save</string>
    <string name="instructions_tap_to_save_map">Tap to save the map</string>
    <string name="label_map_saved">Map area saved!</string>
    <string name="label_invalid_mapbox_id">Invalid mapbox id</string>
    <string name="label_invalid_mapbox_access_token">Invalid mapbox access token</string>
    <string name="alert_invalid_mapbox_credentials">Invalid mapbox credentials! Please update your mapbox settings.</string>
    <string name="vehicle_type">Vehicle Type</string>
    <string name="label_type_copter">Copter</string>
    <string name="label_type_plane">Plane</string>
    <string name="label_type_rover">Rover</string>
    <string name="label_type_unknown">Unknown</string>
    <string name="mode_auto_current_command">Current command:</string>
    <string name="mode_auto_estimated_finish">Estimated to finish:</string>
    <string name="mission_control_label">Mission control:</string>
    <string name="wp_speed">WP Speed:</string>
    <string name="mission_progress">Mission progress:</string>
    <string name="imu_calibration_start_error">Unable to start imu calibration</string>
    <string name="horizontal_speed_empty">hs: —</string>
    <string name="horizontal_speed_telem">hs: %s</string>
    <string name="vertical_speed_empty">vs: —</string>
    <string name="vertical_speed_telem">vs: %s</string>
    <string name="latitude_empty">Lat: —</string>
    <string name="latitude_telem">Lat: %s°</string>
    <string name="longitude_empty">Long: —</string>
    <string name="longitude_telem">Long: %s°</string>
    <string name="menu_kill_switch">Kill Switch</string>
    <string name="label_clear_selected">Clear selected</string>
    <string name="unsaved_param_warning">You have unsaved changes</string>
    <string name="error_kill_switch_unsupported">KILL SWITCH command is not supported!</string>
    <string name="error_kill_switch_failed">KILL SWITCH command failed!</string>
    <string name="pref_max_alt_warning_title">Max altitude exceeded warning</string>
    <string name="pref_max_alt_warning_summary">Enable for repeated warnings when flying above the set max altitude.</string>
    <string name="mission_upload_title">Mission Upload</string>
    <string name="mission_upload_message">Do you want to append a Takeoff and RTL to your mission?</string>
    <string name="label_skip">Skip</string>

    <!-- Telemetry widget labels -->
    <string name="label_widget_solo_video">Solo Video</string>
    <string name="description_widget_solo_video">Displays the video stream from a connected Solo vehicle</string>
    <string name="label_widget_uvc_video">UVC Video</string>
    <string name="description_widget_uvc_video">Displays the video stream from a connected UVC device</string>
    <string name="label_widget_attitude_speed_info">Speed &amp; Attitude Info</string>
    <string name="description_widget_attitude_speed_info">Displays vehicle speed and attitude data</string>
    <string name="label_widget_vehicle_diagnostics">Diagnostics</string>
    <string name="description_widget_vehicle_diagnostics">Displays the vehicle diagnostics stats</string>
    <string name="pref_tower_widgets_title">Widgets Preferences</string>
    <string name="pref_tower_widgets_category">Tower Widgets</string>
    <string name="pref_widgets_list_category">Widgets list</string>
    <string name="label_widget_flight_timer">Flight Timer</string>
    <string name="description_reset_flight_timer">Reset flight timer?</string>
    <string name="description_widget_flight_timer">Displays the vehicle flight time</string>
    <string name="label_widget_geo_info">Geo Info</string>
    <string name="description_widget_geo_info">Displays vehicle geographical information (Lat/Long)</string>
    <string name="label_widget_weather_info">Weather</string>
    <string name="description_widget_weather_info">Displays weather information</string>
    <string name="label_ekf">ekf</string>
    <string name="label_velocity_var_abbrev">vel</string>
    <string name="label_horizontal_position_var_abbrev">h.pos</string>
    <string name="label_vertical_position_var_abbrev">v.pos</string>
    <string name="label_mag_var_abbrev">mag</string>
    <string name="label_terrain_var_abbrev">ter</string>
    <string name="label_attitude_estimate">Attitude estimate</string>
    <string name="label_flags">Flags</string>
    <string name="label_constant_position_mode">Constant position mode</string>
    <string name="label_velocity">Velocity</string>
    <string name="label_velocity_estimate">Vertical estimate</string>
    <string name="label_horizontal_estimate">Horizontal estimate</string>
    <string name="label_horizontal_position">Horizontal Position</string>
    <string name="label_relative_estimate">Relative estimate</string>
    <string name="label_absolute_estimate">Absolute estimate</string>
    <string name="label_above_ground_estimate">Above ground estimate</string>
    <string name="label_vertical_position">Vertical Position</string>
    <string name="label_absolute_predicted_estimate">Absolute predicted estimate</string>
    <string name="label_relative_predicted_estimate">Relative predicted estimate</string>
    <string name="error_no_video">no video available</string>
    <string name="label_repeat_indefinitely">Repeat indefinitely</string>
    <string name="title_ekf_status_viewer">EKF</string>
    <string name="title_vibration_viewer">Vibration</string>
    <string name="title_ekf_flags_viewer">Flags</string>
    <string name="label_tertiary">Tertiary</string>
    <string name="label_secondary">Secondary</string>
    <string name="label_primary">Primary</string>
    <string name="label_clipping">Clipping</string>
    <string name="unset_timer">--:--</string>

    <string name="label_rtl">Return to Launch</string>
    <string name="label_rtm">Return to Me</string>
    <string name="pref_vehicle_home_update_warning_title">Vehicle Home Update</string>
    <string name="pref_vehicle_home_update_warning_summary">Warns about vehicle home location updates while in flight.</string>
    <string name="label_photo">Photo</string>
    <string name="label_record">Record</string>
    <string name="label_widgets_list">Widgets List</string>
    <string name="label_solo_video_stream">Solo video stream</string>
    <string name="label_custom_video_stream">Custom video stream</string>
    <string name="hint_custom_video_stream_udp_port">0000</string>
    <string name="label_udp_port">UDP Port:</string>

    <!--START TTS Notification Provider Strings-->
    <string name="toast_mission_sent">Waypoints sent</string>
    <string name="speak_mission_sent">Waypoints saved to Drone</string>
    <string name="toast_mission_received">Waypoints received from Drone</string>
    <string name="speak_mission_received">Waypoints received</string>
    <string name="speak_heartbeat_first">Connected</string>
    <string name="speak_heartbeat_timeout">Data link lost, check connection.</string>
    <string name="speak_heartbeat_restored">Data link restored</string>
    <string name="speak_mission_item_updated">"Going for waypoint %d"</string>
    <string name="speak_follow_start">Following</string>
    <string name="speak_warning_signal_weak">Warning, weak signal</string>
    <string name="speak_warning_no_gps">Error, no gps lock yet</string>
    <string name="speak_warning_vehicle_home_updated">Vehicle home updated</string>
    <string name="speak_warning_max_alt_exceed">Warning, max altitude exceeded!</string>

    <!-- Periodic Status Preferences -->
    <string name="periodic_status_bat_volt">"battery %2.1f volts. "</string>
    <string name="periodic_status_altitude">"altitude, %d meters. "</string>
    <string name="periodic_status_airspeed">"airspeed, %d meters per second. "</string>
    <string name="periodic_status_rssi">"r s s i, %d decibels"</string>

    <string name="speak_disconected">Disconnected</string>
    <string name="toast_error_tts_lang">Unable to set \'Text to Speech\' language!</string>
    <string name="warn_tts_accessibility">Please make sure \'Text to Speech\' is enabled in the system accessibility settings.</string>
    <string name="speak_armed">Armed</string>
    <string name="speak_disarmed">Disarmed</string>
    <string name="speak_battery_notification">Battery at %d%%</string>
    <string name="fly_mode_wire_a">Fly by wire A</string>
    <string name="fly_mode_wire_b">Fly by wire B</string>
    <string name="fly_mode_acro">Acrobatic</string>
    <string name="fly_mode_alt_hold">Altitude hold</string>
    <string name="fly_mode_pos_hold">Position hold</string>
    <string name="fly_mode_rtl">Return to launch</string>
    <string name="fly_mode_mode">"Mode "</string>

    <!--Gps modes-->
    <string name="gps_mode_2d_lock">GPS 2D Lock</string>
    <string name="gps_mode_3d_lock">GPS 3D Lock</string>
    <string name="gps_mode_3d_dgps_lock">GPS 3D+DGPS Lock</string>
    <string name="gps_mode_3d_rtk_lock">GPS 3D+RTK Lock</string>
    <string name="gps_mode_lost_gps_lock">Lost GPS Lock</string>
    <string name="speak_connected">Connected</string>
    <!--END TTS Notification Provider Strings-->

    <!-- Selectable values for the period of the speech output. -->
    <string name="period_15_sec">15 sec.</string>
    <string name="period_30_sec">30 sec.</string>
    <string name="period_45_sec">45 sec.</string>
    <string name="period_60_sec">60 sec.</string>
    <string name="waypoint_description_reset_roi">Reset the current region of interest lock.</string>

    <string name="uvc_device_select">Select UVC device</string>
    <string name="uvc_device">Device</string>
    <string name="uvc_device_refresh">Refresh</string>
    <string name="uvc_device_no_device">No UVC device found</string>
    <string name="pref_title_arcgis_tile_provider">ArcGIS Tile Provider</string>

    <!-- Arc GIS -->
    <string name="label_nat_geo_world_map">National Geographic World Map</string>
    <string name="label_world_imagery">World Imagery</string>
    <string name="label_world_street_map">World Street Map</string>
    <string name="label_world_topo_map">World Topographic Map</string>
    <string name="pref_title_tile_provider_preferences">Tile Provider Preferences</string>
    <string name="pref_advanced_settings_title">Advanced Settings</string>
    <string name="label_fpv">FPV</string>

    <string name="label_empty" translatable="false">--</string>

    <!-- Weather Info -->
    <string name="wunderground_url" translatable="false">http://api.wunderground.com/api/%1$s/geolookup/conditions/q/%2$s,%3$s.json</string>
    <string name="label_flight_conditions">Flight Conditions</string>
    <string name="label_weather_good">Good</string>
    <string name="weather_wind_velocity_imperial" translatable="false">%1$s mph %2$s</string>
    <string name="weather_wind_velocity_metric" translatable="false">%1$s kph %2$s</string>
    <string name="weather_temperature_imperial" translatable="false">%1$sº F</string>
    <string name="weather_temperature_metric" translatable="false">%1$sº C</string>
    <string name="weather_rain_imperial" translatable="false">%1$s in</string>
    <string name="weather_rain_metric" translatable="false">%1$s mm</string>

<<<<<<< HEAD
    <string name="label_try_again">Try Again</string>
    <string name="label_alright">Alright!</string>
    <string name="label_compass_calibration_failed">Compass Calibration unsuccessful.\nBe sure to stay away from metal objects and reinforced concrete.</string>
    <string name="label_ready_to_fly">Go Fly</string>
=======
    <!-- DroneShare strings -->
    <string name="uploader_success_message">Upload successful! Select to view…</string>
    <string name="uploader_fail_retry_message">Will try again later</string>
    <string name="uploader_notification_title">Droneshare upload</string>
    <string name="label_tlogs_title">Telemetry Logs</string>
    <string name="no_tlog_data_loaded">No tlog data loaded</string>
    <string name="no_tlog_position_data">No tlog position data</string>
>>>>>>> 81014198
</resources><|MERGE_RESOLUTION|>--- conflicted
+++ resolved
@@ -618,12 +618,11 @@
     <string name="weather_rain_imperial" translatable="false">%1$s in</string>
     <string name="weather_rain_metric" translatable="false">%1$s mm</string>
 
-<<<<<<< HEAD
     <string name="label_try_again">Try Again</string>
     <string name="label_alright">Alright!</string>
     <string name="label_compass_calibration_failed">Compass Calibration unsuccessful.\nBe sure to stay away from metal objects and reinforced concrete.</string>
     <string name="label_ready_to_fly">Go Fly</string>
-=======
+
     <!-- DroneShare strings -->
     <string name="uploader_success_message">Upload successful! Select to view…</string>
     <string name="uploader_fail_retry_message">Will try again later</string>
@@ -631,5 +630,4 @@
     <string name="label_tlogs_title">Telemetry Logs</string>
     <string name="no_tlog_data_loaded">No tlog data loaded</string>
     <string name="no_tlog_position_data">No tlog position data</string>
->>>>>>> 81014198
 </resources>