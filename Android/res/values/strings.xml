--- conflicted
+++ resolved
@@ -1,5 +1,8 @@
 <?xml version='1.0' encoding='UTF-8'?>
 <resources>
+
+    <!-- Do not translate the following strings -->
+    <string name="app_title" translatable="false">Tower</string>
 
     <!-- Generic strings -->
     <string name="settings">Settings</string>
@@ -447,9 +450,7 @@
     <string name="label_type_plane">Plane</string>
     <string name="label_type_rover">Rover</string>
     <string name="label_type_unknown">Unknown</string>
-<<<<<<< HEAD
     <string name="control">Control</string>
-=======
     <string name="mode_auto_current_command">Current command:</string>
     <string name="mode_auto_estimated_finish">Estimated to finish:</string>
     <string name="mission_control_label">Mission control:</string>
@@ -463,6 +464,5 @@
     <string name="menu_kill_switch">Kill Switch</string>
     <string name="label_clear_selected">Clear selected</string>
     <string name="unsaved_param_warning">You have unsaved changes</string>
->>>>>>> a96d489c
 
 </resources>