<?xml version="1.0" encoding="utf-8"?>
<resources>

    <!-- Do not translate the following strings -->
    <string name="app_title">DroidPlanner</string>

    <!-- Generic strings -->
    <string name="settings">Settings</string>
    <string name="help">Help</string>
    <string name="menu_drone_setup">Drone Setup</string>
    <string name="app_settings">App Settings</string>
    <string name="flight_data">Flight Data</string>
    <string name="editor">Editor</string>
    <string name="send_mission">Send Mission</string>
    <string name="load_mission">Load Mission</string>

    <!-- Drone Setup tabs -->
    <string name="screen_tuning">Tuning</string>
    <string name="screen_cal">Calibration</string>
    <string name="screen_checklist">Checklist</string>
    <string name="screen_rc">Radio</string>
    <string name="screen_parameters">Parameters</string>
    
    <!-- App Settings/Preferences -->
    <string name="pref_connection_type">Telemetry Connection Type</string>
    <string name="pref_connection_type_summary">Which link to use to connect to the drone</string>
    <string name="pref_maps_title">Maps</string>
    <string name="pref_maps_providers_summary">Which map provider to use.</string>
    <string name="pref_maps_providers_title">Maps providers</string>
    <string name="pref_mavlink">MAVLink</string>
    <string name="pref_mavlink_rates">Stream Rates</string>
    <string name="pref_mavlink_rates_summary">Rate in which flight data should be received from the drone (in Hz)</string>
    <string name="pref_mavlink_stream_rate_ext_stat">Waypoints, GPS raw, fence data, current waypoint, etc</string>
    <string name="pref_mavlink_stream_rate_extra1">Attitude</string>
    <string name="pref_mavlink_stream_rate_extra2">VFR_Hud data</string>
    <string name="pref_mavlink_stream_rate_extra3">AHRS, Hardware Status, Wind</string>
    <string name="pref_mavlink_stream_rate_position">Position data</string>
    <string name="pref_mavlink_stream_rate_RC_override">RC Override</string>
    <string name="pref_mavlink_stream_rate_rc_channels">RC Channel Data</string>
    <string name="pref_mavlink_stream_rate_raw_sensors">Raw Sensors</string>
    <string name="pref_mavlink_stream_rate_raw_controller">Raw Controller</string>
    <string name="pref_ui">User Interface</string>
    <string name="pref_ui_language_english">English as UI Language</string>
    <string name="pref_ui_language_english_summary">Use English language (instead of system language). Requires app restart.</string>
    <string name="pref_connection_actions">While Connected to Drone</string>
    <string name="pref_connection_actions_summary">Actions to perform on or while connected to the Drone\nTo apply disconnect and reconnect</string>
    <string name="pref_keep_screen_bright">Keep Screen On</string>
    <string name="pref_keep_screen_bright_summary">Check to keep the screen on and bright (affect
        battery life)</string>
    <string name="pref_lock_screen_orientation">Lock Screen Orientation</string>
    <string name="pref_lock_screen_orientation_summary">Locks screen to the orientation which is present when connecting</string>
    <string name="pref_flight_data">Flight Data</string>
    <string name="pref_max_flight_path_size">Flight path size</string>
    <string name="pref_max_flight_path_size_summary">Size of the fligth path, set to zero to disable.</string>
    <string name="pref_guided_mode_on_long_press">Guided Mode on long press</string>
    <string name="pref_guided_mode_on_long_press_summary">Enable entering the Guided Mode by long pressing the map.</string>
    <string name="pref_follow_me_mode_enabled">Enable FollowMe Mode</string>
    <string name="pref_follow_me_mode_enabled_summary">In development</string>
    <string name="pref_auto_pan_enabled">Enable auto pan</string>
    <string name="pref_auto_pan_enabled_summary">Auto pan the map when a new GPS coordinate is received</string>
    <string name="pref_heading_mode">Enable FPV heading mode</string>
    <string name="pref_heading_mode_summary">Change heading mode to FPV (-180º to 180º)</string>
    <string name="pref_advanced">Advanced</string>
    <string name="pref_advanced_use_offline_maps">Use offline maps</string>
    <string name="pref_advanced_use_offline_maps_summary">Use map tiles on the local storage, for offline map view</string>
    <string name="pref_map_type">Map Type</string>
    <string name="pref_map_type_default">Satellite</string>
    <string name="pref_map_type_summary">Which type of map to use</string>
    <string name="pref_enable_tts">Enable Text To Speech</string>
    <string name="pref_enable_tts_summary">Audible messages for important events</string>
    <string name="pref_vehicle_type">Default Vehicle Type</string>
    <string name="pref_vehicle_type_summary">Default vehicle type when disconnected</string>
    <string name="pref_rc">RC Screen</string>
    <string name="pref_rc_general">General</string>
    <string name="pref_rc_mode">RC Mode</string>
    <string name="pref_rc_mode_summary">Throttle on left or right stick</string>
    <string name="pref_rc_quickmode_left">QuickMode Left</string>
    <string name="pref_rc_quickmode_right">QuickMode Right</string>
    <string name="pref_rc_reverse">Reverse</string>
    <string name="pref_rc_throttle">Throttle</string>
    <string name="pref_rc_throttle_reverse_summary">Reverses Throttle direction</string>
    <string name="pref_rc_throttle_returntocenter">Return to Center</string>
    <string name="pref_rc_throttle_returntocenter_summary">On touch release Throttle returns to center</string>
    <string name="pref_rc_rudder">Rudder</string>
    <string name="pref_rc_rudder_reverse_summary">Reverses Rudder/Yaw direction</string>
    <string name="pref_rc_aileron">Aileron</string>
    <string name="pref_rc_aileron_reverse_summary">Reverses Aileron/Roll direction</string>
    <string name="pref_rc_elevator">Elevator</string>
    <string name="pref_rc_elevator_reverse_summary">Reverses Elevator/Pitch direction</string>
    <string name="pref_connection">Connection Preferences</string>
    <string name="pref_usb">USB Connection</string>
    <string name="pref_baud_type">Telemetry link speed</string>
    <string name="pref_baud_type_summary">Baud Rate of the USB Telementry Link</string>
    <string name="pref_server">TCP connection</string>
    <string name="pref_server_ip">Server IP</string>
    <string name="pref_server_port">Server Port</string>
    <string name="pref_server_udp">UDP connection</string>
    <string name="pref_udp_server_port">UDP Server Port</string>
    <string name="about">About</string>
    <string name="version">Version</string>
    <string name="storage_folder">Storage Folder</string>
    <string name="pref_live_upload">Enable live upload (ALPHA TEST)</string>
    <string name="pref_live_upload_summary">Live vehicle monitoring on Droneshare</string>
    
    <!-- Connection State -->
    <string name="menu_connect">Connect</string>
    <string name="menu_disconnect">Disconnect</string>
    <string name="connected">Connected</string>
    <string name="disconnected">Disconnected</string>

    <!-- Failsafe Strings -->
    <string name="RCFailsafe">Warning! RC Failsafe – Returning to Launch</string>

    <!-- Common Setup Buttons Resource Strings -->
    <string name="button_setup_calibrate">Calibrate</string>
    <string name="button_setup_cancel">Cancel</string>
    <string name="button_setup_send">Send</string>
    <string name="button_setup_next">Next</string>
    <string name="button_setup_done">Done</string>
    <string name="Pause">Pause</string>
    <string name="dialog_box_btn_txt_ok">OK</string>

    <!-- File operations -->
    <string name="select_file_to_open">Select file to open:</string>
    <string name="no_files">No files</string>
    <string name="error_when_opening_file">Error when opening file</string>
    <string name="save">Save</string>
    <string name="open">Open</string>
    <string name="write">Write</string>
    <string name="refresh">Refresh</string>

    <!-- Survey/Mapping related strings -->
    <string name="distance_between_lines">Lateral</string>
    <string name="footprint">Footprint</string>
    <string name="ground_resolution">GSD</string>
    <string name="distance_between_pictures">Longitudinal</string>
    <string name="area">Area</string>
    <string name="camera_">Camera:</string>
    <string name="inner_wps">Inner WPs</string>
    <string name="hatch_angle">Hatch angle:</string>
    <string name="flight_altitude">Flight Altitude:</string>
    <string name="overlap">Overlap:</string>
    <string name="sidelap">Sidelap:</string>
    <string name="mission_length">Grid Length</string>
    <string name="pictures">Pictures</string>
    <string name="number_of_strips">Number of Strips</string>
    <string name="exception_draw_polygon">Draw a polygon/WPTs</string>
    <string name="exception_draw_2_more_polygon_points">Draw at least 2 more polygon points</string>
    <string name="exception_draw_1_more_polygon_points">Draw at least 1 more polygon point</string>
    <string name="draw_the_survey_region">Draw the survey region</string>
    <string name="mission_is_too_lengthy">Mission is too lengthy</string>

    <!-- Flight Mode information -->
    <string name="mode_acro">Acro allows a pilot to control rate of rotation directly.</string>
    <string name="mode_althold">Alt Hold automatically controls throttle and maintains altitude. Does not require GPS.</string>
    <string name="mode_auto">Auto follows the scripted mission stored on the vehicle.</string>
    <string name="mode_circle">Circle rotates the vehicle around a point of interest. The vehicle will always point toward the center. Requires GPS lock.</string>
    <string name="mode_drift">Drift combines roll and yaw to produce a more natural and intuitive flight. Requires GPS lock.</string>
    <string name="mode_guided">Guided enables position control from a ground station. Requires GPS lock.</string>
    <string name="mode_land">Land at the current location. Requires GPS lock.</string>
    <string name="mode_loiter">Loiter allows the pilot to fly completely through GPS.</string>
    <string name="mode_ofloiter">Optical Flow enabled Loiter holds position and altitude assisted by the required optical flow sensors.</string>
    <string name="mode_position">Position allows the pilot to fly completely through GPS, but with manual throttle control.</string>
    <string name="mode_rtl">RTL rises to the minimum altitude, returns to the home location and lands. Requires GPS lock.</string>
    <string name="mode_sport">Sport allows a pilot to control rate of rotation directly with the addition of self-leveling.</string>
    <string name="mode_stabilize">Stabilize levels the vehicle in flight.</string>
    <string name="mode_hybrid">Hybrid allows position hold (GPS) with direct response to pilot input.</string>

    <!-- Waypoint types -->
    <string name="waypointType_Waypoint">Waypoint</string>
    <string name="waypointType_SplineWaypoint">Spline Waypoint</string>
    <string name="waypointType_TakeOff">Take-Off</string>
    <string name="waypointType_RTL">Return To Launch</string>
    <string name="waypointType_Land">Land</string>
    <string name="waypointType_Circle">Circle</string>
    <string name="waypointType_Loiter">Loiter</string>
    <string name="waypointType_ROI">Region of Interest</string>
    <string name="waypointType_Survey">Survey Polygon</string>

    <!-- Waypoint info -->
    <string name="waypointInfo_Land">Land vehicle at the current location. You must manually exit Auto mode to disarm motors.</string>
    <string name="waypointInfo_Generic">Generic Waypoint</string>
    <string name="waypointInfo_Loiter">not used.</string>
    <string name="waypointInfo_LoiterN">Orbit the current location for the desired number of turns.</string>
    <string name="waypointInfo_LoiterT">Hold the current location for the desired number of seconds or indefinitely to end the mission.</string>
    <string name="waypointInfo_RTL">Send the vehicle to the home location set when armed. An altitude of 0 will return to home at the RTL altitude parameter.</string>
    <string name="waypointInfo_TakeOff">Lift off from the ground to the specified altitude before proceeding to the next waypoint.</string>
    <string name="waypointInfo_Waypoint">Travel to a position in 3D space. Optional delay (in seconds) to hold position.</string>
    <string name="waypointInfo_CondAlt">Climb/descend at specified rate. Delay mission state machine until desired altitude reached.</string>
    <string name="waypointInfo_CondYaw">Set condition to reach a certain target angle.</string>
    <string name="waypointInfo_CondDistance">Delay mission state machine until within desired distance of next NAV point</string>
    <string name="waypointInfo_SetHome">Changes the home location either to the current location or a specified location.</string>
    <string name="waypointInfo_SetSpeed">Change speed and/or throttle set points.Set -1 for both Speed and Throttle if no changes is required</string>
    <string name="waypointInfo_ROI">Sets a location and altitude to point copter towards and to aim an optional camera.</string>
    <string name="waypointInfo_SetJump">Repeat waypoint</string>

    <!-- Waypoint editor -->
    <string name="editor_info_window">Distance: 200m, Flight time: 3:30s</string>
    <string name="distance_to_home">Distance to home</string>
    <string name="loiter_time">Loiter Time</string>
    <string name="waypoint_delay">Delay before next waypoint</string>
    <string name="loiter_radius">Loiter Radius</string>
    <string name="loiter_ccw">CCW</string>
    <string name="waypoint_altitude">Altitude</string>
    <string name="waypoint_angle">Yaw Angle</string>
    <string name="waypoint_finalaltitude">Target Altitude</string>
    <string name="waypoint_altrate">Climb/descend Rate</string>
    <string name="waypoint_yawrate">Yaw Rate</string>
    <string name="waypoint_yawdir">Set yaw direction to CCW</string>
    <string name="waypoint_yawoffset">Use relative offset</string>
    <string name="waypoint_distance">Distance</string>
    <string name="waypoint_homecurrent">Set Home using current position</string>
    <string name="waypoint_longitude">Longitude:</string>
    <string name="waypoint_latitude">Latitude:</string>
    <string name="waypoint_speed">Target Speed</string>
    <string name="waypoint_throttle">Throttle</string>
    <string name="waypoint_speedtype">Speed Type</string>
    <string name="waypoint_airspeed">Air Speed</string>
    <string name="waypoint_groundspeed">Ground Speed</string>
    <string name="selectCoodSource">Select location source</string>
    <string name="waypoint_coordsrc">Source data:</string>
    <string name="waypoint_jumpto">Jump to waypoint:</string>
    <string name="waypoint_repeat">Repeat waypoint</string>
    <string name="Orbits">Orbits</string>

    <string name="dlg_clear_mission_title">Clear Mission</string>
    <string name="dlg_clear_mission_confirm">Clear all waypoints from the map?</string>

    <!-- Selection of map style -->
    <string name="menu_map_type">Map Type</string>
    <string name="menu_map_type_satellite">Satellite</string>
    <string name="menu_map_type_hybrid">Hybrid</string>
    <string name="menu_map_type_normal">Normal</string>
    <string name="menu_map_type_terrain">Terrain</string>

    <!-- Parameters screen -->
    <string name="params_click_to_refresh">Click to refresh parameters from drone</string>
    <string name="refreshing_parameters">Refreshing Parameters…</string>
    <string name="parameters_saved">Parameters saved</string>
    <string name="msg_parameters_written_to_drone">parameters written to drone</string>
    <string name="metadata_value">Value:</string>
    <string name="metadata_custom_value">** Custom value **</string>
    <string name="metadata_values">Values:</string>
    <string name="metadata_units">Units:</string>
    <string name="metadata_range">Range:</string>
    <string name="lst_note_hint">To add more rows, just press Enter</string>
    <string name="set_to_zero_to_disable">(set to zero to disable).</string>

    <!-- Calibration data progress -->
    <string name="progress_title_uploading">Uploading calibration data</string>
    <string name="progress_desc_uploading">DroidPlanner is uploading calibration data to vehicel</string>
    <string name="progress_title_downloading">Downloading calibration data</string>
    <string name="progress_desc_downloading">DroidPlanner is downloading calibration data from vehicle. If system is not connected, press Cancel.</string>

    <!-- Radio Setup Resource Strings -->
    <string name="setup_radio_title">Radio Channel Calibration</string>
    <string name="setup_radio_cal_title">Start Calibration</string>
    <string name="setup_radio_cal_desc">Press Calibrate to start the radio calibration. Ensure the radio transmitter is switched \'ON\' and transmitting.</string>
    <string name="setup_radio_title_minmax">Set Min &amp; Max values</string>
    <string name="setup_radio_title_middle">Set Center values</string>
    <string name="setup_radio_title_complete">Calibration complete</string>
    <string name="setup_radio_desc_minmax">Move the joysticks all the way out several times and toggle the switches, levers and knobs to all possible positions.</string>
    <string name="setup_radio_desc_middle">Set throttle stick to the lowest position and other joysticks, switches, levers and knobs to their center position.</string>
    <string name="setup_radio_desc_complete">RC calibration completed. Press \'Save\' to upload data to vehicle.</string>

    <!-- Compass Setup Resource Strings -->
    <string name="setup_mag_title">Compass Calibration</string>

    <!-- Accelerometer Setup Resource Strings -->
    <string name="setup_imu_title">Accelerometer Calibration</string>
    <string name="setup_imu_start">Press Calibrate to start IMU calibration. Ensure vehicle is placed on a FLAT surface before beginning the calibration process.</string>
    <string name="setup_imu_normal">Place the vehicle on its NORMAL position ensuring very minimal movement and press Next.</string>
    <string name="setup_imu_left">Place the vehicle on its LEFT ensuring very minimal movement and press Next.</string>
    <string name="setup_imu_right">Place the vehicle on its RIGHT ensuring very minimal movement and press Next.</string>
    <string name="setup_imu_nosedown">Place the vehicle NOSE DOWN ensuring very minimal movement and press Next.</string>
    <string name="setup_imu_noseup">Place the vehicle NOSE UP ensuring very minimal movement and press Next.</string>
    <string name="setup_imu_back">Place the vehicle on its BACK ensuring very minimal movement and press Next.</string>
    <string name="setup_imu_completed">Accelerometer calibration completed. If it was not successful, please recalibrate.</string>
    <string name="setup_imu_step">To start calibration, press Calibrate.</string>
    <string name="setup_imu_timeleft">Time left before next orientation:</string>

    <!-- Flight Setup Resource Strings -->
    <string name="setup_fm_title">Flight Mode Configuration</string>
    <string name="setup_fm_side_title">Update Flight Mode</string>
    <string name="setup_fm_side_desc">Press \'Send\' to update the new flight modes to vehicle.</string>
    <string name="setup_fm_desc_uploading">Uploading Flight Mode configuration data</string>
    <string name="setup_fm_desc_downloading">Downloading Flight Mode configuration data</string>
    <string name="setup_fm_mode1">1.</string>
    <string name="setup_fm_mode2">2.</string>
    <string name="setup_fm_mode3">3.</string>
    <string name="setup_fm_mode4">4.</string>
    <string name="setup_fm_mode5">5.</string>
    <string name="setup_fm_mode6">6.</string>
    <string name="setup_fm_simple">Simple Mode</string>
    <string name="setup_fm_super">Super Simple Mode</string>

    <!-- Channel Options Setup Resource Strings -->
    <string name="setup_ch_title">Channel Options Configuration</string>
    <string name="setup_ch_side_title">Update Channel Options</string>
    <string name="setup_ch_side_desc">Press \'Send\' to update the new servo function to vehicle.</string>
    <string name="setup_ch_tune_title">Channel 6 - Tuning Function</string>
    <string name="setup_ch_options_title">Channel Options - CH7 &amp; CH8</string>
    <string name="setup_ch_CH7_options">Channel 7 Options:</string>
    <string name="setup_ch_CH6_options">Channel 6 Tuning:</string>
    <string name="setup_ch_CH8_options">Channel 8 Tuning:</string>
    <string name="setup_ch_tune_low">Tune Value - Low:</string>
    <string name="setup_ch_tune_high">Tune Value - High:</string>

    <!-- Servo functions Setup Resource Strings -->
    <string name="setup_sf_title">Servo Function Configuration</string>
    <string name="setup_sf_side_title">Update Servo Function</string>
    <string name="setup_sf_side_desc">Press \'Send\' to update the new servo function to vehicle.</string>
    <string name="setup_sf_desc_uploading">Uploading Servo configuration data</string>
    <string name="setup_sf_desc_downloading">Downloading Servo configuration data</string>
    <string name="setup_sf_servo_title">Servo Functions Configuration</string>
    <string name="setup_sf_servo5">Servo 5:</string>
    <string name="setup_sf_servo6">Servo 6:</string>
    <string name="setup_sf_servo7">Servo 7:</string>
    <string name="setup_sf_servo8">Servo 8:</string>
    <string name="setup_sf_servo9">Servo 9:</string>
    <string name="setup_sf_servo10">Servo 10:</string>

    <!-- Main Screen and Telemetry -->
    <string name="telemetry_default_value">0.0</string>
    <string name="climb_rate_label">Climb Rate</string>
    <string name="altitude_label">Altitude</string>
    <string name="meter_unit">m</string>
    <string name="speed_unit">m/s</string>
    <string name="ground_speed_label">Ground Speed</string>
    <string name="air_speed_label">Air Speed</string>
    <string name="default_angle_value">--°</string>
    <string name="mission_control_control">Control</string>
    <string name="mission_control_edit">Edit</string>
    <string name="mission_control_home">Home</string>
    <string name="mission_control_land">Land</string>
    <string name="mission_control_takeoff">Take</string>
    <string name="mission_control_loiter">Loiter</string>
    <string name="mission_control_follow">Follow</string>
    <string name="telemetry_label">Telemetry</string>
    <string name="flight_modes_label">Flight modes</string>
    <string name="menu_info_bar">Info Bar</string>
    <string name="drawer_open">Open navigation drawer</string>
    <string name="drawer_close">Close navigation drawer</string>
    <string name="guided_mode_warning">"Press OK to enter Guided mode. \nTo change locations, press and hold the map.</string>
    <string name="home_info">%1$s</string>
    <string name="info_bar_empty">--</string>
    <string name="satellite_info_no_fix">%1$s</string>
    <string name="satellite_info_fix">%1$s (%2$d)</string>

    <!-- Bluetooth device selection strings -->
    <string name="select_device">Select device to connect</string>
    <string name="none_paired">No devices have been paired</string>
    <string name="none_found">No devices found</string>
    <string name="title_paired_devices">Paired Devices</string>
    <string name="title_other_devices">Other Available Devices</string>
    <string name="button_scan">Scan for devices</string>
    <string name="scanning">Scanning for devices</string>

    <!-- Content description -->
    <string name="expandable_listview_icon_desc">Expandable listview icon</string>

    <!-- Google Analytics -->
    <string name="ga_mode_details_open_panel">Panel Open Time</string>
    <string name="ga_mode_details_close_panel">Panel Close Time</string>

    <!-- Others (when possible move to a grouping above) -->
    <string name="tune_roll">Manual adjustment of roll and pitch tuning. Rate_P is the primary value to adjust.</string>
    <string name="dialog_box_title_altitude">Altitude</string>
    <string name="mode_switch">Assign RC channel 5 to a switch on your radio to control flight modes. Move the switch to each position and select the desired flight mode below.</string>
    <string name="MAVLinkError">MAVLink Error:</string>
    <string name="msg_connect_first">Please connect first</string>
    <string name="mode1_throttle_on_right_stick">Mode 1: Throttle on RIGHT stick</string>
    <string name="mode2_throttle_on_left_stick">Mode 2: Throttle on LEFT stick</string>
<<<<<<< HEAD
    <string name="air_time_label">Air Time</string>
=======
    <string name="pref_map_provider_settings_summary">Configure the selected map provider</string>
    <string name="pref_map_provider_settings_title">Map Provider Preferences</string>
    <string name="pref_title_google_map">Google Map Preferences</string>
    <string name="pref_title_osm">Open Street Map Preferences</string>
    <string name="activity_title_map_provider_preferences">Map Provider Preferences</string>
    <string name="pref_title_language">Language</string>
    <string name="pref_title_screen">Screen</string>
    <string name="pref_title_notifications">Notifications</string>
    <string name="normal_waypoint_toggle">Normal</string>
    <string name="spline_waypoint_toggle">Spline</string>
    <string name="mavlink_version">Mavlink Version</string>
    <string name="empty_content">--</string>
    <string name="usage_statistics">Usage Statistics</string>
    <string name="pref_usage_statistics_title">Send usage statistics</string>
    <string name="pref_usage_statistics_summary">Help improve DroidPlanner by sending usage statistics.</string>
>>>>>>> 74c6e700

</resources><|MERGE_RESOLUTION|>--- conflicted
+++ resolved
@@ -371,9 +371,7 @@
     <string name="msg_connect_first">Please connect first</string>
     <string name="mode1_throttle_on_right_stick">Mode 1: Throttle on RIGHT stick</string>
     <string name="mode2_throttle_on_left_stick">Mode 2: Throttle on LEFT stick</string>
-<<<<<<< HEAD
     <string name="air_time_label">Air Time</string>
-=======
     <string name="pref_map_provider_settings_summary">Configure the selected map provider</string>
     <string name="pref_map_provider_settings_title">Map Provider Preferences</string>
     <string name="pref_title_google_map">Google Map Preferences</string>
@@ -389,6 +387,5 @@
     <string name="usage_statistics">Usage Statistics</string>
     <string name="pref_usage_statistics_title">Send usage statistics</string>
     <string name="pref_usage_statistics_summary">Help improve DroidPlanner by sending usage statistics.</string>
->>>>>>> 74c6e700
 
 </resources>