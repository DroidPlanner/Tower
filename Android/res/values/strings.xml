<?xml version="1.0" encoding="utf-8"?>
<resources>

    <!-- Do not translate the following strings -->
    <string name="app_title">DroidPlanner</string>

    <!-- Generic strings -->
    <string name="settings">Settings</string>
    <string name="help">Help</string>
    <string name="menu_drone_setup">Drone Setup</string>
    <string name="app_settings">App Settings</string>
    <string name="flight_data">Flight Data</string>
    <string name="editor">Editor</string>
    <string name="send_mission">Send Mission</string>
    <string name="load_mission">Load Mission</string>

    <!-- Drone Setup tabs -->
    <string name="screen_tuning">Tuning</string>
    <string name="screen_cal">Calibration</string>
    <string name="screen_checklist">Checklist</string>
    <string name="screen_rc">Radio</string>
    <string name="screen_parameters">Parameters</string>
    
    <!-- App Settings/Preferences -->
    <string name="pref_connection_type">Telemetry Connection Type</string>
    <string name="pref_connection_type_summary">Which link to use to connect to the drone</string>
    <string name="pref_maps_title">Maps</string>
    <string name="pref_maps_providers_summary">Which map provider to use.</string>
    <string name="pref_maps_providers_title">Maps Providers</string>
    <string name="pref_mavlink">MAVLink</string>
    <string name="pref_mavlink_rates">Stream Rates</string>
    <string name="pref_mavlink_rates_summary">Rate in which flight data should be received from the drone (in Hz)</string>
    <string name="pref_mavlink_stream_rate_ext_stat">Waypoints, GPS raw, fence data, current waypoint, etc</string>
    <string name="pref_mavlink_stream_rate_extra1">Attitude</string>
    <string name="pref_mavlink_stream_rate_extra2">VFR_Hud data</string>
    <string name="pref_mavlink_stream_rate_extra3">AHRS, Hardware Status, Wind</string>
    <string name="pref_mavlink_stream_rate_position">Position data</string>
    <string name="pref_mavlink_stream_rate_RC_override">RC Override</string>
    <string name="pref_mavlink_stream_rate_rc_channels">RC Channel Data</string>
    <string name="pref_mavlink_stream_rate_raw_sensors">Raw Sensors</string>
    <string name="pref_mavlink_stream_rate_raw_controller">Raw Controller</string>
    <string name="pref_ui">User Interface</string>
    <string name="pref_ui_language_english">English as UI Language</string>
    <string name="pref_ui_language_english_summary">Use English language (instead of system language). Requires app restart.</string>
    <string name="pref_connection_actions">While Connected to Drone</string>
    <string name="pref_connection_actions_summary">Actions to perform on or while connected to the Drone\nTo apply disconnect and reconnect</string>
    <string name="pref_keep_screen_bright">Keep Screen On</string>
    <string name="pref_keep_screen_bright_summary">Check to keep the screen on and bright (affect
        battery life)</string>
    <string name="pref_lock_screen_orientation">Lock Screen Orientation</string>
    <string name="pref_lock_screen_orientation_summary">Locks screen to the orientation which is present when connecting</string>
    <string name="pref_flight_data">Flight Data</string>
    <string name="pref_max_flight_path_size">Flight path size</string>
    <string name="pref_max_flight_path_size_summary">Size of the fligth path, set to zero to disable.</string>
    <string name="pref_guided_mode_on_long_press">Guided Mode on long press</string>
    <string name="pref_guided_mode_on_long_press_summary">Enable entering the Guided Mode by long pressing the map.</string>
    <string name="pref_follow_me_mode_enabled">Enable FollowMe Mode</string>
    <string name="pref_follow_me_mode_enabled_summary">In development</string>
    <string name="pref_heading_mode">Enable FPV heading mode</string>
    <string name="pref_heading_mode_summary">Change heading mode to FPV (-180º to 180º)</string>
    <string name="pref_advanced">Advanced</string>
    <string name="pref_advanced_use_offline_maps">Use offline maps</string>
    <string name="pref_advanced_use_offline_maps_summary">Use map tiles on the local storage, for offline map view</string>
    <string name="pref_map_type">Map Type</string>
    <string name="pref_map_type_default">Satellite</string>
    <string name="pref_map_type_summary">Which type of map to use</string>
    <string name="pref_enable_tts">Enable Text To Speech</string>
    <string name="pref_enable_tts_summary">Audible messages for important events</string>
    <string name="pref_request_max_volume">Set Volume To Max On Start</string>
    <string name="pref_vehicle_type">Default Vehicle Type</string>
    <string name="pref_vehicle_type_summary">Default vehicle type when disconnected</string>
    <string name="pref_rc">RC Screen</string>
    <string name="pref_rc_general">General</string>
    <string name="pref_rc_mode">RC Mode</string>
    <string name="pref_rc_mode_summary">Throttle on left or right stick</string>
    <string name="pref_rc_quickmode_left">QuickMode Left</string>
    <string name="pref_rc_quickmode_right">QuickMode Right</string>
    <string name="pref_rc_reverse">Reverse</string>
    <string name="pref_rc_throttle">Throttle</string>
    <string name="pref_rc_throttle_reverse_summary">Reverses Throttle direction</string>
    <string name="pref_rc_throttle_returntocenter">Return to Center</string>
    <string name="pref_rc_throttle_returntocenter_summary">On touch release Throttle returns to center</string>
    <string name="pref_rc_rudder">Rudder</string>
    <string name="pref_rc_rudder_reverse_summary">Reverses Rudder/Yaw direction</string>
    <string name="pref_rc_aileron">Aileron</string>
    <string name="pref_rc_aileron_reverse_summary">Reverses Aileron/Roll direction</string>
    <string name="pref_rc_elevator">Elevator</string>
    <string name="pref_rc_elevator_reverse_summary">Reverses Elevator/Pitch direction</string>
    <string name="pref_connection">Connection Preferences</string>
    <string name="pref_usb">USB Connection</string>
    <string name="pref_baud_type">Telemetry link speed</string>
    <string name="pref_baud_type_summary">Baud Rate of the USB Telementry Link</string>
    <string name="pref_server">TCP connection</string>
    <string name="pref_server_ip">Server IP</string>
    <string name="pref_server_port">Server Port</string>
    <string name="pref_server_udp">UDP connection</string>
    <string name="pref_udp_server_port">UDP Server Port</string>
    <string name="about">About</string>
    <string name="version">Version</string>
    <string name="storage_folder">Storage Folder</string>
    <string name="pref_live_upload">Enable live upload (ALPHA TEST)</string>
    <string name="pref_live_upload_summary">Live vehicle monitoring on Droneshare</string>
    
    <!-- Connection State -->
    <string name="menu_connect">Connect</string>
    <string name="menu_disconnect">Disconnect</string>
    <string name="connected">Connected</string>
    <string name="disconnected">Disconnected</string>

    <!-- Failsafe Strings -->
    <string name="RCFailsafe">Warning! RC Failsafe – Returning to Launch</string>

    <!-- Common Setup Buttons Resource Strings -->
    <string name="button_setup_calibrate">Calibrate</string>
    <string name="button_setup_cancel">Cancel</string>
    <string name="button_setup_send">Send</string>
    <string name="button_setup_next">Next</string>
    <string name="button_setup_done">Done</string>
    <string name="Pause">Pause</string>
    <string name="dialog_box_btn_txt_ok">OK</string>

    <!-- File operations -->
    <string name="select_file_to_open">Select file to open:</string>
    <string name="no_files">No files</string>
    <string name="error_when_opening_file">Error when opening file</string>
    <string name="save">Save</string>
    <string name="open">Open</string>
    <string name="write">Write</string>
    <string name="refresh">Refresh</string>

    <!-- Survey/Mapping related strings -->
    <string name="distance_between_lines">Lateral</string>
    <string name="footprint">Footprint</string>
    <string name="ground_resolution">GSD</string>
    <string name="distance_between_pictures">Longitudinal</string>
    <string name="area">Area</string>
    <string name="camera_">Camera:</string>
    <string name="inner_wps">Inner WPs</string>
    <string name="hatch_angle">Hatch angle:</string>
    <string name="flight_altitude">Flight Altitude:</string>
    <string name="overlap">Overlap:</string>
    <string name="sidelap">Sidelap:</string>
    <string name="mission_length">Grid Length</string>
    <string name="pictures">Pictures</string>
    <string name="number_of_strips">Number of Strips</string>
    <string name="exception_draw_polygon">Draw a polygon/WPTs</string>
    <string name="exception_draw_2_more_polygon_points">Draw at least 2 more polygon points</string>
    <string name="exception_draw_1_more_polygon_points">Draw at least 1 more polygon point</string>
    <string name="draw_the_survey_region">Draw the survey region</string>
    <string name="mission_is_too_lengthy">Mission is too lengthy</string>

    <!-- Flight Mode information -->
    <string name="mode_acro">Acro allows a pilot to control rate of rotation directly.</string>
    <string name="mode_althold">Alt Hold automatically controls throttle and maintains altitude. Does not require GPS.</string>
    <string name="mode_auto">Auto follows the scripted mission stored on the vehicle.</string>
    <string name="mode_circle">Circle rotates the vehicle around a point of interest. The vehicle will always point toward the center. Requires GPS lock.</string>
    <string name="mode_drift">Drift combines roll and yaw to produce a more natural and intuitive flight. Requires GPS lock.</string>
    <string name="mode_guided">Guided enables position control from a ground station. Requires GPS lock.</string>
    <string name="mode_land">Land at the current location. Requires GPS lock.</string>
    <string name="mode_loiter">Loiter allows the pilot to fly completely through GPS.</string>
    <string name="mode_ofloiter">Optical Flow enabled Loiter holds position and altitude assisted by the required optical flow sensors.</string>
    <string name="mode_position">Position allows the pilot to fly completely through GPS, but with manual throttle control.</string>
    <string name="mode_rtl">RTL rises to the minimum altitude, returns to the home location and lands. Requires GPS lock.</string>
    <string name="mode_sport">Sport allows a pilot to control rate of rotation directly with the addition of self-leveling.</string>
    <string name="mode_stabilize">Stabilize levels the vehicle in flight.</string>
    <string name="mode_hybrid">Hybrid allows position hold (GPS) with direct response to pilot input.</string>

    <!-- Waypoint types -->
    <string name="waypointType_Waypoint">Waypoint</string>
    <string name="waypointType_SplineWaypoint">Spline Waypoint</string>
    <string name="waypointType_TakeOff">Take-Off</string>
    <string name="waypointType_RTL">Return To Launch</string>
    <string name="waypointType_Land">Land</string>
    <string name="waypointType_Circle">Circle</string>
    <string name="waypointType_Loiter">Loiter</string>
    <string name="waypointType_ROI">Region of Interest</string>
    <string name="waypointType_Survey">Survey Polygon</string>

    <!-- Waypoint info -->
    <string name="waypointInfo_Land">Land vehicle at the current location. You must manually exit Auto mode to disarm motors.</string>
    <string name="waypointInfo_Generic">Generic Waypoint</string>
    <string name="waypointInfo_Loiter">not used.</string>
    <string name="waypointInfo_LoiterN">Orbit the current location for the desired number of turns.</string>
    <string name="waypointInfo_LoiterT">Hold the current location for the desired number of seconds or indefinitely to end the mission.</string>
    <string name="waypointInfo_RTL">Send the vehicle to the home location set when armed. An altitude of 0 will return to home at the RTL altitude parameter.</string>
    <string name="waypointInfo_TakeOff">Lift off from the ground to the specified altitude before proceeding to the next waypoint.</string>
    <string name="waypointInfo_Waypoint">Travel to a position in 3D space. Optional delay (in seconds) to hold position.</string>
    <string name="waypointInfo_CondAlt">Climb/descend at specified rate. Delay mission state machine until desired altitude reached.</string>
    <string name="waypointInfo_CondYaw">Set condition to reach a certain target angle.</string>
    <string name="waypointInfo_CondDistance">Delay mission state machine until within desired distance of next NAV point</string>
    <string name="waypointInfo_SetHome">Changes the home location either to the current location or a specified location.</string>
    <string name="waypointInfo_SetSpeed">Change speed and/or throttle set points.Set -1 for both Speed and Throttle if no changes is required</string>
    <string name="waypointInfo_ROI">Sets a location and altitude to point copter towards and to aim an optional camera.</string>
    <string name="waypointInfo_SetJump">Repeat waypoint</string>

    <!-- Waypoint editor -->
    <string name="editor_info_window">Distance: 200m, Flight time: 3:30s</string>
    <string name="distance_to_home">Distance to home</string>
    <string name="loiter_time">Loiter Time</string>
    <string name="waypoint_delay">Delay before next waypoint</string>
    <string name="loiter_radius">Loiter Radius</string>
    <string name="loiter_ccw">CCW</string>
    <string name="waypoint_altitude">Altitude</string>
    <string name="waypoint_angle">Yaw Angle</string>
    <string name="waypoint_finalaltitude">Target Altitude</string>
    <string name="waypoint_altrate">Climb/descend Rate</string>
    <string name="waypoint_yawrate">Yaw Rate</string>
    <string name="waypoint_yawdir">Set yaw direction to CCW</string>
    <string name="waypoint_yawoffset">Use relative offset</string>
    <string name="waypoint_distance">Distance</string>
    <string name="waypoint_homecurrent">Set Home using current position</string>
    <string name="waypoint_longitude">Longitude:</string>
    <string name="waypoint_latitude">Latitude:</string>
    <string name="waypoint_speed">Target Speed</string>
    <string name="waypoint_throttle">Throttle</string>
    <string name="waypoint_speedtype">Speed Type</string>
    <string name="waypoint_airspeed">Air Speed</string>
    <string name="waypoint_groundspeed">Ground Speed</string>
    <string name="selectCoodSource">Select location source</string>
    <string name="waypoint_coordsrc">Source data:</string>
    <string name="waypoint_jumpto">Jump to waypoint:</string>
    <string name="waypoint_repeat">Repeat waypoint</string>
    <string name="Orbits">Orbits</string>

    <string name="dlg_clear_mission_title">Clear Mission</string>
    <string name="dlg_clear_mission_confirm">Clear all waypoints from the map?</string>

    <!-- Selection of map style -->
    <string name="menu_map_type">Map Type</string>
    <string name="menu_map_type_satellite">Satellite</string>
    <string name="menu_map_type_hybrid">Hybrid</string>
    <string name="menu_map_type_normal">Normal</string>
    <string name="menu_map_type_terrain">Terrain</string>

    <!-- Parameters screen -->
    <string name="params_click_to_refresh">Click to refresh parameters from drone</string>
    <string name="refreshing_parameters">Refreshing Parameters…</string>
    <string name="parameters_saved">Parameters saved</string>
    <string name="msg_parameters_written_to_drone">parameters written to drone</string>
    <string name="metadata_value">Value:</string>
    <string name="metadata_custom_value">** Custom value **</string>
    <string name="metadata_values">Values:</string>
    <string name="metadata_units">Units:</string>
    <string name="metadata_range">Range:</string>
    <string name="lst_note_hint">To add more rows, just press Enter</string>
    <string name="set_to_zero_to_disable">(set to zero to disable).</string>

    <!-- Calibration data progress -->
    <string name="progress_title_uploading">Uploading calibration data</string>
    <string name="progress_desc_uploading">DroidPlanner is uploading calibration data to vehicel</string>
    <string name="progress_title_downloading">Downloading calibration data</string>
    <string name="progress_desc_downloading">DroidPlanner is downloading calibration data from vehicle. If system is not connected, press Cancel.</string>

    <!-- Radio Setup Resource Strings -->
    <string name="setup_radio_title">Radio Channel Calibration</string>
    <string name="setup_radio_cal_title">Start Calibration</string>
    <string name="setup_radio_cal_desc">Press Calibrate to start the radio calibration. Ensure the radio transmitter is switched \'ON\' and transmitting.</string>
    <string name="setup_radio_title_minmax">Set Min &amp; Max values</string>
    <string name="setup_radio_title_middle">Set Center values</string>
    <string name="setup_radio_title_complete">Calibration complete</string>
    <string name="setup_radio_desc_minmax">Move the joysticks all the way out several times and toggle the switches, levers and knobs to all possible positions.</string>
    <string name="setup_radio_desc_middle">Set throttle stick to the lowest position and other joysticks, switches, levers and knobs to their center position.</string>
    <string name="setup_radio_desc_complete">RC calibration completed. Press \'Save\' to upload data to vehicle.</string>

    <!-- Compass Setup Resource Strings -->
    <string name="setup_mag_title">Compass Calibration</string>

    <!-- Accelerometer Setup Resource Strings -->
    <string name="setup_imu_title">Accelerometer Calibration</string>
    <string name="setup_imu_start">Press Calibrate to start IMU calibration. Ensure vehicle is placed on a FLAT surface before beginning the calibration process.</string>
    <string name="setup_imu_normal">Place the vehicle on its NORMAL position ensuring very minimal movement and press Next.</string>
    <string name="setup_imu_left">Place the vehicle on its LEFT ensuring very minimal movement and press Next.</string>
    <string name="setup_imu_right">Place the vehicle on its RIGHT ensuring very minimal movement and press Next.</string>
    <string name="setup_imu_nosedown">Place the vehicle NOSE DOWN ensuring very minimal movement and press Next.</string>
    <string name="setup_imu_noseup">Place the vehicle NOSE UP ensuring very minimal movement and press Next.</string>
    <string name="setup_imu_back">Place the vehicle on its BACK ensuring very minimal movement and press Next.</string>
    <string name="setup_imu_completed">Accelerometer calibration completed. If it was not successful, please recalibrate.</string>
    <string name="setup_imu_step">To start calibration, press Calibrate.</string>
    <string name="setup_imu_timeleft">Time left before next orientation:</string>

    <!-- Flight Setup Resource Strings -->
    <string name="setup_fm_title">Flight Mode Configuration</string>
    <string name="setup_fm_side_title">Update Flight Mode</string>
    <string name="setup_fm_side_desc">Press \'Send\' to update the new flight modes to vehicle.</string>
    <string name="setup_fm_desc_uploading">Uploading Flight Mode configuration data</string>
    <string name="setup_fm_desc_downloading">Downloading Flight Mode configuration data</string>
    <string name="setup_fm_mode1">1.</string>
    <string name="setup_fm_mode2">2.</string>
    <string name="setup_fm_mode3">3.</string>
    <string name="setup_fm_mode4">4.</string>
    <string name="setup_fm_mode5">5.</string>
    <string name="setup_fm_mode6">6.</string>
    <string name="setup_fm_simple">Simple Mode</string>
    <string name="setup_fm_super">Super Simple Mode</string>

    <!-- Channel Options Setup Resource Strings -->
    <string name="setup_ch_title">Channel Options Configuration</string>
    <string name="setup_ch_side_title">Update Channel Options</string>
    <string name="setup_ch_side_desc">Press \'Send\' to update the new servo function to vehicle.</string>
    <string name="setup_ch_tune_title">Channel 6 - Tuning Function</string>
    <string name="setup_ch_options_title">Channel Options - CH7 &amp; CH8</string>
    <string name="setup_ch_CH7_options">Channel 7 Options:</string>
    <string name="setup_ch_CH6_options">Channel 6 Tuning:</string>
    <string name="setup_ch_CH8_options">Channel 8 Tuning:</string>
    <string name="setup_ch_tune_low">Tune Value - Low:</string>
    <string name="setup_ch_tune_high">Tune Value - High:</string>

    <!-- Servo functions Setup Resource Strings -->
    <string name="setup_sf_title">Servo Function Configuration</string>
    <string name="setup_sf_side_title">Update Servo Function</string>
    <string name="setup_sf_side_desc">Press \'Send\' to update the new servo function to vehicle.</string>
    <string name="setup_sf_desc_uploading">Uploading Servo configuration data</string>
    <string name="setup_sf_desc_downloading">Downloading Servo configuration data</string>
    <string name="setup_sf_servo_title">Servo Functions Configuration</string>
    <string name="setup_sf_servo5">Servo 5:</string>
    <string name="setup_sf_servo6">Servo 6:</string>
    <string name="setup_sf_servo7">Servo 7:</string>
    <string name="setup_sf_servo8">Servo 8:</string>
    <string name="setup_sf_servo9">Servo 9:</string>
    <string name="setup_sf_servo10">Servo 10:</string>

    <!-- Main Screen and Telemetry -->
    <string name="telemetry_default_value">0.0</string>
    <string name="climb_rate_label">Climb Rate</string>
    <string name="altitude_label">Altitude</string>
    <string name="meter_unit">m</string>
    <string name="speed_unit">m/s</string>
    <string name="ground_speed_label">Ground Speed</string>
    <string name="air_speed_label">Air Speed</string>
    <string name="default_angle_value">--°</string>
    <string name="mission_control_control">Control</string>
    <string name="mission_control_edit">Edit</string>
    <string name="mission_control_home">Home</string>
    <string name="mission_control_land">Land</string>
    <string name="mission_control_takeoff">Take</string>
    <string name="mission_control_loiter">Loiter</string>
    <string name="mission_control_follow">Follow</string>
    <string name="telemetry_label">Telemetry</string>
    <string name="flight_modes_label">Flight modes</string>
    <string name="menu_info_bar">Info Bar</string>
    <string name="drawer_open">Open navigation drawer</string>
    <string name="drawer_close">Close navigation drawer</string>
    <string name="guided_mode_warning">"Press OK to enter Guided mode. \nTo change locations, press and hold the map.</string>

    <!-- Bluetooth device selection strings -->
    <string name="select_device">Select device to connect</string>
    <string name="none_paired">No devices have been paired</string>
    <string name="none_found">No devices found</string>
    <string name="title_paired_devices">Paired Devices</string>
    <string name="title_other_devices">Other Available Devices</string>
    <string name="button_scan">Scan for devices</string>
    <string name="scanning">Scanning for devices</string>

    <!-- Content description -->
    <string name="expandable_listview_icon_desc">Expandable listview icon</string>

    <!-- Google Analytics -->
    <string name="ga_mode_details_open_panel">Panel Open Time</string>
    <string name="ga_mode_details_close_panel">Panel Close Time</string>

    <!-- Others (when possible move to a grouping above) -->
    <string name="tune_roll">Manual adjustment of roll and pitch tuning. Rate_P is the primary value to adjust.</string>
    <string name="dialog_box_title_altitude">Altitude</string>
    <string name="mode_switch">Assign RC channel 5 to a switch on your radio to control flight modes. Move the switch to each position and select the desired flight mode below.</string>
    <string name="MAVLinkError">MAVLink Error:</string>
    <string name="msg_connect_first">Please connect first</string>
    <string name="mode1_throttle_on_right_stick">Mode 1: Throttle on RIGHT stick</string>
    <string name="mode2_throttle_on_left_stick">Mode 2: Throttle on LEFT stick</string>
    <string name="pref_map_provider_settings_summary">Configure the selected map provider</string>
    <string name="pref_map_provider_settings_title">Map Provider Preferences</string>
    <string name="pref_title_google_map">Google Map Preferences</string>
    <string name="pref_title_osm">Open Street Map Preferences</string>
    <string name="activity_title_map_provider_preferences">Map Provider Preferences</string>
    <string name="pref_title_language">Language</string>
    <string name="pref_title_screen">Screen</string>
    <string name="pref_title_notifications">Notifications</string>
    <string name="normal_waypoint_toggle">Normal</string>
    <string name="spline_waypoint_toggle">Spline</string>
    <string name="mavlink_version">Mavlink Version</string>
    <string name="empty_content">--</string>
    <string name="usage_statistics">Usage Statistics</string>
    <string name="pref_usage_statistics_title">Send usage statistics</string>
    <string name="pref_usage_statistics_summary">Help improve DroidPlanner by sending usage statistics.</string>

    <string name="pref_permanent_notification_title">Enable permanent notification</string>
    <string name="pref_permanent_notification_summary">Enable to make status bar notification permanent when connected.</string>

<<<<<<< HEAD
=======
    <string name="zoom_fit">Zoom to Fit</string>
>>>>>>> 8f5627d7
    <string name="pref_bluetooth">BLUETOOTH CONNECTION</string>
    <string name="pref_bluetooth_device_address">Bluetooth device</string>
    <string name="pref_ui_gps_hdop_summary">Display HDOP instead of FIX in satellite info bar item</string>
    <string name="pref_ui_gps_hdop_title">Display Satellite HDOP</string>
<<<<<<< HEAD
=======
    <string name="open_mission_file">Open Mission File</string>
    <string name="save_mission_file">Save Mission File</string>

>>>>>>> 8f5627d7
</resources><|MERGE_RESOLUTION|>--- conflicted
+++ resolved
@@ -385,18 +385,13 @@
     <string name="pref_permanent_notification_title">Enable permanent notification</string>
     <string name="pref_permanent_notification_summary">Enable to make status bar notification permanent when connected.</string>
 
-<<<<<<< HEAD
-=======
     <string name="zoom_fit">Zoom to Fit</string>
->>>>>>> 8f5627d7
+
     <string name="pref_bluetooth">BLUETOOTH CONNECTION</string>
     <string name="pref_bluetooth_device_address">Bluetooth device</string>
     <string name="pref_ui_gps_hdop_summary">Display HDOP instead of FIX in satellite info bar item</string>
     <string name="pref_ui_gps_hdop_title">Display Satellite HDOP</string>
-<<<<<<< HEAD
-=======
+
     <string name="open_mission_file">Open Mission File</string>
     <string name="save_mission_file">Save Mission File</string>
-
->>>>>>> 8f5627d7
 </resources>