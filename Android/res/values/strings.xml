--- conflicted
+++ resolved
@@ -457,12 +457,9 @@
     <string name="menu_kill_switch">Kill Switch</string>
     <string name="label_clear_selected">Clear selected</string>
     <string name="unsaved_param_warning">You have unsaved changes</string>
-<<<<<<< HEAD
+    <string name="error_kill_switch_unsupported">KILL SWITCH command is not supported!</string>
+    <string name="error_kill_switch_failed">KILL SWITCH command failed!</string>
     <string name="pref_max_alt_warning_title">Max altitude exceeded warning</string>
     <string name="pref_max_alt_warning_summary">Enable for repeated warnings when flying above the set max altitude.</string>
-=======
-    <string name="error_kill_switch_unsupported">KILL SWITCH command is not supported!</string>
-    <string name="error_kill_switch_failed">KILL SWITCH command failed!</string>
->>>>>>> 30b88266
 
 </resources>