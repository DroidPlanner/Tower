<?xml version="1.0" encoding="utf-8"?>
<resources>

    <!-- Do not translate the following strings -->
    <string name="app_title">DroidPlanner</string>

    <!-- Generic strings -->
    <string name="settings">Settings</string>
    <string name="help">Help</string>
    <string name="menu_drone_setup">Drone Setup</string>
    <string name="app_settings">App Settings</string>
    <string name="flight_data">Flight Data</string>
    <string name="editor">Editor</string>
    <string name="locator">Locator</string>
    <string name="send_mission">Send Mission</string>
    <string name="load_mission">Load Mission</string>

    <!-- Drone Setup tabs -->
    <string name="screen_tuning">Tuning</string>
    <string name="screen_cal">Calibration</string>
    <string name="screen_checklist">Checklist</string>
    <string name="screen_rc">Radio</string>
    <string name="screen_parameters">Parameters</string>
    
    <!-- App Settings/Preferences -->
    <string name="pref_connection_type">Telemetry Connection Type</string>
    <string name="pref_connection_type_summary">Which link to use to connect to the drone</string>
    <string name="pref_maps_title">Maps</string>
    <string name="pref_maps_providers_summary">Which map provider to use.</string>
    <string name="pref_maps_providers_title">Maps Providers</string>
    <string name="pref_mavlink">MAVLink</string>
    <string name="pref_mavlink_rates">Stream Rates</string>
    <string name="pref_mavlink_rates_summary">Rate in which flight data should be received from the drone (in Hz)</string>
    <string name="pref_mavlink_stream_rate_ext_stat">Waypoints, GPS raw, fence data, current waypoint, etc</string>
    <string name="pref_mavlink_stream_rate_extra1">Attitude</string>
    <string name="pref_mavlink_stream_rate_extra2">VFR_Hud data</string>
    <string name="pref_mavlink_stream_rate_extra3">AHRS, Hardware Status, Wind</string>
    <string name="pref_mavlink_stream_rate_position">Position data</string>
    <string name="pref_mavlink_stream_rate_RC_override">RC Override</string>
    <string name="pref_mavlink_stream_rate_rc_channels">RC Channel Data</string>
    <string name="pref_mavlink_stream_rate_raw_sensors">Raw Sensors</string>
    <string name="pref_mavlink_stream_rate_raw_controller">Raw Controller</string>
    <string name="pref_ui">User Interface</string>
    <string name="pref_ui_language_english">English as UI Language</string>
    <string name="pref_ui_language_english_summary">Use English language (instead of system language). Requires app restart.</string>
    <string name="pref_connection_actions">While Connected to Drone</string>
    <string name="pref_connection_actions_summary">Actions to perform on or while connected to the Drone\nTo apply disconnect and reconnect</string>
    <string name="pref_keep_screen_bright">Keep Screen On</string>
    <string name="pref_keep_screen_bright_summary">Check to keep the screen on and bright (affect
        battery life)</string>
    <string name="pref_lock_screen_orientation">Lock Screen Orientation</string>
    <string name="pref_lock_screen_orientation_summary">Locks screen to the orientation which is present when connecting</string>
    <string name="pref_flight_data">Flight Data</string>
    <string name="pref_max_flight_path_size">Flight path size</string>
    <string name="pref_max_flight_path_size_summary">Size of the fligth path, set to zero to disable.</string>
    <string name="pref_guided_mode_on_long_press">Guided Mode on long press</string>
    <string name="pref_guided_mode_on_long_press_summary">Enable entering the Guided Mode by long pressing the map.</string>
    <string name="pref_follow_me_mode_enabled">Enable FollowMe Mode</string>
    <string name="pref_follow_me_mode_enabled_summary">In development</string>
    <string name="pref_heading_mode">Enable FPV heading mode</string>
    <string name="pref_heading_mode_summary">Change heading mode to FPV (-180º to 180º)</string>
    <string name="pref_advanced">Advanced</string>
    <string name="pref_advanced_use_offline_maps">Use offline maps</string>
    <string name="pref_advanced_use_offline_maps_summary">Use map tiles on the local storage, for offline map view</string>
    <string name="pref_map_type">Map Type</string>
    <string name="pref_map_type_default">Satellite</string>
    <string name="pref_map_type_summary">Which type of map to use</string>
    <string name="pref_enable_tts">Enable Text To Speech</string>
    <string name="pref_enable_tts_summary">Audible messages for important events</string>
    <string name="pref_request_max_volume">Set Volume To Max On Start</string>
    <string name="pref_vehicle_type">Default Vehicle Type</string>
    <string name="pref_vehicle_type_summary">Default vehicle type when disconnected</string>
    <string name="pref_rc">RC Screen</string>
    <string name="pref_rc_general">General</string>
    <string name="pref_rc_mode">RC Mode</string>
    <string name="pref_rc_mode_summary">Throttle on left or right stick</string>
    <string name="pref_rc_quickmode_left">QuickMode Left</string>
    <string name="pref_rc_quickmode_right">QuickMode Right</string>
    <string name="pref_rc_reverse">Reverse</string>
    <string name="pref_rc_throttle">Throttle</string>
    <string name="pref_rc_throttle_reverse_summary">Reverses Throttle direction</string>
    <string name="pref_rc_throttle_returntocenter">Return to Center</string>
    <string name="pref_rc_throttle_returntocenter_summary">On touch release Throttle returns to center</string>
    <string name="pref_rc_rudder">Rudder</string>
    <string name="pref_rc_rudder_reverse_summary">Reverses Rudder/Yaw direction</string>
    <string name="pref_rc_aileron">Aileron</string>
    <string name="pref_rc_aileron_reverse_summary">Reverses Aileron/Roll direction</string>
    <string name="pref_rc_elevator">Elevator</string>
    <string name="pref_rc_elevator_reverse_summary">Reverses Elevator/Pitch direction</string>
    <string name="pref_connection">Connection Preferences</string>
    <string name="pref_usb">USB Connection</string>
    <string name="pref_baud_type">Telemetry link speed</string>
    <string name="pref_baud_type_summary">Baud Rate of the USB Telementry Link</string>
    <string name="pref_server">TCP connection</string>
    <string name="pref_server_ip">Server IP</string>
    <string name="pref_server_port">Server Port</string>
    <string name="pref_server_udp">UDP connection</string>
    <string name="pref_udp_server_port">UDP Server Port</string>
    <string name="about">About</string>
    <string name="version">Version</string>
    <string name="storage_folder">Storage Folder</string>
    <string name="pref_live_upload">Enable live upload (ALPHA TEST)</string>
    <string name="pref_live_upload_summary">Live vehicle monitoring on Droneshare</string>
    
    <!-- Connection State -->
    <string name="menu_connect">Connect</string>
    <string name="menu_disconnect">Disconnect</string>
    <string name="connected">Connected</string>
    <string name="disconnected">Disconnected</string>

    <!-- Failsafe Strings -->
    <string name="RCFailsafe">Warning! RC Failsafe – Returning to Launch</string>

    <!-- Common Setup Buttons Resource Strings -->
    <string name="button_setup_calibrate">Calibrate</string>
    <string name="button_setup_cancel">Cancel</string>
    <string name="button_setup_send">Send</string>
    <string name="button_setup_next">Next</string>
    <string name="button_setup_done">Done</string>
    <string name="Pause">Pause</string>
    <string name="dialog_box_btn_txt_ok">OK</string>

    <!-- File operations -->
    <string name="select_file_to_open">Select file to open:</string>
    <string name="no_files">No files</string>
    <string name="error_when_opening_file">Error when opening file</string>
    <string name="save">Save</string>
    <string name="open">Open</string>
    <string name="write">Write</string>
    <string name="refresh">Refresh</string>

    <!-- Survey/Mapping related strings -->
    <string name="distance_between_lines">Lateral</string>
    <string name="footprint">Footprint</string>
    <string name="ground_resolution">GSD</string>
    <string name="distance_between_pictures">Longitudinal</string>
    <string name="area">Area</string>
    <string name="camera_">Camera:</string>
    <string name="inner_wps">Inner WPs</string>
    <string name="hatch_angle">Hatch angle:</string>
    <string name="flight_altitude">Flight Altitude:</string>
    <string name="overlap">Overlap:</string>
    <string name="sidelap">Sidelap:</string>
    <string name="mission_length">Grid Length</string>
    <string name="pictures">Pictures</string>
    <string name="number_of_strips">Number of Strips</string>
    <string name="exception_draw_polygon">Draw a polygon/WPTs</string>
    <string name="exception_draw_2_more_polygon_points">Draw at least 2 more polygon points</string>
    <string name="exception_draw_1_more_polygon_points">Draw at least 1 more polygon point</string>
    <string name="draw_the_survey_region">Draw the survey region</string>
    <string name="mission_is_too_lengthy">Mission is too lengthy</string>

    <!-- Flight Mode information -->
    <string name="mode_acro">Acro allows a pilot to control rate of rotation directly.</string>
    <string name="mode_althold">Alt Hold automatically controls throttle and maintains altitude. Does not require GPS.</string>
    <string name="mode_auto">Auto follows the scripted mission stored on the vehicle.</string>
    <string name="mode_circle">Circle rotates the vehicle around a point of interest. The vehicle will always point toward the center. Requires GPS lock.</string>
    <string name="mode_drift">Drift combines roll and yaw to produce a more natural and intuitive flight. Requires GPS lock.</string>
    <string name="mode_guided">Guided enables position control from a ground station. Requires GPS lock.</string>
    <string name="mode_land">Land at the current location. Requires GPS lock.</string>
    <string name="mode_loiter">Loiter allows the pilot to fly completely through GPS.</string>
    <string name="mode_ofloiter">Optical Flow enabled Loiter holds position and altitude assisted by the required optical flow sensors.</string>
    <string name="mode_position">Position allows the pilot to fly completely through GPS, but with manual throttle control.</string>
    <string name="mode_rtl">RTL rises to the minimum altitude, returns to the home location and lands. Requires GPS lock.</string>
    <string name="mode_sport">Sport allows a pilot to control rate of rotation directly with the addition of self-leveling.</string>
    <string name="mode_stabilize">Stabilize levels the vehicle in flight.</string>
    <string name="mode_hybrid">Hybrid allows position hold (GPS) with direct response to pilot input.</string>

    <!-- Waypoint types -->
    <string name="waypointType_Waypoint">Waypoint</string>
    <string name="waypointType_SplineWaypoint">Spline Waypoint</string>
    <string name="waypointType_TakeOff">Take-Off</string>
    <string name="waypointType_RTL">Return To Launch</string>
    <string name="waypointType_Land">Land</string>
    <string name="waypointType_Circle">Circle</string>
    <string name="waypointType_Loiter">Loiter</string>
    <string name="waypointType_ROI">Region of Interest</string>
    <string name="waypointType_Survey">Survey Polygon</string>

    <!-- Waypoint info -->
    <string name="waypointInfo_Land">Land vehicle at the current location. You must manually exit Auto mode to disarm motors.</string>
    <string name="waypointInfo_Generic">Generic Waypoint</string>
    <string name="waypointInfo_Loiter">not used.</string>
    <string name="waypointInfo_LoiterN">Orbit the current location for the desired number of turns.</string>
    <string name="waypointInfo_LoiterT">Hold the current location for the desired number of seconds or indefinitely to end the mission.</string>
    <string name="waypointInfo_RTL">Send the vehicle to the home location set when armed. An altitude of 0 will return to home at the RTL altitude parameter.</string>
    <string name="waypointInfo_TakeOff">Lift off from the ground to the specified altitude before proceeding to the next waypoint.</string>
    <string name="waypointInfo_Waypoint">Travel to a position in 3D space. Optional delay (in seconds) to hold position.</string>
    <string name="waypointInfo_CondAlt">Climb/descend at specified rate. Delay mission state machine until desired altitude reached.</string>
    <string name="waypointInfo_CondYaw">Set condition to reach a certain target angle.</string>
    <string name="waypointInfo_CondDistance">Delay mission state machine until within desired distance of next NAV point</string>
    <string name="waypointInfo_SetHome">Changes the home location either to the current location or a specified location.</string>
    <string name="waypointInfo_SetSpeed">Change speed and/or throttle set points.Set -1 for both Speed and Throttle if no changes is required</string>
    <string name="waypointInfo_ROI">Sets a location and altitude to point copter towards and to aim an optional camera.</string>
    <string name="waypointInfo_SetJump">Repeat waypoint</string>

    <!-- Waypoint editor -->
    <string name="editor_info_window">Distance: 200m, Flight time: 3:30s</string>
    <string name="locator_info_window"></string>
    <string name="distance_to_home">Distance to home</string>
    <string name="loiter_time">Loiter Time</string>
    <string name="waypoint_delay">Delay before next waypoint</string>
    <string name="loiter_radius">Loiter Radius</string>
    <string name="loiter_ccw">CCW</string>
    <string name="waypoint_altitude">Altitude</string>
    <string name="waypoint_angle">Yaw Angle</string>
    <string name="waypoint_finalaltitude">Target Altitude</string>
    <string name="waypoint_altrate">Climb/descend Rate</string>
    <string name="waypoint_yawrate">Yaw Rate</string>
    <string name="waypoint_yawdir">Set yaw direction to CCW</string>
    <string name="waypoint_yawoffset">Use relative offset</string>
    <string name="waypoint_distance">Distance</string>
    <string name="waypoint_homecurrent">Set Home using current position</string>
    <string name="waypoint_longitude">Longitude:</string>
    <string name="waypoint_latitude">Latitude:</string>
    <string name="waypoint_speed">Target Speed</string>
    <string name="waypoint_throttle">Throttle</string>
    <string name="waypoint_speedtype">Speed Type</string>
    <string name="waypoint_airspeed">Air Speed</string>
    <string name="waypoint_groundspeed">Ground Speed</string>
    <string name="selectCoodSource">Select location source</string>
    <string name="waypoint_coordsrc">Source data:</string>
    <string name="waypoint_jumpto">Jump to waypoint:</string>
    <string name="waypoint_repeat">Repeat waypoint</string>
    <string name="Orbits">Orbits</string>

    <string name="dlg_clear_mission_title">Clear Mission</string>
    <string name="dlg_clear_mission_confirm">Clear all waypoints from the map?</string>

    <!-- Selection of map style -->
    <string name="menu_map_type">Map Type</string>
    <string name="menu_map_type_satellite">Satellite</string>
    <string name="menu_map_type_hybrid">Hybrid</string>
    <string name="menu_map_type_normal">Normal</string>
    <string name="menu_map_type_terrain">Terrain</string>

    <!-- Parameters screen -->
    <string name="params_click_to_refresh">Click to refresh parameters from drone</string>
    <string name="refreshing_parameters">Refreshing Parameters…</string>
    <string name="parameters_saved">Parameters saved</string>
    <string name="msg_parameters_written_to_drone">parameters written to drone</string>
    <string name="metadata_value">Value:</string>
    <string name="metadata_custom_value">** Custom value **</string>
    <string name="metadata_values">Values:</string>
    <string name="metadata_units">Units:</string>
    <string name="metadata_range">Range:</string>
    <string name="lst_note_hint">To add more rows, just press Enter</string>
    <string name="set_to_zero_to_disable">(set to zero to disable).</string>

    <!-- Calibration data progress -->
    <string name="progress_title_uploading">Uploading calibration data</string>
    <string name="progress_desc_uploading">DroidPlanner is uploading calibration data to vehicel</string>
    <string name="progress_title_downloading">Downloading calibration data</string>
    <string name="progress_desc_downloading">DroidPlanner is downloading calibration data from vehicle. If system is not connected, press Cancel.</string>

    <!-- Radio Setup Resource Strings -->
    <string name="setup_radio_title">Radio Channel Calibration</string>
    <string name="setup_radio_cal_title">Start Calibration</string>
    <string name="setup_radio_cal_desc">Press Calibrate to start the radio calibration. Ensure the radio transmitter is switched \'ON\' and transmitting.</string>
    <string name="setup_radio_title_minmax">Set Min &amp; Max values</string>
    <string name="setup_radio_title_middle">Set Center values</string>
    <string name="setup_radio_title_complete">Calibration complete</string>
    <string name="setup_radio_desc_minmax">Move the joysticks all the way out several times and toggle the switches, levers and knobs to all possible positions.</string>
    <string name="setup_radio_desc_middle">Set throttle stick to the lowest position and other joysticks, switches, levers and knobs to their center position.</string>
    <string name="setup_radio_desc_complete">RC calibration completed. Press \'Save\' to upload data to vehicle.</string>

    <!-- Compass Setup Resource Strings -->
    <string name="setup_mag_title">Compass Calibration</string>

    <!-- Accelerometer Setup Resource Strings -->
    <string name="setup_imu_title">Accelerometer Calibration</string>
    <string name="setup_imu_start">Press Calibrate to start IMU calibration. Ensure vehicle is placed on a FLAT surface before beginning the calibration process.</string>
    <string name="setup_imu_normal">Place the vehicle on its NORMAL position ensuring very minimal movement and press Next.</string>
    <string name="setup_imu_left">Place the vehicle on its LEFT ensuring very minimal movement and press Next.</string>
    <string name="setup_imu_right">Place the vehicle on its RIGHT ensuring very minimal movement and press Next.</string>
    <string name="setup_imu_nosedown">Place the vehicle NOSE DOWN ensuring very minimal movement and press Next.</string>
    <string name="setup_imu_noseup">Place the vehicle NOSE UP ensuring very minimal movement and press Next.</string>
    <string name="setup_imu_back">Place the vehicle on its BACK ensuring very minimal movement and press Next.</string>
    <string name="setup_imu_completed">Accelerometer calibration completed. If it was not successful, please recalibrate.</string>
    <string name="setup_imu_step">To start calibration, press Calibrate.</string>
    <string name="setup_imu_timeleft">Time left before next orientation:</string>

    <!-- Flight Setup Resource Strings -->
    <string name="setup_fm_title">Flight Mode Configuration</string>
    <string name="setup_fm_side_title">Update Flight Mode</string>
    <string name="setup_fm_side_desc">Press \'Send\' to update the new flight modes to vehicle.</string>
    <string name="setup_fm_desc_uploading">Uploading Flight Mode configuration data</string>
    <string name="setup_fm_desc_downloading">Downloading Flight Mode configuration data</string>
    <string name="setup_fm_mode1">1.</string>
    <string name="setup_fm_mode2">2.</string>
    <string name="setup_fm_mode3">3.</string>
    <string name="setup_fm_mode4">4.</string>
    <string name="setup_fm_mode5">5.</string>
    <string name="setup_fm_mode6">6.</string>
    <string name="setup_fm_simple">Simple Mode</string>
    <string name="setup_fm_super">Super Simple Mode</string>

    <!-- Channel Options Setup Resource Strings -->
    <string name="setup_ch_title">Channel Options Configuration</string>
    <string name="setup_ch_side_title">Update Channel Options</string>
    <string name="setup_ch_side_desc">Press \'Send\' to update the new servo function to vehicle.</string>
    <string name="setup_ch_tune_title">Channel 6 - Tuning Function</string>
    <string name="setup_ch_options_title">Channel Options - CH7 &amp; CH8</string>
    <string name="setup_ch_CH7_options">Channel 7 Options:</string>
    <string name="setup_ch_CH6_options">Channel 6 Tuning:</string>
    <string name="setup_ch_CH8_options">Channel 8 Tuning:</string>
    <string name="setup_ch_tune_low">Tune Value - Low:</string>
    <string name="setup_ch_tune_high">Tune Value - High:</string>

    <!-- Servo functions Setup Resource Strings -->
    <string name="setup_sf_title">Servo Function Configuration</string>
    <string name="setup_sf_side_title">Update Servo Function</string>
    <string name="setup_sf_side_desc">Press \'Send\' to update the new servo function to vehicle.</string>
    <string name="setup_sf_desc_uploading">Uploading Servo configuration data</string>
    <string name="setup_sf_desc_downloading">Downloading Servo configuration data</string>
    <string name="setup_sf_servo_title">Servo Functions Configuration</string>
    <string name="setup_sf_servo5">Servo 5:</string>
    <string name="setup_sf_servo6">Servo 6:</string>
    <string name="setup_sf_servo7">Servo 7:</string>
    <string name="setup_sf_servo8">Servo 8:</string>
    <string name="setup_sf_servo9">Servo 9:</string>
    <string name="setup_sf_servo10">Servo 10:</string>

    <!-- Main Screen and Telemetry -->
    <string name="telemetry_default_value">0.0</string>
    <string name="climb_rate_label">Climb Rate</string>
    <string name="altitude_label">Altitude</string>
    <string name="meter_unit">m</string>
    <string name="speed_unit">m/s</string>
    <string name="ground_speed_label">Ground Speed</string>
    <string name="air_speed_label">Air Speed</string>
    <string name="default_angle_value">--°</string>
    <string name="mission_control_control">Control</string>
    <string name="mission_control_edit">Edit</string>
    <string name="mission_control_home">Home</string>
    <string name="mission_control_land">Land</string>
    <string name="mission_control_takeoff">Take</string>
    <string name="mission_control_loiter">Loiter</string>
    <string name="mission_control_follow">Follow</string>
    <string name="telemetry_label">Telemetry</string>
    <string name="flight_modes_label">Flight modes</string>
    <string name="menu_info_bar">Info Bar</string>
    <string name="drawer_open">Open navigation drawer</string>
    <string name="drawer_close">Close navigation drawer</string>
    <string name="guided_mode_warning">"Press OK to enter Guided mode. \nTo change locations, press and hold the map.</string>

    <!-- Bluetooth device selection strings -->
    <string name="select_device">Select device to connect</string>
    <string name="none_paired">No devices have been paired</string>
    <string name="none_found">No devices found</string>
    <string name="title_paired_devices">Paired Devices</string>
    <string name="title_other_devices">Other Available Devices</string>
    <string name="button_scan">Scan for devices</string>
    <string name="scanning">Scanning for devices</string>

    <!-- Content description -->
    <string name="expandable_listview_icon_desc">Expandable listview icon</string>

    <!-- Google Analytics -->
    <string name="ga_mode_details_open_panel">Panel Open Time</string>
    <string name="ga_mode_details_close_panel">Panel Close Time</string>

    <!-- Others (when possible move to a grouping above) -->
    <string name="tune_roll">Manual adjustment of roll and pitch tuning. Rate_P is the primary value to adjust.</string>
    <string name="dialog_box_title_altitude">Altitude</string>
    <string name="mode_switch">Assign RC channel 5 to a switch on your radio to control flight modes. Move the switch to each position and select the desired flight mode below.</string>
    <string name="MAVLinkError">MAVLink Error:</string>
    <string name="msg_connect_first">Please connect first</string>
    <string name="mode1_throttle_on_right_stick">Mode 1: Throttle on RIGHT stick</string>
    <string name="mode2_throttle_on_left_stick">Mode 2: Throttle on LEFT stick</string>
    <string name="pref_map_provider_settings_summary">Configure the selected map provider</string>
    <string name="pref_map_provider_settings_title">Map Provider Preferences</string>
    <string name="pref_title_google_map">Google Map Preferences</string>
    <string name="pref_title_osm">Open Street Map Preferences</string>
    <string name="activity_title_map_provider_preferences">Map Provider Preferences</string>
    <string name="pref_title_language">Language</string>
    <string name="pref_title_screen">Screen</string>
    <string name="pref_title_notifications">Notifications</string>
    <string name="normal_waypoint_toggle">Normal</string>
    <string name="spline_waypoint_toggle">Spline</string>
    <string name="mavlink_version">Mavlink Version</string>
    <string name="empty_content">--</string>
    <string name="usage_statistics">Usage Statistics</string>
    <string name="pref_usage_statistics_title">Send usage statistics</string>
    <string name="pref_usage_statistics_summary">Help improve DroidPlanner by sending usage statistics.</string>

    <string name="pref_permanent_notification_title">Enable permanent notification</string>
    <string name="pref_permanent_notification_summary">Enable to make status bar notification permanent when connected.</string>

    <string name="zoom_fit">Zoom to Fit</string>

    <string name="pref_bluetooth">BLUETOOTH CONNECTION</string>
    <string name="pref_bluetooth_device_address">Bluetooth device</string>
    <string name="pref_ui_gps_hdop_summary">Display HDOP instead of FIX in satellite info bar item</string>
    <string name="pref_ui_gps_hdop_title">Display Satellite HDOP</string>

    <string name="open_mission_file">Open Mission File</string>
    <string name="save_mission_file">Save Mission File</string>
<<<<<<< HEAD
=======
    <string name="open_tlog_file">Open Log File</string>

>>>>>>> 00ac7b11
</resources><|MERGE_RESOLUTION|>--- conflicted
+++ resolved
@@ -396,9 +396,5 @@
 
     <string name="open_mission_file">Open Mission File</string>
     <string name="save_mission_file">Save Mission File</string>
-<<<<<<< HEAD
-=======
     <string name="open_tlog_file">Open Log File</string>
-
->>>>>>> 00ac7b11
 </resources>