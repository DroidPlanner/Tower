<?xml version="1.0" encoding="utf-8"?>
<resources>

    <!-- Do not translate the following strings -->
    <string name="app_title" translatable="false">DroidPlanner 3</string>

    <!-- Generic strings -->
    <string name="settings">Settings</string>
    <string name="help">Help</string>
    <string name="menu_drone_setup">Drone Setup</string>
    <string name="app_settings">App Settings</string>
    <string name="flight_data">Flight Data</string>
    <string name="editor">Editor</string>
    <string name="upload_mission">Upload Mission</string>
    <string name="download_mission">Download Mission</string>

    <!-- Drone Setup tabs -->
    <string name="screen_tuning">Tuning</string>
    <string name="screen_cal">Calibration</string>
    <string name="screen_checklist">Checklist</string>
    <string name="screen_rc">Radio</string>
    <string name="screen_parameters">Parameters</string>
    
    <!-- App Settings/Preferences -->
    <string name="pref_connection_type">Telemetry Connection Type</string>
    <string name="pref_connection_type_summary">Which link to use to connect to the drone</string>
    <string name="pref_maps_title">Maps</string>
    <string name="pref_maps_providers_summary">Which map provider to use.</string>
    <string name="pref_maps_providers_title">Maps Providers</string>
    <string name="pref_mavlink">MAVLink</string>
    <string name="pref_mavlink_rates">Stream Rates</string>
    <string name="pref_mavlink_rates_summary">Rate at which flight data should be received from the drone (in Hz)</string>
    <string name="pref_mavlink_stream_rate_ext_stat">Waypoints, GPS raw, fence data, current waypoint, etc</string>
    <string name="pref_mavlink_stream_rate_extra1">Attitude</string>
    <string name="pref_mavlink_stream_rate_extra2">VFR_Hud data</string>
    <string name="pref_mavlink_stream_rate_extra3">AHRS, Hardware Status, Wind</string>
    <string name="pref_mavlink_stream_rate_position">Position data</string>
    <string name="pref_mavlink_stream_rate_RC_override">RC Override</string>
    <string name="pref_mavlink_stream_rate_rc_channels">RC Channel Data</string>
    <string name="pref_mavlink_stream_rate_raw_sensors">Raw Sensors</string>
    <string name="pref_mavlink_stream_rate_raw_controller">Raw Controller</string>
    <string name="pref_ui">User Interface</string>
    <string name="pref_ui_language_english">English as UI Language</string>
    <string name="pref_ui_language_english_summary">Use English language (instead of system language). Requires app restart.</string>
    <string name="pref_connection_actions">While Connected to Drone</string>
    <string name="pref_connection_actions_summary">Actions to perform on or while connected to the Drone\nTo apply disconnect and reconnect</string>
    <string name="pref_keep_screen_bright">Keep Screen On</string>
    <string name="pref_keep_screen_bright_summary">Check to keep the screen on and bright (affect
        battery life)</string>
    <string name="pref_lock_screen_orientation">Lock Screen Orientation</string>
    <string name="pref_lock_screen_orientation_summary">Locks screen to the orientation which is present when connecting</string>
    <string name="pref_flight_data">Flight Data</string>
    <string name="pref_max_flight_path_size">Flight path size</string>
    <string name="pref_max_flight_path_size_summary">Size of the flight path, set to zero to disable.</string>
    <string name="pref_guided_mode_on_long_press">Guided Mode on long press</string>
    <string name="pref_guided_mode_on_long_press_summary">Enable entering the Guided Mode by long pressing the map.</string>
    <string name="pref_follow_me_mode_enabled">Enable FollowMe Mode</string>
    <string name="pref_follow_me_mode_enabled_summary">In development</string>
    <string name="pref_heading_mode">Enable FPV heading mode</string>
    <string name="pref_heading_mode_summary">Change heading mode to FPV (-180° to 180°)</string>
    <string name="pref_advanced">Advanced</string>
    <string name="pref_advanced_use_offline_maps">Use offline maps</string>
    <string name="pref_advanced_use_offline_maps_summary">Use map tiles on the local storage, for offline map view</string>
    <string name="pref_map_type">Map Type</string>
    <string name="pref_map_type_default">Satellite</string>
    <string name="pref_map_type_summary">Which type of map to use</string>
    <string name="pref_enable_tts">Enable Speech output</string>
    <string name="pref_enable_tts_summary">Audible messages for important events</string>
    <string name="pref_request_max_volume">Set Volume To Max On Start</string>
    <string name="pref_vehicle_type">Default Vehicle Type</string>
    <string name="pref_vehicle_type_summary">Default vehicle type when disconnected</string>
    <string name="pref_rc">RC Screen</string>
    <string name="pref_rc_general">General</string>
    <string name="pref_rc_mode">RC Mode</string>
    <string name="pref_rc_mode_summary">Throttle on left or right stick</string>
    <string name="pref_rc_quickmode_left">QuickMode Left</string>
    <string name="pref_rc_quickmode_right">QuickMode Right</string>
    <string name="pref_rc_reverse">Reverse</string>
    <string name="pref_rc_throttle">Throttle</string>
    <string name="pref_rc_throttle_reverse_summary">Reverses Throttle direction</string>
    <string name="pref_rc_throttle_returntocenter">Return to Center</string>
    <string name="pref_rc_throttle_returntocenter_summary">On touch release Throttle returns to center</string>
    <string name="pref_rc_rudder">Rudder</string>
    <string name="pref_rc_rudder_reverse_summary">Reverses Rudder/Yaw direction</string>
    <string name="pref_rc_aileron">Aileron</string>
    <string name="pref_rc_aileron_reverse_summary">Reverses Aileron/Roll direction</string>
    <string name="pref_rc_elevator">Elevator</string>
    <string name="pref_rc_elevator_reverse_summary">Reverses Elevator/Pitch direction</string>
    <string name="pref_connection">Connection Preferences</string>
    <string name="pref_usb">USB Connection</string>
    <string name="pref_baud_type">Telemetry link speed</string>
    <string name="pref_baud_type_summary">Baud Rate of the USB Telemetry Link</string>
    <string name="pref_server">TCP connection</string>
    <string name="pref_server_ip">Server IP</string>
    <string name="pref_server_port">Server Port</string>
    <string name="pref_server_udp">UDP connection</string>
    <string name="pref_udp_server_port">UDP Server Port</string>
    <string name="about">About</string>
    <string name="version">Version</string>
    <string name="storage_folder">Storage Folder</string>
    <string name="pref_live_upload">Enable live upload (ALPHA TEST)</string>
    <string name="pref_live_upload_summary">Live vehicle monitoring on Droneshare</string>

    <!-- Toast Message -->
    <string name="user_autopan_long_press">Long press to activate user auto panning.</string>
    <string name="drone_autopan_long_press">Long press to activate drone auto panning.</string>
    <string name="drone_no_location">No drone location available</string>

    <!-- Connection State -->
    <string name="menu_connect">Connect</string>
    <string name="menu_disconnect">Disconnect</string>
    <string name="connected">Connected</string>
    <string name="disconnected">Disconnected</string>

    <!-- Common Setup Buttons Resource Strings -->
    <string name="button_setup_calibrate">Calibrate</string>
    <string name="button_setup_cancel">Cancel</string>
    <string name="button_setup_send">Send</string>
    <string name="button_setup_next">Next</string>
    <string name="button_setup_reset">Reset</string>
    <string name="button_setup_done">Done</string>
    <string name="Pause">Pause</string>
    <string name="dialog_box_btn_txt_ok">OK</string>

    <!-- File operations -->
    <string name="select_file_to_open">Select file to open:</string>
    <string name="no_files">No files</string>
    <string name="error_when_opening_file">Error when opening file</string>
    <string name="status_file_opened">File opened</string>
    <string name="save">Save</string>
    <string name="open">Open</string>
    <string name="write">Write</string>
    <string name="refresh">Refresh</string>

    <!-- Survey/Mapping related strings -->
    <string name="distance_between_lines">Lateral</string>
    <string name="footprint">Footprint</string>
    <string name="ground_resolution">GSD</string>
    <string name="distance_between_pictures">Longitudinal</string>
    <string name="area">Area</string>
    <string name="camera_">Camera:</string>
    <string name="inner_wps">Inner WPs</string>
    <string name="hatch_angle">Hatch angle:</string>
    <string name="flight_altitude">Flight Altitude:</string>
    <string name="overlap">Overlap:</string>
    <string name="sidelap">Sidelap:</string>
    <string name="mission_length">Grid Length</string>
    <string name="pictures">Pictures</string>
    <string name="number_of_strips">Number of Strips</string>
    <string name="exception_draw_polygon">Draw a polygon/WPTs</string>
    <string name="exception_draw_2_more_polygon_points">Draw at least 2 more polygon points</string>
    <string name="exception_draw_1_more_polygon_points">Draw at least 1 more polygon point</string>
    <string name="draw_the_survey_region">Draw the survey region</string>
    <string name="mission_is_too_lengthy">Mission is too lengthy</string>

    <!-- Flight Mode information -->
    <string name="mode_acro">Acro allows a pilot to control rate of rotation directly.</string>
    <string name="mode_althold">Alt Hold automatically controls throttle and maintains altitude. Does not require GPS.</string>
    <string name="mode_auto">Auto follows the scripted mission stored on the vehicle.</string>
    <string name="mode_circle">Circle rotates the vehicle around a point of interest. The vehicle will always point toward the center. Requires GPS lock.</string>
    <string name="mode_drift">Drift combines roll and yaw to produce a more natural and intuitive flight. Requires GPS lock.</string>
    <string name="mode_guided">Guided enables position control from a ground station. Requires GPS lock.</string>
    <string name="mode_land">Land at the current location. Requires GPS lock.</string>
    <string name="mode_loiter">Loiter allows the pilot to fly completely through GPS.</string>
    <string name="mode_ofloiter">Optical Flow enabled Loiter holds position and altitude assisted by the required optical flow sensors.</string>
    <string name="mode_position">Position allows the pilot to fly completely through GPS, but with manual throttle control.</string>
    <string name="mode_rtl">RTL rises to the minimum altitude, returns to the home location and lands. Requires GPS lock.</string>
    <string name="mode_sport">Sport allows a pilot to control rate of rotation directly with the addition of self-leveling.</string>
    <string name="mode_stabilize">Stabilize levels the vehicle in flight.</string>
    <string name="mode_poshold">PosHold allows position hold (GPS) with direct response to pilot input.</string>

    <!-- Waypoint types -->
    <string name="waypointType_Waypoint">Waypoint</string>
    <string name="waypointType_SplineWaypoint">Spline Waypoint</string>
    <string name="waypointType_TakeOff">Takeoff</string>
    <string name="waypointType_RTL">Return To Launch</string>
    <string name="waypointType_Land">Land</string>
    <string name="waypointType_Change_Speed">Change Speed</string>
    <string name="waypointType_Condition_Yaw">Set Yaw</string>
    <string name="waypointType_Camera_Trigger">Camera Trigger</string>
    <string name="waypointType_Set_Servo">Set Servo</string>
    <string name="waypointType_EPM">EPM</string>
    <string name="waypointType_Circle">Circle</string>
    <string name="waypointType_Loiter">Loiter</string>
    <string name="waypointType_ROI">Region of Interest</string>
    <string name="waypointType_Survey">Survey Polygon</string>
    <string name="waypointType_BuildingMapper">Structure Scan</string>

    <!-- Waypoint info -->
    <string name="waypointInfo_Land">Land vehicle at the current location. You must manually exit Auto mode to disarm motors.</string>
    <string name="waypointInfo_Generic">Generic Waypoint</string>
    <string name="waypointInfo_Loiter">not used.</string>
    <string name="waypointInfo_LoiterN">Orbit the current location for the desired number of turns.</string>
    <string name="waypointInfo_LoiterT">Hold the current location for the desired number of seconds or indefinitely to end the mission.</string>
    <string name="waypointInfo_RTL">Send the vehicle to the home location set when armed. An altitude of 0 will return to home at the RTL altitude parameter.</string>
    <string name="waypointInfo_TakeOff">Lift off from the ground to the specified altitude before proceeding to the next waypoint.</string>
    <string name="waypointInfo_Waypoint">Travel to a position in 3D space. Optional delay (in seconds) to hold position.</string>
    <string name="waypointInfo_CondAlt">Climb/descend at specified rate. Delay mission state machine until desired altitude reached.</string>
    <string name="waypointInfo_CondYaw">Set condition to reach a certain target angle.</string>
    <string name="waypointInfo_CondDistance">Delay mission state machine until within desired distance of next NAV point</string>
    <string name="waypointInfo_SetHome">Changes the home location either to the current location or a specified location.</string>
    <string name="waypointInfo_SetSpeed">Change vehicle speed until the end of this mission.</string>
    <string name="waypointInfo_CameraTrigger">Trigger the camera shutter at regular distance intervals.</string>
    <string name="waypointInfo_SetServo">Move a servo to a particular PWM value.</string>
    <string name="waypointInfo_EpmGrabber">Release the payload of the EPM grabber</string>
    <string name="waypointInfo_ROI">Sets a location and altitude to point copter towards and to aim an optional camera.</string>
    <string name="waypointInfo_SetJump">Repeat waypoint</string>
    
    <!-- Custom waypoint info -->
    <string name="pwm">PWM</string>

    <!-- Waypoint editor -->
    <string name="editor_err_land_rtl_added">One cannot add new waypoints after LAND or RTL</string>
    <string name="editor_info_window">Distance: 0m, Flight time: 0:00</string>
    <string name="editor_info_window_distance">Distance: %02.2fm</string>
    <string name="editor_info_window_flight_time">Flight Time: %1$02d:%2$02d</string>
    <string name="editor_info_window_heading">Heading: %.0f°</string>
    <string name="distance_to_home">Distance to home</string>
    <string name="loiter_time">Loiter Time</string>
    <string name="waypoint_delay">Delay before next waypoint</string>
    <string name="loiter_radius">Loiter Radius</string>
    <string name="loiter_ccw">CCW</string>
    <string name="circle_radius">Circle Radius</string>
    <string name="waypoint_altitude">Altitude</string>
    <string name="waypoint_angle">Yaw Angle</string>
    <string name="waypoint_finalaltitude">Target Altitude</string>
    <string name="waypoint_altrate">Climb/descend Rate</string>
    <string name="waypoint_yawrate">Yaw Rate</string>
    <string name="waypoint_yawdir">Set yaw direction to CCW</string>
    <string name="waypoint_yawoffset">Use relative offset</string>
    <string name="waypoint_distance">Distance</string>
    <string name="waypoint_homecurrent">Set Home using current position</string>
    <string name="waypoint_longitude">Longitude: %f°</string>
    <string name="waypoint_latitude">Latitude: %f°</string>
    <string name="waypoint_speed">Target Speed</string>
    <string name="waypoint_throttle">Throttle</string>
    <string name="waypoint_speedtype">Speed Type</string>
    <string name="waypoint_airspeed">Air Speed</string>
    <string name="waypoint_groundspeed">Ground Speed</string>
    <string name="selectCoodSource">Select location source</string>
    <string name="waypoint_coordsrc">Source data:</string>
    <string name="waypoint_jumpto">Jump to waypoint:</string>
    <string name="waypoint_repeat">Repeat waypoint</string>
    <string name="circle_turns">Number of turns</string>
    <string name="structure_scan_description">Map a building</string>
    <string name="structure_scan_start_alt">Start altitude</string>
    <string name="structure_scan_step_height">Step height</string>
    <string name="stucture_scanner_cross_hatch">Cross Hatch</string>

    <string name="dlg_clear_mission_title">Clear Mission</string>
    <string name="dlg_clear_mission_confirm">Clear all waypoints from the map?</string>

    <!-- Selection of map style -->
    <string name="menu_map_type">Map Type</string>
    <string name="menu_map_type_satellite">Satellite</string>
    <string name="menu_map_type_hybrid">Hybrid</string>
    <string name="menu_map_type_normal">Normal</string>
    <string name="menu_map_type_terrain">Terrain</string>

    <!-- Parameters screen -->
    <string name="params_click_to_refresh">Click to refresh parameters from drone</string>
    <string name="refreshing_parameters">Refreshing Parameters…</string>
    <string name="parameters_saved">Parameters saved</string>
    <string name="msg_parameters_written_to_drone">parameters written to drone</string>
    <string name="metadata_value">Value:</string>
    <string name="metadata_custom_value">** Custom value **</string>
    <string name="metadata_values">Values:</string>
    <string name="metadata_units">Units:</string>
    <string name="metadata_range">Range:</string>
    <string name="lst_note_hint">To add more rows, just press Enter</string>
    <string name="set_to_zero_to_disable">(set to zero to disable).</string>

    <!-- Calibration data progress -->
    <string name="progress_title_uploading">Uploading calibration data</string>
    <string name="progress_desc_uploading">DroidPlanner is uploading calibration data to vehicle</string>
    <string name="progress_title_downloading">Downloading calibration data</string>
    <string name="progress_desc_downloading">DroidPlanner is downloading calibration data from vehicle. If system is not connected, press Cancel.</string>

    <!-- Radio Setup Resource Strings -->
    <string name="setup_radio_title">Radio Channel Calibration</string>
    <string name="setup_radio_cal_title">Start Calibration</string>
    <string name="setup_radio_cal_desc">Press Calibrate to start the radio calibration. Ensure the radio transmitter is switched \'ON\' and transmitting.</string>
    <string name="setup_radio_title_minmax">Set Min &amp; Max values</string>
    <string name="setup_radio_title_middle">Set Center values</string>
    <string name="setup_radio_title_complete">Calibration complete</string>
    <string name="setup_radio_desc_minmax">Move the joysticks all the way out several times and toggle the switches, levers and knobs to all possible positions.</string>
    <string name="setup_radio_desc_middle">Set throttle stick to the lowest position and other joysticks, switches, levers and knobs to their center position.</string>
    <string name="setup_radio_desc_complete">RC calibration completed. Press \'Save\' to upload data to vehicle.</string>

    <!-- Compass Setup Resource Strings -->
    <string name="setup_mag_title">Compass Calibration</string>
    <string name="setup_mag_start">Press Calibrate to start magnetometer calibration. Perform the calibration outdoors away from metal objects.</string>

    <!-- Accelerometer Setup Resource Strings -->
    <string name="setup_imu_title">Accelerometer Calibration</string>
    <string name="setup_imu_start">Press Calibrate to start IMU calibration. Ensure vehicle is placed on a FLAT surface before beginning the calibration process.</string>
    <string name="setup_imu_normal">Place the vehicle on its NORMAL position ensuring very minimal movement and press Next.</string>
    <string name="setup_imu_left">Place the vehicle on its LEFT ensuring very minimal movement and press Next.</string>
    <string name="setup_imu_right">Place the vehicle on its RIGHT ensuring very minimal movement and press Next.</string>
    <string name="setup_imu_nosedown">Place the vehicle NOSE DOWN ensuring very minimal movement and press Next.</string>
    <string name="setup_imu_noseup">Place the vehicle NOSE UP ensuring very minimal movement and press Next.</string>
    <string name="setup_imu_back">Place the vehicle on its BACK ensuring very minimal movement and press Next.</string>
    <string name="setup_imu_completed">Accelerometer calibration completed. If it was not successful, please recalibrate.</string>
    <string name="setup_imu_step">To start calibration, press Calibrate.</string>
    <string name="setup_imu_timeleft">Time left before next orientation:</string>

    
    <!-- Flight Setup Resource Strings -->
    <string name="setup_fm_title">Flight Mode Configuration</string>
    <string name="setup_fm_side_title">Update Flight Mode</string>
    <string name="setup_fm_side_desc">Press \'Send\' to update the new flight modes to vehicle.</string>
    <string name="setup_fm_desc_uploading">Uploading Flight Mode configuration data</string>
    <string name="setup_fm_desc_downloading">Downloading Flight Mode configuration data</string>
    <string name="setup_fm_mode1">1.</string>
    <string name="setup_fm_mode2">2.</string>
    <string name="setup_fm_mode3">3.</string>
    <string name="setup_fm_mode4">4.</string>
    <string name="setup_fm_mode5">5.</string>
    <string name="setup_fm_mode6">6.</string>
    <string name="setup_fm_simple">Simple Mode</string>
    <string name="setup_fm_super">Super Simple Mode</string>

    <!-- Channel Options Setup Resource Strings -->
    <string name="setup_ch_title">Channel Options Configuration</string>
    <string name="setup_ch_side_title">Update Channel Options</string>
    <string name="setup_ch_side_desc">Press \'Send\' to update the new servo function to vehicle.</string>
    <string name="setup_ch_tune_title">Channel 6 - Tuning Function</string>
    <string name="setup_ch_options_title">Channel Options - CH7 &amp; CH8</string>
    <string name="setup_ch_CH7_options">Channel 7 Options:</string>
    <string name="setup_ch_CH6_options">Channel 6 Tuning:</string>
    <string name="setup_ch_CH8_options">Channel 8 Tuning:</string>
    <string name="setup_ch_tune_low">Tune Value - Low:</string>
    <string name="setup_ch_tune_high">Tune Value - High:</string>

    <!-- Servo functions Setup Resource Strings -->
    <string name="setup_sf_title">Servo Function Configuration</string>
    <string name="setup_sf_side_title">Update Servo Function</string>
    <string name="setup_sf_side_desc">Press \'Send\' to update the new servo function to vehicle.</string>
    <string name="setup_sf_desc_uploading">Uploading Servo configuration data</string>
    <string name="setup_sf_desc_downloading">Downloading Servo configuration data</string>
    <string name="setup_sf_servo_title">Servo Functions Configuration</string>
    <string name="setup_sf_servo5">Servo 5:</string>
    <string name="setup_sf_servo6">Servo 6:</string>
    <string name="setup_sf_servo7">Servo 7:</string>
    <string name="setup_sf_servo8">Servo 8:</string>
    <string name="setup_sf_servo9">Servo 9:</string>
    <string name="setup_sf_servo10">Servo 10:</string>

    <!-- Main Screen and Telemetry -->
    <string name="telemetry_default_value">0.0</string>
    <string name="climb_rate_label">Climb Rate</string>
    <string name="altitude_label">Altitude</string>
    <string name="meter_unit">m</string>
    <string name="speed_unit">m/s</string>
    <string name="speed_label">Speed</string>
    <string name="length_label">Length</string>
    <string name="channel_label">Channel</string>
    <string name="ground_speed_label">Ground Speed</string>
    <string name="air_speed_label">Air Speed</string>
    <string name="default_angle_value">--°</string>
    <string name="mission_control_control">Control</string>
    <string name="mission_control_edit">Edit</string>
    <string name="mission_control_home">Home</string>
    <string name="mission_control_arm">Arm</string>
    <string name="mission_control_disarm">Disarm</string>
    <string name="mission_control_land">Land</string>
    <string name="mission_control_takeoff">Takeoff</string>
    <string name="mission_control_pause">Pause</string>
    <string name="mission_control_auto">Auto</string>
    <string name="mission_control_follow">Follow</string>    
    <string name="mission_control_dronie">Dronie</string>
    <string name="mission_control_change_speed">Change Speed</string>
    <string name="mission_control_condition_yaw_angle">Target angle</string>
    <string name="mission_control_condition_yaw_relative">Relative Angle</string>
    <string name="telemetry_label">Telemetry</string>
    <string name="flight_modes_label">Flight modes</string>
    <string name="menu_info_bar">Info Bar</string>
    <string name="drawer_open">Open navigation drawer</string>
    <string name="drawer_close">Close navigation drawer</string>
    <string name="guided_mode_warning">"Press OK to enter Guided mode. \nTo change locations, press and hold the map.</string>

    <!-- Bluetooth device selection strings -->
    <string name="select_device">Select device to connect</string>
    <string name="none_paired">No devices have been paired</string>
    <string name="none_found">No devices found</string>
    <string name="title_paired_devices">Paired Devices</string>
    <string name="title_other_devices">Other Available Devices</string>
    <string name="button_scan">Scan for devices</string>
    <string name="scanning">Scanning for devices</string>

    <!-- Content description -->
    <string name="expandable_listview_icon_desc">Expandable ListView icon</string>

    <!-- Google Analytics -->

    <!-- Text To Speech -->
    <string name="pref_title_tts">Speech Output</string>
    <string name="pref_title_tts_periodic">Periodic</string>
    <string name="pref_title_tts_periodic_status">Periodic Status</string>
    <string name="pref_tts_periodic_summary">What is included in the periodic status.</string>
    <string name="pref_tts_periodic_period">Period</string>
    <string name="pref_tts_periodic_period_summary">How often periodic status is read.</string>
    <string name="pref_tts_periodic_bat_volt">Battery Voltage</string>
    <string name="pref_tts_periodic_bat_volt_summary">Read battery voltage.</string>
    <string name="pref_tts_periodic_alt">Altitude</string>
    <string name="pref_tts_periodic_alt_summary">Read altitude.</string>
    <string name="pref_tts_periodic_rssi">Signal Strength (RSSI)</string>
    <string name="pref_tts_periodic_rssi_summary">Read Received Signal Strength Indication.</string>
    <string name="pref_tts_periodic_airspeed">Airspeed</string>
    <string name="pref_tts_periodic_airspeed_summary">Read airspeed.</string>
    <string name="pref_title_tts_warnings">Warnings</string>
    <string name="pref_tts_warning_solar_activity">Solar Activity</string>
    <string name="pref_tts_warning_solar_activity_summary">Warns about high solar activity which can decrease gps accuracy.</string>
    <string name="pref_tts_warning_wind_speed">Wind Speed</string>
    <string name="pref_tts_warning_wind_speed_summary">Warns about high wind speeds which may make flight difficult.</string>
    <string name="pref_tts_warning_400ft_ceiling_exceeded">400ft. Exceeded</string>
    <string name="pref_tts_warning_400ft_ceiling_exceeded_summary">In many situations it is illegal to fly above 400ft.</string>
    <string name="pref_tts_warning_low_signal_strength">Low Signal Strength</string>
    <string name="pref_tts_warning_low_signal_strength_summary">Warns when connection to drone is bad.</string>
    <string name="pref_tts_warning_lost_signal">Connection Status</string>
    <string name="pref_tts_warning_lost_signal_summary">Warns when connection to drone is severed or restored.</string>
    <string name="pref_tts_warning_autopilot_warnings">Autopilot-Reported Warnings</string>
    <string name="pref_tts_warning_autopilot_warnings_summary">Warns about arm failures, low battery, etc.</string>
    <string name="pref_tts_periodic_status_disabled">Status disabled</string>
    <string name="pref_tts_status_every">Status every </string>
    <string name="pref_tts_seconds">seconds</string>
    <string name="pref_tts_off">off</string>

    <!-- Droneshare -->
    <string name="dsheader">Would you be interested in using the free www.Droneshare.com service?</string>
    <string name="dsinfo">Droneshare is a free web service which allows you to analyze and optionally share flights.</string>
    <string name="create_a_new_account">Create a new account</string>
    <string name="login_to_an_existing_account">Login to an existing account</string>
    <string name="username">Username</string>
    <string name="password">Password</string>
    <string name="do_not_use_droneshare">Do not use Droneshare</string>
    <string name="email_address">Email address</string>
    <string name="droneshare_password">Droneshare password</string>
    <string name="enter_or_pick_a_password">Enter or pick a password</string>
    <string name="if_that_user_does_not_exist_it_will_be_created">If that user does not exist, it will be created</string>
    <string name="droneshare_username">Droneshare username</string>
    <string name="droneshare_enabled">Droneshare enabled</string>
    <string name="do_you_want_to_use_droneshare_">Do you want to use Droneshare?</string>
    <string name="pref_dshare_username_title">Username</string>
    <string name="pref_dshare_password_title">Password</string>
<<<<<<< HEAD
=======
    <string name="uploader_success_message">Upload successful! Select to view…</string>
    <string name="uploader_fail_retry_message">Will try again later</string>
    <string name="uploader_notification_title">Droneshare upload</string>
>>>>>>> 9bf42be8

    <!-- BLuetooth -->
    <string name="pref_bluetooth">BLUETOOTH CONNECTION</string>
    <string name="pref_bluetooth_device_address">Bluetooth device</string>
    <string name="pref_forget_bluetooth_device_address">Forget default device</string>
    <string name="pref_forget_bluetooth_device_address_confirm">Are you sure?</string>
    <string name="pref_bluetooth_forget">Forget</string>

    <!-- Map providers -->
    <string name="pref_map_provider_settings_summary">Configure the selected map provider</string>
    <string name="pref_map_provider_settings_title">Map Provider Preferences</string>
    <string name="pref_title_google_maps">Google Maps Preferences</string>
    <string name="pref_title_osm">Open Street Map Preferences</string>
    <string name="pref_title_mapbox">MapBox Preferences</string>
    <string name="activity_title_map_provider_preferences">Map Provider Preferences</string>
    <string name="pref_ui_realtime_footprints_title">Realtime camera footprint</string>
    <string name="pref_ui_realtime_footprints_summary">Display the camera projection on the ground in realtime</string>

    <!-- Others (when possible move to a grouping above) -->
    <string name="tune_roll">Manual adjustment of roll and pitch tuning. Rate_P is the primary value to adjust.</string>
    <string name="dialog_box_title_altitude">Altitude</string>
    <string name="mode_switch">Assign RC channel 5 to a switch on your radio to control flight modes. Move the switch to each position and select the desired flight mode below.</string>
    <string name="msg_connect_first">Please connect first</string>
    <string name="mode1_throttle_on_right_stick">Mode 1: Throttle on RIGHT stick</string>
    <string name="mode2_throttle_on_left_stick">Mode 2: Throttle on LEFT stick</string>
    <string name="pref_title_language">Language</string>
    <string name="pref_title_screen">Screen</string>
    <string name="pref_title_notifications">Notifications</string>
    <string name="normal_waypoint_toggle">Normal</string>
    <string name="spline_waypoint_toggle">Spline</string>
    <string name="mavlink_version">MAVLink Version</string>
    <string name="firmware_version">Firmware Version</string>    
    <string name="empty_content" translatable="false">--</string>
    <string name="usage_statistics">Usage Statistics</string>
    <string name="pref_usage_statistics_title">Send usage statistics</string>
    <string name="pref_usage_statistics_summary">Help improve DroidPlanner by sending usage statistics.</string>

    <string name="pref_permanent_notification_title">Enable permanent notification</string>
    <string name="pref_permanent_notification_summary">Enable to make status bar notification permanent when connected.</string>

    <string name="zoom_fit">Zoom to Fit</string>
    <string name="open_mission_file">Open Mission File</string>
    <string name="save_mission_file">Save Mission File</string>

    <string name="pref_ui_gps_hdop_summary">Display HDOP instead of FIX in satellite info bar item</string>
    <string name="pref_ui_gps_hdop_title">Display Satellite HDOP</string>

    <string name="status_disconnecting">Disconnecting…</string>
    <string name="status_connecting">Connecting…</string>

    <!-- Help -->
    <string name="help_item_description">How to plan and fly a mission</string>
    
    <string name="label_advaned">Advanced</string>
    <string name="label_steps_count">Number of Steps</string>
    <string name="label_altitude_step">Altitude Step</string>
    <string name="menu_search_toggle">Toggle Search</string>
    <string name="dialog_confirm_arming_title">Arm propellers?</string>
    <string name="dialog_confirm_arming_msg">Warning! Propellers will spin and drone may begin to fly.</string>
    <string name="radius_label">Radius</string>
    <string name="menu_action_delete">Delete</string>
    <string name="menu_action_reverse">Reverse</string>
    <string name="menu_action_multi_edit">Multi-Edit</string>
    <string name="label_yes_no_dialog_dont_show">Don\'t show again.</string>
    <string name="file_saved_success">File saved</string>
    <string name="file_saved_error">Error saving file</string>
    <string name="label_enter_filename">Enter Filename</string>

    <!-- Drone locator strings -->
    <string name="locator">Flight History</string>
    <string name="open_tlog_file">Open Log File</string>
    <string name="status_waiting_for_gps">Waiting for GPS…</string>

    <!-- Preference dialogs -->
    <string name="pref_misc_title">Miscellaneous</string>
    <string name="pref_dialogs_title">Preference Dialogs</string>
    <string name="pref_warn_on_arm_title">Arming button warning</string>
    <string name="pref_auto_insert_mission_takeoff_rtl_land_title">Auto insert \'TakeOff\' and
        \'RTL\'/\'Land\' to mission</string>
    <string name="pref_dialog_entry_always">Always</string>
    <string name="pref_dialog_entry_never">Never</string>
    <string name="pref_dialog_entry_ask">Ask</string>
    <string name="pref_dialog_selection_reset_desc"><![CDATA[Reset selection through: Settings -> User Interface -> Preference Dialogs]]></string>
    <string name="dialog_confirm_take_off_in_auto_title">Take off in Auto?</string>
    <string name="dialog_confirm_take_off_in_auto_msg">Warning! The drone will now take off and start the mission.</string>
    <string name="pref_dronie_creation_title">Create dronie?</string>
    <string name="pref_dronie_creation_message">Please stand back 8m before starting the
        dronie.</string>
    <string name="editor_multi_edit_no_waypoint_error">No waypoint(s) selected.</string>
    <string name="failed_start_calibration_message">Unable to start calibration!</string>
    <string name="pref_advanced_menu_title">Advanced Menu</string>
    <string name="pref_advanced_menu_summary">Enable advanced menu options.</string>
    <string name="pref_licenses">Licenses</string>
    <string name="pref_licenses_summary">Libraries (and it\'s licenses) used in this project</string>

</resources><|MERGE_RESOLUTION|>--- conflicted
+++ resolved
@@ -443,12 +443,6 @@
     <string name="do_you_want_to_use_droneshare_">Do you want to use Droneshare?</string>
     <string name="pref_dshare_username_title">Username</string>
     <string name="pref_dshare_password_title">Password</string>
-<<<<<<< HEAD
-=======
-    <string name="uploader_success_message">Upload successful! Select to view…</string>
-    <string name="uploader_fail_retry_message">Will try again later</string>
-    <string name="uploader_notification_title">Droneshare upload</string>
->>>>>>> 9bf42be8
 
     <!-- BLuetooth -->
     <string name="pref_bluetooth">BLUETOOTH CONNECTION</string>
