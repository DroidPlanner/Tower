--- conflicted
+++ resolved
@@ -146,10 +146,7 @@
 
 	<!-- style the list navigation -->
 	<style name="DropDownItem" parent="@android:style/Widget.Holo.Light.DropDownItem.Spinner">
-<<<<<<< HEAD
-        <item name="android:textColor">@android:color/white</item>
-=======
->>>>>>> 74c6e700
+        <item name="android:textColor">@android:color/white</item>
 		<item name="android:textSize">18sp</item>
 		<item name="android:minWidth">120dp</item>
 	    <item name="android:textStyle">bold</item>
