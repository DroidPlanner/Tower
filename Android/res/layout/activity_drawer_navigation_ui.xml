--- conflicted
+++ resolved
@@ -56,135 +56,7 @@
         android:layout_width="wrap_content"
         android:layout_height="match_parent"
         android:layout_gravity="start"
-<<<<<<< HEAD
-        tools:layout_gravity=""
-        android:orientation="vertical"
-        android:fitsSystemWindows="true">
-
-        <ScrollView
-            android:layout_width="match_parent"
-            android:layout_height="0dp"
-            android:layout_weight="1"
-            android:background="@android:color/white"
-            >
-
-            <LinearLayout
-                android:layout_width="match_parent"
-                android:layout_height="wrap_content"
-                android:orientation="vertical">
-
-                <TextView
-                    android:id="@+id/navigation_account"
-                    style="@style/navigationDrawerEntry"
-                    android:layout_width="match_parent"
-                    android:layout_height="wrap_content"
-                    android:drawableLeft="@drawable/ic_account_circle_grey600_24dp"
-                    android:drawableStart="@drawable/ic_account_circle_grey600_24dp"
-                    android:text="@string/account_label"/>
-
-                <View
-                    android:layout_width="match_parent"
-                    android:layout_height="1dp"
-                    android:layout_marginTop="5dp"
-                    android:layout_marginBottom="5dp"
-                    android:background="@color/light_grey"/>
-
-                <TextView
-                    android:id="@+id/navigation_flight_data"
-                    style="@style/navigationDrawerEntry"
-                    android:layout_width="match_parent"
-                    android:layout_height="wrap_content"
-                    android:drawableLeft="@drawable/ic_flight_grey600_24dp"
-                    android:drawableStart="@drawable/ic_flight_grey600_24dp"
-                    android:text="@string/flight_data"
-                    />
-
-                <TextView
-                    android:id="@+id/navigation_editor"
-                    style="@style/navigationDrawerEntry"
-                    android:layout_width="match_parent"
-                    android:layout_height="wrap_content"
-                    android:drawableLeft="@drawable/ic_edit_grey600_24dp"
-                    android:drawableStart="@drawable/ic_edit_grey600_24dp"
-                    android:text="@string/editor"/>
-
-                <TextView
-                    android:id="@+id/navigation_locator"
-                    style="@style/navigationDrawerEntry"
-                    android:layout_width="match_parent"
-                    android:layout_height="wrap_content"
-                    android:drawableLeft="@drawable/ic_history_grey600_24dp"
-                    android:drawableStart="@drawable/ic_history_grey600_24dp"
-                    android:text="@string/locator"/>
-                <TextView
-                    android:id="@+id/navigation_control"
-                    style="@style/navigationDrawerEntry"
-                    android:layout_width="match_parent"
-                    android:layout_height="wrap_content"
-                    android:drawableLeft="@drawable/ic_control_grey_600_24dp"
-                    android:drawableStart="@drawable/ic_control_grey_600_24dp"
-                    android:text="@string/control"
-                    />
-
-                <View
-                    android:layout_width="match_parent"
-                    android:layout_height="1dp"
-                    android:layout_marginTop="5dp"
-                    android:layout_marginBottom="5dp"
-                    android:background="@color/light_grey"/>
-
-                <TextView
-                    style="@style/navigationDrawerEntry"
-                    android:layout_width="match_parent"
-                    android:layout_height="wrap_content"
-                    android:id="@+id/navigation_params"
-                    android:drawableLeft="@drawable/ic_action_database"
-                    android:drawableStart="@drawable/ic_action_database"
-                    android:text="@string/screen_parameters"/>
-
-                <TextView
-                    style="@style/navigationDrawerEntry"
-                    android:layout_width="match_parent"
-                    android:layout_height="wrap_content"
-                    android:id="@+id/navigation_checklist"
-                    android:drawableLeft="@drawable/ic_action_paste"
-                    android:drawableStart="@drawable/ic_action_paste"
-                    android:text="@string/screen_checklist"
-                    />
-
-                <TextView
-                    style="@style/navigationDrawerEntry"
-                    android:layout_width="match_parent"
-                    android:layout_height="wrap_content"
-                    android:id="@+id/navigation_calibration"
-                    android:drawableLeft="@drawable/ic_action_gear"
-                    android:drawableStart="@drawable/ic_action_gear"
-                    android:text="@string/screen_cal"
-                    />
-
-            </LinearLayout>
-        </ScrollView>
-
-        <View
-            android:layout_width="match_parent"
-            android:layout_height="1dp"
-            android:background="@color/light_grey"/>
-
-        <TextView
-            style="@style/navigationDrawerEntry"
-            android:layout_width="match_parent"
-            android:layout_height="wrap_content"
-            android:background="@android:color/white"
-            android:id="@+id/navigation_settings"
-            android:drawableLeft="@drawable/ic_settings_grey600_24dp"
-            android:drawableStart="@drawable/ic_settings_grey600_24dp"
-            android:text="@string/settings"/>
-
-    </LinearLayout>
-
-=======
         android:fitsSystemWindows="true"
         app:headerLayout="@layout/nav_header_main"
         app:menu="@menu/navigation_drawer_items" />
->>>>>>> 2e1e5118
 </android.support.v4.widget.DrawerLayout>