<?xml version="1.0" encoding="utf-8"?>
<PreferenceScreen xmlns:android="http://schemas.android.com/apk/res/android" >

    <PreferenceCategory
        android:key="pref_drone_settings"
        android:title="@string/menu_drone_setup" />
    <PreferenceCategory android:title="@string/app_settings" >
        <ListPreference
            android:defaultValue="USB"
            android:entries="@array/TelemetryConnectionTypes"
            android:entryValues="@array/TelemetryConnectionTypes"
            android:key="@string/pref_connection_type_key"
            android:summary="@string/pref_connection_type_summary"
            android:title="@string/pref_connection_type" />

        <PreferenceScreen
            android:key="pref_ui"
            android:title="@string/pref_ui" >
            <PreferenceCategory android:title="@string/pref_title_language" >
                <CheckBoxPreference
                    android:defaultValue="false"
                    android:key="pref_ui_language_english"
                    android:summary="@string/pref_ui_language_english_summary"
                    android:title="@string/pref_ui_language_english" />
            </PreferenceCategory>
            <PreferenceCategory
                android:key="pref_connection_actions"
                android:title="@string/pref_title_screen" >
                <CheckBoxPreference
                    android:defaultValue="true"
                    android:key="pref_keep_screen_bright"
                    android:summary="@string/pref_keep_screen_bright_summary"
                    android:title="@string/pref_keep_screen_bright" />
                <CheckBoxPreference
                    android:defaultValue="true"
                    android:key="pref_lock_screen_orientation"
                    android:summary="@string/pref_lock_screen_orientation_summary"
                    android:title="@string/pref_lock_screen_orientation" />
            </PreferenceCategory>
            <PreferenceCategory
                android:key="@string/pref_maps_category_key"
                android:title="@string/pref_maps_title" >
                <ListPreference
                    android:key="@string/pref_maps_providers_key"
                    android:summary="@string/pref_maps_providers_summary"
                    android:title="@string/pref_maps_providers_title" />

                <Preference
                    android:key="@string/pref_map_provider_settings_key"
                    android:summary="@string/pref_map_provider_settings_summary"
                    android:title="@string/pref_map_provider_settings_title" />
            </PreferenceCategory>
            <PreferenceCategory android:title="@string/pref_title_notifications" >
                <CheckBoxPreference
                    android:defaultValue="true"
                    android:key="pref_enable_tts"
                    android:summary="@string/pref_enable_tts_summary"
                    android:title="@string/pref_enable_tts" />
            </PreferenceCategory>
        </PreferenceScreen>
        <PreferenceScreen
            android:key="pref_mavlink_droneshare"
            android:title="Droneshare" >
            <EditTextPreference
                android:defaultValue=""
                android:dialogTitle="Droneshare username"
                android:inputType="textEmailAddress"
                android:key="dshare_username"
                android:summary="If that user does not exist, it will be created"
                android:title="Username" />
            <EditTextPreference
                android:defaultValue=""
                android:dialogTitle="Droneshare password"
                android:inputType="textPassword"
                android:key="dshare_password"
                android:summary="Enter or pick a password"
                android:title="Password" />

            <CheckBoxPreference
                android:defaultValue="false"
                android:key="pref_live_upload_enabled"
                android:summary="@string/pref_live_upload_summary"
                android:title="@string/pref_live_upload" />
        </PreferenceScreen>
        <PreferenceScreen
            android:key="pref_advanced"
            android:title="@string/pref_advanced" >
            <ListPreference
                android:defaultValue="ArduCopter"
                android:entries="@array/VehicleType"
                android:entryValues="@array/VehicleType"
                android:key="@string/pref_vehicle_type_key"
                android:summary="@string/pref_vehicle_type_summary"
                android:title="@string/pref_vehicle_type" />

            <PreferenceScreen
                android:key="pref_rc"
                android:title="@string/pref_rc" >
                <PreferenceCategory
                    android:key="pref_rc_general"
                    android:title="@string/pref_rc_general" >
                    <ListPreference
                        android:defaultValue="MODE2"
                        android:entries="@array/RCModes"
                        android:entryValues="@array/RCModeValues"
                        android:key="@string/pref_rc_mode_key"
                        android:summary="@string/pref_rc_mode_summary"
                        android:title="@string/pref_rc_mode" />
                    <ListPreference
                        android:defaultValue="Loiter"
                        android:entries="@array/RCQuickModes"
                        android:entryValues="@array/RCQuickModes"
                        android:key="@string/pref_rc_quickmode_left_key"
                        android:title="@string/pref_rc_quickmode_left" />
                    <ListPreference
                        android:defaultValue="Stabilize"
                        android:entries="@array/RCQuickModes"
                        android:entryValues="@array/RCQuickModes"
                        android:key="@string/pref_rc_quickmode_right_key"
                        android:title="@string/pref_rc_quickmode_right" />
                </PreferenceCategory>
                <PreferenceCategory
                    android:key="pref_rc_throttle"
                    android:title="@string/pref_rc_throttle" >
                    <CheckBoxPreference
                        android:defaultValue="false"
                        android:key="pref_rc_throttle_reverse"
                        android:summary="@string/pref_rc_throttle_reverse_summary"
                        android:title="@string/pref_rc_reverse" />
                    <CheckBoxPreference
                        android:defaultValue="false"
                        android:key="pref_rc_throttle_returntocenter"
                        android:summary="@string/pref_rc_throttle_returntocenter_summary"
                        android:title="@string/pref_rc_throttle_returntocenter" />
                </PreferenceCategory>
                <PreferenceCategory
                    android:key="pref_rc_rudder"
                    android:title="@string/pref_rc_rudder" >
                    <CheckBoxPreference
                        android:defaultValue="false"
                        android:key="pref_rc_rudder_reverse"
                        android:summary="@string/pref_rc_rudder_reverse_summary"
                        android:title="@string/pref_rc_reverse" />
                </PreferenceCategory>
                <PreferenceCategory
                    android:key="pref_rc_aileron"
                    android:title="@string/pref_rc_aileron" >
                    <CheckBoxPreference
                        android:defaultValue="false"
                        android:key="pref_rc_aileron_reverse"
                        android:summary="@string/pref_rc_aileron_reverse_summary"
                        android:title="@string/pref_rc_reverse" />
                </PreferenceCategory>
                <PreferenceCategory
                    android:key="pref_rc_elevator"
                    android:title="@string/pref_rc_elevator" >
                    <CheckBoxPreference
                        android:defaultValue="false"
                        android:key="pref_rc_elevator_reverse"
                        android:summary="@string/pref_rc_elevator_reverse_summary"
                        android:title="@string/pref_rc_reverse" />
                </PreferenceCategory>
            </PreferenceScreen>
            <PreferenceScreen
                android:key="pref_connection"
                android:title="@string/pref_connection" >
                <PreferenceCategory
                    android:key="pref_usb"
                    android:title="@string/pref_usb" >
                    <ListPreference
                        android:defaultValue="57600"
                        android:entries="@array/TelemetryBaudTypes"
                        android:entryValues="@array/TelemetryBaudTypes"
                        android:key="@string/pref_baud_type_key"
                        android:summary="@string/pref_baud_type_summary"
                        android:title="@string/pref_baud_type" />
                </PreferenceCategory>
                <PreferenceCategory
                    android:key="pref_server"
                    android:title="@string/pref_server" >
                    <EditTextPreference
                        android:defaultValue="192.168.40.100"
                        android:gravity="center"
                        android:key="@string/pref_server_ip_key"
                        android:title="@string/pref_server_ip" />
                    <EditTextPreference
                        android:defaultValue="9761"
                        android:gravity="center"
                        android:inputType="number"
                        android:key="@string/pref_server_port_key"
                        android:title="@string/pref_server_port" />
                </PreferenceCategory>
                <PreferenceCategory
                    android:key="pref_server_udp"
                    android:title="@string/pref_server_udp" >
                    <EditTextPreference
                        android:defaultValue="14550"
                        android:gravity="center"
                        android:inputType="number"
                        android:key="@string/pref_udp_server_port_key"
                        android:title="@string/pref_udp_server_port" />
                </PreferenceCategory>
            </PreferenceScreen>
            <PreferenceScreen
                android:key="pref_mavlink_rates"
                android:summary="@string/pref_mavlink_rates_summary"
                android:title="@string/pref_mavlink_rates" >
                <EditTextPreference
                    android:defaultValue="2"
                    android:gravity="center"
                    android:inputType="number"
                    android:key="pref_mavlink_stream_rate_ext_stat"
                    android:title="@string/pref_mavlink_stream_rate_ext_stat" />
                <EditTextPreference
                    android:defaultValue="10"
                    android:gravity="center"
                    android:inputType="number"
                    android:key="pref_mavlink_stream_rate_extra1"
                    android:title="@string/pref_mavlink_stream_rate_extra1" />
                <EditTextPreference
                    android:defaultValue="2"
                    android:gravity="center"
                    android:inputType="number"
                    android:key="pref_mavlink_stream_rate_extra2"
                    android:title="@string/pref_mavlink_stream_rate_extra2" />
                <EditTextPreference
                    android:defaultValue="2"
                    android:gravity="center"
                    android:inputType="number"
                    android:key="pref_mavlink_stream_rate_extra3"
                    android:title="@string/pref_mavlink_stream_rate_extra3" />
                <EditTextPreference
                    android:defaultValue="3"
                    android:gravity="center"
                    android:inputType="number"
                    android:key="pref_mavlink_stream_rate_position"
                    android:title="@string/pref_mavlink_stream_rate_position" />
                <EditTextPreference
                    android:defaultValue="50"
                    android:gravity="center"
                    android:inputType="number"
                    android:key="pref_mavlink_stream_rate_RC_override"
                    android:title="@string/pref_mavlink_stream_rate_RC_override" />
                <EditTextPreference
                    android:defaultValue="5"
                    android:gravity="center"
                    android:inputType="number"
                    android:key="pref_mavlink_stream_rate_rc_channels"
                    android:title="@string/pref_mavlink_stream_rate_rc_channels" />
                <EditTextPreference
                    android:defaultValue="2"
                    android:gravity="center"
                    android:inputType="number"
                    android:key="pref_mavlink_stream_rate_raw_sensors"
                    android:title="@string/pref_mavlink_stream_rate_raw_sensors" />
                <EditTextPreference
                    android:defaultValue="3"
                    android:gravity="center"
                    android:inputType="number"
                    android:key="pref_mavlink_stream_rate_raw_controller"
                    android:title="@string/pref_mavlink_stream_rate_raw_controller" />
            </PreferenceScreen>

            <PreferenceCategory
                android:key="pref_flight_data"
                android:title="@string/pref_flight_data" >
                <EditTextPreference
                    android:defaultValue="500"
                    android:gravity="center"
                    android:inputType="number"
                    android:key="@string/pref_max_flight_path_size_key"
                    android:summary="@string/pref_max_flight_path_size_summary"
                    android:title="@string/pref_max_flight_path_size" />
                <CheckBoxPreference
                    android:defaultValue="true"
                    android:key="pref_guided_mode_on_long_press"
                    android:summary="@string/pref_guided_mode_on_long_press_summary"
                    android:title="@string/pref_guided_mode_on_long_press" />
                <CheckBoxPreference
                    android:defaultValue="false"
                    android:key="pref_heading_mode"
                    android:summary="@string/pref_heading_mode_summary"
                    android:title="@string/pref_heading_mode" />
            </PreferenceCategory>
        </PreferenceScreen>
    </PreferenceCategory>
<<<<<<< HEAD

    <PreferenceCategory android:title="@string/usage_statistics">
        <CheckBoxPreference
            android:enabled="true"
            android:key="@string/pref_usage_statistics_key"
            android:title="@string/pref_usage_statistics_title"
            android:summary="@string/pref_usage_statistics_summary"
            android:defaultValue="true"/>
    </PreferenceCategory>

    <PreferenceCategory android:title="@string/about">
=======
    <PreferenceCategory android:title="@string/usage_statistics" >
        <CheckBoxPreference
            android:defaultValue="true"
            android:enabled="true"
            android:key="@string/pref_usage_statistics_key"
            android:summary="@string/pref_usage_statistics_summary"
            android:title="@string/pref_usage_statistics_title" />
    </PreferenceCategory>
    <PreferenceCategory android:title="@string/about" >
>>>>>>> d220c195
        <Preference
            android:enabled="false"
            android:key="@string/pref_version_key"
            android:persistent="false"
            android:selectable="false"
            android:shouldDisableView="false"
            android:title="@string/version" />
        <Preference
            android:enabled="false"
            android:key="@string/pref_mavlink_version_key"
            android:persistent="false"
            android:selectable="false"
            android:shouldDisableView="false"
            android:title="@string/mavlink_version" />
        <Preference
            android:enabled="false"
            android:key="@string/pref_storage_key"
            android:persistent="false"
            android:selectable="false"
            android:shouldDisableView="false"
            android:title="@string/storage_folder" />
    </PreferenceCategory>

</PreferenceScreen><|MERGE_RESOLUTION|>--- conflicted
+++ resolved
@@ -284,19 +284,6 @@
             </PreferenceCategory>
         </PreferenceScreen>
     </PreferenceCategory>
-<<<<<<< HEAD
-
-    <PreferenceCategory android:title="@string/usage_statistics">
-        <CheckBoxPreference
-            android:enabled="true"
-            android:key="@string/pref_usage_statistics_key"
-            android:title="@string/pref_usage_statistics_title"
-            android:summary="@string/pref_usage_statistics_summary"
-            android:defaultValue="true"/>
-    </PreferenceCategory>
-
-    <PreferenceCategory android:title="@string/about">
-=======
     <PreferenceCategory android:title="@string/usage_statistics" >
         <CheckBoxPreference
             android:defaultValue="true"
@@ -306,7 +293,6 @@
             android:title="@string/pref_usage_statistics_title" />
     </PreferenceCategory>
     <PreferenceCategory android:title="@string/about" >
->>>>>>> d220c195
         <Preference
             android:enabled="false"
             android:key="@string/pref_version_key"
