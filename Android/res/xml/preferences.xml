<?xml version="1.0" encoding="utf-8"?>
<PreferenceScreen xmlns:android="http://schemas.android.com/apk/res/android">

    <PreferenceCategory android:title="@string/menu_drone_setup"
        android:key="pref_drone_settings"/>

    <PreferenceCategory android:title="@string/app_settings">
        <ListPreference
            android:defaultValue="USB"
            android:entries="@array/TelemetryConnectionTypes"
            android:entryValues="@array/TelemetryConnectionTypes"
            android:key="@string/pref_connection_type_key"
            android:summary="@string/pref_connection_type_summary"
            android:title="@string/pref_connection_type"/>

        
        <PreferenceScreen
            android:key="pref_mavlink"
            android:title="@string/pref_mavlink">
            <CheckBoxPreference
                android:defaultValue="true"
                android:key="pref_mavlink_log_enabled"
                android:summary="@string/pref_mavlink_log_summary"
                android:title="@string/pref_mavlink_log"/>

<<<<<<< HEAD
            <CheckBoxPreference
                android:title="Enable bluetooth relay server"
                android:summary="Mavlink data is relayed from this device to other bluetooth connected devices."
                android:defaultValue="false"
                android:key="pref_bluetooth_relay_server_toggle"/>


            <PreferenceScreen
=======
            <PreferenceCategory
>>>>>>> 2fe02d89
                android:key="pref_mavlink_rates"
                android:summary="@string/pref_mavlink_rates_summary"
                android:title="@string/pref_mavlink_rates">
                <EditTextPreference
                    android:defaultValue="2"
                    android:inputType="number"
                    android:gravity="center"
                    android:key="pref_mavlink_stream_rate_ext_stat"
                    android:title="@string/pref_mavlink_stream_rate_ext_stat"/>
                <EditTextPreference
                    android:defaultValue="10"
                    android:inputType="number"
                    android:gravity="center"
                    android:key="pref_mavlink_stream_rate_extra1"
                    android:title="@string/pref_mavlink_stream_rate_extra1"/>
                <EditTextPreference
                    android:defaultValue="2"
                    android:inputType="number"
                    android:gravity="center"
                    android:key="pref_mavlink_stream_rate_extra2"
                    android:title="@string/pref_mavlink_stream_rate_extra2"/>
                <EditTextPreference
                    android:defaultValue="2"
                    android:inputType="number"
                    android:gravity="center"
                    android:key="pref_mavlink_stream_rate_extra3"
                    android:title="@string/pref_mavlink_stream_rate_extra3"/>
                <EditTextPreference
                    android:defaultValue="3"
                    android:inputType="number"
                    android:gravity="center"
                    android:key="pref_mavlink_stream_rate_position"
                    android:title="@string/pref_mavlink_stream_rate_position"/>
                <EditTextPreference
                    android:defaultValue="50"
                    android:inputType="number"
                    android:gravity="center"
                    android:key="pref_mavlink_stream_rate_RC_override"
                    android:title="@string/pref_mavlink_stream_rate_RC_override"/>
                <EditTextPreference
                    android:defaultValue="5"
                    android:inputType="number"
                    android:gravity="center"
                    android:key="pref_mavlink_stream_rate_rc_channels"
                    android:title="@string/pref_mavlink_stream_rate_rc_channels"/>
                <EditTextPreference
                    android:defaultValue="2"
                    android:inputType="number"
                    android:gravity="center"
                    android:key="pref_mavlink_stream_rate_raw_sensors"
                    android:title="@string/pref_mavlink_stream_rate_raw_sensors"/>
                <EditTextPreference
                    android:defaultValue="3"
                    android:inputType="number"
                    android:gravity="center"
                    android:key="pref_mavlink_stream_rate_raw_controller"
                    android:title="@string/pref_mavlink_stream_rate_raw_controller"/>
            </PreferenceCategory>
        </PreferenceScreen>
        <PreferenceScreen
            android:key="pref_ui"
            android:title="@string/pref_ui">

            <PreferenceCategory android:title="@string/pref_title_language">
            <CheckBoxPreference
                android:defaultValue="false"
                android:key="pref_ui_language_english"
                android:title="@string/pref_ui_language_english"
                android:summary="@string/pref_ui_language_english_summary"/>
<<<<<<< HEAD

            <CheckBoxPreference
                android:defaultValue="false"
                android:key="pref_glass_voice_control"
                android:summary="use voice to control the user interface for Google Glass"
                android:title="Use Voice control" />
=======
            </PreferenceCategory>
>>>>>>> 2fe02d89

            <PreferenceCategory
                android:key="pref_connection_actions"
                android:title="@string/pref_title_screen">
                <CheckBoxPreference
                    android:defaultValue="true"
                    android:key="pref_keep_screen_bright"
                    android:summary="@string/pref_keep_screen_bright_summary"
                    android:title="@string/pref_keep_screen_bright"/>
                <CheckBoxPreference
                    android:defaultValue="true"
                    android:key="pref_lock_screen_orientation"
                    android:summary="@string/pref_lock_screen_orientation_summary"
                    android:title="@string/pref_lock_screen_orientation"/>

<<<<<<< HEAD
=======
            </PreferenceCategory>
            <PreferenceCategory android:key="@string/pref_maps_category_key"
                android:title="@string/pref_maps_title">
                <ListPreference
                    android:key="@string/pref_maps_providers_key"
                    android:title="@string/pref_maps_providers_title"
                    android:summary="@string/pref_maps_providers_summary"/>

                <Preference android:key="@string/pref_map_provider_settings_key"
                    android:title="@string/pref_map_provider_settings_title"
                    android:summary="@string/pref_map_provider_settings_summary"/>

            </PreferenceCategory>

            <PreferenceCategory android:title="@string/pref_title_notifications">

                <CheckBoxPreference
                    android:defaultValue="true"
                    android:key="pref_enable_tts"
                    android:summary="@string/pref_enable_tts_summary"
                    android:title="@string/pref_enable_tts"/>

>>>>>>> 2fe02d89
            </PreferenceCategory>
        </PreferenceScreen>

        <PreferenceScreen
            android:key="pref_advanced"
            android:title="@string/pref_advanced">

            <ListPreference
                android:defaultValue="ArduCopter"
                android:entries="@array/VehicleType"
                android:entryValues="@array/VehicleType"
                android:key="@string/pref_vehicle_type_key"
                android:summary="@string/pref_vehicle_type_summary"
                android:title="@string/pref_vehicle_type"/>

            <PreferenceScreen
                android:key="pref_rc"
                android:title="@string/pref_rc">
                <PreferenceCategory
                    android:key="pref_rc_general"
                    android:title="@string/pref_rc_general">
                    <ListPreference
                        android:defaultValue="MODE2"
                        android:entries="@array/RCModes"
                        android:entryValues="@array/RCModeValues"
                        android:key="@string/pref_rc_mode_key"
                        android:summary="@string/pref_rc_mode_summary"
                        android:title="@string/pref_rc_mode"/>
                    <ListPreference
                        android:defaultValue="Loiter"
                        android:entries="@array/RCQuickModes"
                        android:entryValues="@array/RCQuickModes"
                        android:key="@string/pref_rc_quickmode_left_key"
                        android:title="@string/pref_rc_quickmode_left"/>
                    <ListPreference
                        android:defaultValue="Stabilize"
                        android:entries="@array/RCQuickModes"
                        android:entryValues="@array/RCQuickModes"
                        android:key="@string/pref_rc_quickmode_right_key"
                        android:title="@string/pref_rc_quickmode_right"/>
                </PreferenceCategory>
                <PreferenceCategory
                    android:key="pref_rc_throttle"
                    android:title="@string/pref_rc_throttle">
                    <CheckBoxPreference
                        android:defaultValue="false"
                        android:key="pref_rc_throttle_reverse"
                        android:summary="@string/pref_rc_throttle_reverse_summary"
                        android:title="@string/pref_rc_reverse"/>
                    <CheckBoxPreference
                        android:defaultValue="false"
                        android:key="pref_rc_throttle_returntocenter"
                        android:summary="@string/pref_rc_throttle_returntocenter_summary"
                        android:title="@string/pref_rc_throttle_returntocenter"/>
                </PreferenceCategory>
                <PreferenceCategory
                    android:key="pref_rc_rudder"
                    android:title="@string/pref_rc_rudder">
                    <CheckBoxPreference
                        android:defaultValue="false"
                        android:key="pref_rc_rudder_reverse"
                        android:summary="@string/pref_rc_rudder_reverse_summary"
                        android:title="@string/pref_rc_reverse"/>
                </PreferenceCategory>
                <PreferenceCategory
                    android:key="pref_rc_aileron"
                    android:title="@string/pref_rc_aileron">
                    <CheckBoxPreference
                        android:defaultValue="false"
                        android:key="pref_rc_aileron_reverse"
                        android:summary="@string/pref_rc_aileron_reverse_summary"
                        android:title="@string/pref_rc_reverse"/>
                </PreferenceCategory>
                <PreferenceCategory
                    android:key="pref_rc_elevator"
                    android:title="@string/pref_rc_elevator">
                    <CheckBoxPreference
                        android:defaultValue="false"
                        android:key="pref_rc_elevator_reverse"
                        android:summary="@string/pref_rc_elevator_reverse_summary"
                        android:title="@string/pref_rc_reverse"/>
                </PreferenceCategory>
            </PreferenceScreen>

            <PreferenceCategory
                android:key="pref_flight_data"
                android:title="@string/pref_flight_data">
                <EditTextPreference
                    android:defaultValue="500"
                    android:inputType="number"
                    android:gravity="center"
                    android:key="@string/pref_max_flight_path_size_key"
                    android:summary="@string/pref_max_flight_path_size_summary"
                    android:title="@string/pref_max_flight_path_size"/>
                <CheckBoxPreference
                    android:defaultValue="true"
                    android:key="pref_guided_mode_on_long_press"
                    android:summary="@string/pref_guided_mode_on_long_press_summary"
                    android:title="@string/pref_guided_mode_on_long_press"/>
                <!-- Not implemented yet: https://plus.sandbox.google.com/116605163428216404962/posts/A1DT8X3n7dX
                <CheckBoxPreference
                    android:defaultValue="false"
                    android:key="pref_follow_me_mode_enabled"
                    android:summary="@string/pref_follow_me_mode_enabled_summary"
                    android:title="@string/pref_follow_me_mode_enabled"/>
                    -->

                <CheckBoxPreference
                    android:defaultValue="false"
                    android:key="pref_heading_mode"
                    android:summary="@string/pref_heading_mode_summary"
                    android:title="@string/pref_heading_mode"/>
            </PreferenceCategory>

        </PreferenceScreen>
        <PreferenceScreen
            android:key="pref_connection"
            android:title="@string/pref_connection">

            <PreferenceCategory
                android:key="pref_usb"
                android:title="@string/pref_usb">

                <ListPreference
                    android:defaultValue="57600"
                    android:entries="@array/TelemetryBaudTypes"
                    android:entryValues="@array/TelemetryBaudTypes"
                    android:key="@string/pref_baud_type_key"
                    android:summary="@string/pref_baud_type_summary"
                    android:title="@string/pref_baud_type"/>
            </PreferenceCategory>

            <PreferenceCategory
                android:key="pref_server"
                android:title="@string/pref_server">

                <EditTextPreference
                    android:defaultValue="192.168.40.100"
                    android:key="@string/pref_server_ip_key"
                    android:gravity="center"
                    android:title="@string/pref_server_ip"/>

                <EditTextPreference
                    android:defaultValue="9761"
                    android:inputType="number"
                    android:gravity="center"
                    android:key="@string/pref_server_port_key"
                    android:title="@string/pref_server_port"/>
            </PreferenceCategory>

            <PreferenceCategory
                android:key="pref_server_udp"
                android:title="@string/pref_server_udp">
                <EditTextPreference
                    android:defaultValue="14550"
                    android:inputType="number"
                    android:gravity="center"
                    android:key="@string/pref_udp_server_port_key"
                    android:title="@string/pref_udp_server_port"/>
            </PreferenceCategory>
        </PreferenceScreen>
    </PreferenceCategory>

    <PreferenceCategory android:title="@string/about">
        <EditTextPreference
            android:enabled="false"
            android:key="pref_version"
            android:persistent="false"
            android:selectable="false"
            android:shouldDisableView="false"
            android:title="@string/version"/>

        <EditTextPreference
            android:enabled="false"
            android:key="@string/pref_storage_key"
            android:persistent="false"
            android:selectable="false"
            android:shouldDisableView="false"
            android:title="@string/storage_folder"/>
    </PreferenceCategory>

</PreferenceScreen><|MERGE_RESOLUTION|>--- conflicted
+++ resolved
@@ -13,7 +13,6 @@
             android:summary="@string/pref_connection_type_summary"
             android:title="@string/pref_connection_type"/>
 
-        
         <PreferenceScreen
             android:key="pref_mavlink"
             android:title="@string/pref_mavlink">
@@ -23,18 +22,7 @@
                 android:summary="@string/pref_mavlink_log_summary"
                 android:title="@string/pref_mavlink_log"/>
 
-<<<<<<< HEAD
-            <CheckBoxPreference
-                android:title="Enable bluetooth relay server"
-                android:summary="Mavlink data is relayed from this device to other bluetooth connected devices."
-                android:defaultValue="false"
-                android:key="pref_bluetooth_relay_server_toggle"/>
-
-
-            <PreferenceScreen
-=======
-            <PreferenceCategory
->>>>>>> 2fe02d89
+            <PreferenceCategory
                 android:key="pref_mavlink_rates"
                 android:summary="@string/pref_mavlink_rates_summary"
                 android:title="@string/pref_mavlink_rates">
@@ -104,16 +92,7 @@
                 android:key="pref_ui_language_english"
                 android:title="@string/pref_ui_language_english"
                 android:summary="@string/pref_ui_language_english_summary"/>
-<<<<<<< HEAD
-
-            <CheckBoxPreference
-                android:defaultValue="false"
-                android:key="pref_glass_voice_control"
-                android:summary="use voice to control the user interface for Google Glass"
-                android:title="Use Voice control" />
-=======
-            </PreferenceCategory>
->>>>>>> 2fe02d89
+            </PreferenceCategory>
 
             <PreferenceCategory
                 android:key="pref_connection_actions"
@@ -129,8 +108,6 @@
                     android:summary="@string/pref_lock_screen_orientation_summary"
                     android:title="@string/pref_lock_screen_orientation"/>
 
-<<<<<<< HEAD
-=======
             </PreferenceCategory>
             <PreferenceCategory android:key="@string/pref_maps_category_key"
                 android:title="@string/pref_maps_title">
@@ -153,7 +130,6 @@
                     android:summary="@string/pref_enable_tts_summary"
                     android:title="@string/pref_enable_tts"/>
 
->>>>>>> 2fe02d89
             </PreferenceCategory>
         </PreferenceScreen>
 
