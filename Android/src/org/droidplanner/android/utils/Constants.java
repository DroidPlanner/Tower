--- conflicted
+++ resolved
@@ -15,19 +15,12 @@
 	 */
 	public static final String PREF_BLUETOOTH_DEVICE_ADDRESS = "pref_bluetooth_device_address";
 
-<<<<<<< HEAD
-    public static final String PREF_UI_GPS_HDOP = "pref_ui_gps_hdop";
+	public static final String PREF_UI_GPS_HDOP = "pref_ui_gps_hdop";
 
-    /**
-     * Sets whether or not the default language for the ui should be english.
-     */
-    public static final String PREF_UI_LANGUAGE = "pref_ui_language_english";
-=======
 	/**
 	 * Sets whether or not the default language for the ui should be english.
 	 */
 	public static final String PREF_UI_LANGUAGE = "pref_ui_language_english";
->>>>>>> 023b7d78
 
 	/**
 	 * By default, the system language should be used for the ui.
