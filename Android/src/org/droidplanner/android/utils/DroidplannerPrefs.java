--- conflicted
+++ resolved
@@ -129,11 +129,7 @@
     }
     
     /**
-<<<<<<< HEAD
-     * @return true if the device volume should be at max when starting the app.
-=======
      * @return true if Volume should be set to 100% on app start
->>>>>>> ed797b90
      */
     public boolean maxVolumeOnStart(){
         return prefs.getBoolean(context.getString(R.string.pref_request_max_volume_key),
