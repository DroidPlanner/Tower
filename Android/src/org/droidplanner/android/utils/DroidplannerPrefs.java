package org.droidplanner.android.utils;

import java.util.UUID;

import org.droidplanner.R;
import org.droidplanner.android.utils.file.IO.VehicleProfileReader;
import org.droidplanner.core.drone.profiles.VehicleProfile;
import org.droidplanner.core.drone.variables.Type.FirmwareType;

import android.content.Context;
import android.content.SharedPreferences;
import android.preference.PreferenceManager;

/**
 * Provides structured access to Droidplanner preferences
 * 
 * Over time it might be good to move the various places that are doing
 * prefs.getFoo(blah, default) here - to collect prefs in one place and avoid
 * duplicating string constants (which tend to become stale as code evolves).
 * This is called the DRY (don't repeat yourself) principle of software
 * development.
 * 
 * 
 */
public class DroidplannerPrefs implements org.droidplanner.core.drone.Preferences{

<<<<<<< HEAD
    /**
     * Preferences default values.
     */
    private static final boolean DEFAULT_AUTO_PAN_ENABLED = false;
    public static final boolean DEFAULT_USAGE_STATISTICS = true;    
=======
    /*
    Default preference value
     */
    public static final boolean DEFAULT_USAGE_STATISTICS = true;
>>>>>>> d220c195

	// Public for legacy usage
	public SharedPreferences prefs;
	private Context context;
	
	public DroidplannerPrefs(Context context) {
		this.context = context;
		prefs = PreferenceManager.getDefaultSharedPreferences(context);
	}

	public boolean getLiveUploadEnabled() {
		return prefs.getBoolean("pref_live_upload_enabled", false);
	}

	public String getDroneshareLogin() {
		return prefs.getString("dshare_username", "").trim();
	}

	public String getDronesharePassword() {
		return prefs.getString("dshare_password", "").trim();
	}

	/**
	 * Return a unique ID for the vehicle controlled by this tablet. FIXME,
	 * someday let the users select multiple vehicles
	 */
	public String getVehicleId() {
		String r = prefs.getString("vehicle_id", "").trim();

		// No ID yet - pick one
		if (r.isEmpty()) {
			r = UUID.randomUUID().toString();

			prefs.edit().putString("vehicle_id", r).commit();
		}
		return r;
	}

	@Override
	public FirmwareType getVehicleType() {
		String str = prefs.getString("pref_vehicle_type",
				FirmwareType.ARDU_COPTER.toString());
		return FirmwareType.firmwareFromString(str);
	}

	@Override
	public VehicleProfile loadVehicleProfile(FirmwareType firmwareType) {
		return VehicleProfileReader.load(context, firmwareType);
	}

	@Override
	public Rates getRates() {
		Rates rates = new Rates();
	
		rates.extendedStatus = Integer.parseInt(prefs.getString(
				"pref_mavlink_stream_rate_ext_stat", "0"));
		rates.extra1 = Integer.parseInt(prefs.getString(
				"pref_mavlink_stream_rate_extra1", "0"));
		rates.extra2 = Integer.parseInt(prefs.getString(
				"pref_mavlink_stream_rate_extra2", "0"));
		rates.extra3 = Integer.parseInt(prefs.getString(
				"pref_mavlink_stream_rate_extra3", "0"));
		rates.position = Integer.parseInt(prefs.getString(
				"pref_mavlink_stream_rate_position", "0"));
		rates.rcChannels = Integer.parseInt(prefs.getString(
				"pref_mavlink_stream_rate_rc_channels", "0"));
		rates.rawSensors = Integer.parseInt(prefs.getString(
				"pref_mavlink_stream_rate_raw_sensors", "0"));
		rates.rawController = Integer.parseInt(prefs.getString(
				"pref_mavlink_stream_rate_raw_controller", "0"));
		return rates;
	}

<<<<<<< HEAD
    public boolean isMapAutoPanEnabled(){
        return prefs.getBoolean(context.getString(R.string.pref_auto_pan_enabled_key),
                DEFAULT_AUTO_PAN_ENABLED);
    }

=======
>>>>>>> d220c195
    public boolean isUsageStatisticsEnabled(){
        return prefs.getBoolean(context.getString(R.string.pref_usage_statistics_key), DEFAULT_USAGE_STATISTICS);
    }
}<|MERGE_RESOLUTION|>--- conflicted
+++ resolved
@@ -24,18 +24,11 @@
  */
 public class DroidplannerPrefs implements org.droidplanner.core.drone.Preferences{
 
-<<<<<<< HEAD
     /**
      * Preferences default values.
      */
     private static final boolean DEFAULT_AUTO_PAN_ENABLED = false;
     public static final boolean DEFAULT_USAGE_STATISTICS = true;    
-=======
-    /*
-    Default preference value
-     */
-    public static final boolean DEFAULT_USAGE_STATISTICS = true;
->>>>>>> d220c195
 
 	// Public for legacy usage
 	public SharedPreferences prefs;
@@ -109,14 +102,11 @@
 		return rates;
 	}
 
-<<<<<<< HEAD
     public boolean isMapAutoPanEnabled(){
         return prefs.getBoolean(context.getString(R.string.pref_auto_pan_enabled_key),
                 DEFAULT_AUTO_PAN_ENABLED);
     }
 
-=======
->>>>>>> d220c195
     public boolean isUsageStatisticsEnabled(){
         return prefs.getBoolean(context.getString(R.string.pref_usage_statistics_key), DEFAULT_USAGE_STATISTICS);
     }
