--- conflicted
+++ resolved
@@ -19,7 +19,6 @@
 		return new GeoPoint(coord.getLat(), coord.getLng());
 	}
 
-<<<<<<< HEAD
     public static com.mapbox.mapboxsdk.geometry.LatLng CoordToLatLng(Coord2D coord){
         return new com.mapbox.mapboxsdk.geometry.LatLng(coord.getLat(), coord.getLng());
     }
@@ -27,26 +26,15 @@
     public static Coord2D GeoPointToCoord(IGeoPoint point){
         return new Coord2D(point.getLatitude(), point.getLongitude());
     }
-=======
-	public static Coord2D GeoPointToCoord(IGeoPoint point) {
-		return new Coord2D(point.getLatitude(), point.getLongitude());
-	}
->>>>>>> 86a760bd
 
 	public static Coord2D LatLngToCoord(LatLng point) {
 		return new Coord2D(point.latitude, point.longitude);
 	}
 
-<<<<<<< HEAD
     public static Coord2D ILatLngToCoord(ILatLng point){
         return new Coord2D(point.getLatitude(), point.getLongitude());
     }
 
-    public static int scaleDpToPixels(double value, Resources res) {
-        final float scale = res.getDisplayMetrics().density;
-        return (int) Math.round(value * scale);
-    }
-=======
 	public static Coord2D LocationToCoord(Location location) {
 		return new Coord2D(location.getLatitude(), location.getLongitude());
 	}
@@ -55,5 +43,4 @@
 		final float scale = res.getDisplayMetrics().density;
 		return (int) Math.round(value * scale);
 	}
->>>>>>> 86a760bd
 }