package org.droidplanner.android.notifications;

import android.content.Context;
import android.media.AudioManager;
import android.media.SoundPool;

import org.droidplanner.R;
import org.droidplanner.core.drone.DroneInterfaces;
import org.droidplanner.core.model.Drone;


public class EmergencyBeepNotificationProvider implements NotificationHandler.NotificationProvider {
<<<<<<< HEAD
=======

>>>>>>> 218c8dc4
	private SoundPool mPool;
	private int beepBeep;

	public EmergencyBeepNotificationProvider(Context context){
		mPool = new SoundPool(1, AudioManager.STREAM_MUSIC, 0);
		beepBeep = mPool.load(context, R.raw.beep_beep, 1);
	}
	@Override
	public void quickNotify(String feedback) {

	}

    @Override
    public void onTerminate() {
        mPool.release();
    }

<<<<<<< HEAD
    @Override
=======
	@Override
>>>>>>> 218c8dc4
	public void onDroneEvent(DroneInterfaces.DroneEventsType event, Drone drone) {
		if(event == DroneInterfaces.DroneEventsType.STATE){
			if(drone.getAltitude().isCollisionImminent()){
				mPool.play(beepBeep,1f,1f,1,1,1f);
			}else{
				mPool.stop(beepBeep);
			}
		}
	}
}<|MERGE_RESOLUTION|>--- conflicted
+++ resolved
@@ -10,10 +10,7 @@
 
 
 public class EmergencyBeepNotificationProvider implements NotificationHandler.NotificationProvider {
-<<<<<<< HEAD
-=======
 
->>>>>>> 218c8dc4
 	private SoundPool mPool;
 	private int beepBeep;
 
@@ -31,11 +28,7 @@
         mPool.release();
     }
 
-<<<<<<< HEAD
-    @Override
-=======
 	@Override
->>>>>>> 218c8dc4
 	public void onDroneEvent(DroneInterfaces.DroneEventsType event, Drone drone) {
 		if(event == DroneInterfaces.DroneEventsType.STATE){
 			if(drone.getAltitude().isCollisionImminent()){
