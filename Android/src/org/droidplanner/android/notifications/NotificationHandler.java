--- conflicted
+++ resolved
@@ -1,12 +1,8 @@
 package org.droidplanner.android.notifications;
 
-<<<<<<< HEAD
 import org.droidplanner.android.DroidPlannerApp;
-import org.droidplanner.core.drone.Drone;
-=======
+import org.droidplanner.core.drone.DroneInterfaces;
 import org.droidplanner.core.model.Drone;
->>>>>>> 36df0b05
-import org.droidplanner.core.drone.DroneInterfaces;
 
 import android.content.Context;
 
@@ -61,7 +57,7 @@
 		mPebbleNotification = new PebbleNotificationProvider(context);
         mWearNotification = new WearNotificationProvider(context, dpApp.followMe);
 
-        mDrone.events.addDroneListener(this);
+        mDrone.addDroneListener(this);
 	}
 
 	@Override
@@ -91,7 +87,7 @@
      * After calling this method, this object should no longer be used.
      */
     public void terminate(){
-        mDrone.events.removeDroneListener(this);
+        mDrone.removeDroneListener(this);
         mTtsNotification.onTerminate();
         mStatusBarNotification.onTerminate();
         mPebbleNotification.onTerminate();
