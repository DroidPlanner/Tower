package org.droidplanner.android.notifications;

import org.droidplanner.R;
import org.droidplanner.android.activities.FlightActivity;
import org.droidplanner.android.activities.helpers.SuperUI;
import org.droidplanner.android.utils.TextUtils;
import org.droidplanner.android.utils.prefs.DroidPlannerPrefs;
import org.droidplanner.android.weather.item.IWeatherItem;
import org.droidplanner.android.weather.item.SolarRadiation;
import org.droidplanner.android.weather.item.Wind;
import org.droidplanner.core.drone.Drone;
import org.droidplanner.core.drone.DroneInterfaces;

import android.app.PendingIntent;
import android.content.Context;
import android.content.Intent;
import android.os.Handler;
import android.support.v4.app.NotificationCompat;
import android.support.v4.app.NotificationManagerCompat;
import android.util.Log;
import android.widget.Toast;

/**
 * Implements DroidPlanner's status bar notifications.
 */
public class StatusBarNotificationProvider implements NotificationHandler.NotificationProvider {

	private static final String LOG_TAG = StatusBarNotificationProvider.class.getSimpleName();

	/**
	 * Android status bar's notification id.
	 */
	private static final int GENERAL_NOTIFICATION_ID = 1;
	private static final int WEATHER_WIND_NOTIFICATION_ID = 2;
	private static final int WEATHER_SOLAR_RADIATION_NOTIFICATION_ID = 3;

	/**
	 * Countdown to notification dismissal.
	 */
	private static final long COUNTDOWN_TO_DISMISSAL = 60000l; // ms

	/**
	 * Used to schedule notification dismissal after a disconnect event.
	 */
	private final Handler mHandler = new Handler();

	/**
	 * Callback used to dismiss the notification.
	 */
	private final Runnable mDismissGeneralNotification = new Runnable() {
		@Override
		public void run() {
			if (mContext != null) {
				dismissNotification(GENERAL_NOTIFICATION_ID);
				mNotificationBuilder = null;
			}
		}
	};
	
	private final Runnable mDismissWeatherNotification = new Runnable() {
		@Override
		public void run() {
			if (mContext != null) {
				dismissNotification(WEATHER_WIND_NOTIFICATION_ID);
				dismissNotification(WEATHER_SOLAR_RADIATION_NOTIFICATION_ID);
			}
		}
	};

	/**
	 * Application context.
	 */
	private final Context mContext;

	/**
	 * Builder for the app notification.
	 */
	private NotificationCompat.Builder mNotificationBuilder;

	/**
	 * Pending intent for the notification on click behavior. Opens the
	 * FlightActivity screen.
	 */
	private final PendingIntent mNotificationIntent;

	/**
	 * Pending intent for the notification connect/disconnect action.
	 */
	private final PendingIntent mToggleConnectionIntent;

	/**
	 * Uses to generate the inbox style use to populate the notification.
	 */
	private InboxStyleBuilder mInboxBuilder;

	/**
	 * Handle to the app preferences.
	 */
	private final DroidPlannerPrefs mAppPrefs;

	StatusBarNotificationProvider(Context context) {
		mContext = context;
		mAppPrefs = new DroidPlannerPrefs(context);

		mNotificationIntent = PendingIntent.getActivity(mContext, 0, new Intent(mContext,
				FlightActivity.class), 0);

		mToggleConnectionIntent = PendingIntent.getActivity(mContext, 0, new Intent(mContext,
				FlightActivity.class).setAction(SuperUI.ACTION_TOGGLE_DRONE_CONNECTION), 0);
	}

	@Override
	public void onDroneEvent(DroneInterfaces.DroneEventsType event, Drone drone) {
		boolean showNotification = true;

		switch (event) {
		case CONNECTED:
			// Cancel the notification dismissal
			mHandler.removeCallbacks(mDismissGeneralNotification);

			final String summaryText = mContext.getString(R.string.connected);

			mInboxBuilder = new InboxStyleBuilder().setSummary(summaryText);
			mNotificationBuilder = new NotificationCompat.Builder(mContext)
					.addAction(R.drawable.ic_action_io, mContext.getText(R.string.menu_disconnect),
							mToggleConnectionIntent).setContentIntent(mNotificationIntent)
					.setContentText(summaryText).setOngoing(mAppPrefs.isNotificationPermanent())
					.setSmallIcon(R.drawable.ic_launcher);

			updateFlightMode(drone);
			updateDroneState(drone);
			updateBattery(drone);
			updateGps(drone);
			updateHome(drone);
			updateRadio(drone);
			break;

		case BATTERY:
			updateBattery(drone);
			break;

		case GPS_FIX:
		case GPS_COUNT:
			updateGps(drone);
			break;

		case HOME:
			updateHome(drone);
			break;

		case RADIO:
			updateRadio(drone);
			break;

		case STATE:
			updateDroneState(drone);
			break;

		case MODE:
		case TYPE:
			updateFlightMode(drone);
			break;

		case DISCONNECTED:
			mInboxBuilder = null;

			if (mNotificationBuilder != null) {
				mNotificationBuilder = new NotificationCompat.Builder(mContext)
						.addAction(R.drawable.ic_action_io,
								mContext.getText(R.string.menu_connect), mToggleConnectionIntent)
						.setContentIntent(mNotificationIntent)
						.setContentTitle(mContext.getString(R.string.disconnected))
						.setOngoing(false).setContentText("")
						.setSmallIcon(R.drawable.ic_launcher_bw);

				// Schedule the notification dismissal
<<<<<<< HEAD
				mHandler.postDelayed(mDismissGeneralNotification,
						COUNTDOWN_TO_DISMISSAL);
=======
				mHandler.postDelayed(mDismissNotification, COUNTDOWN_TO_DISMISSAL);
>>>>>>> 80bd4bd6
			}
			break;

		default:
			showNotification = false;
			break;
		}

		if (showNotification) {
			showGeneralNotification();
		}
	}

	private void updateRadio(Drone drone) {
		if (mInboxBuilder == null)
			return;

		mInboxBuilder.setLine(
				4,
				TextUtils.normal("Signal:   ",
						TextUtils.bold(String.format("%d%%", drone.radio.getSignalStrength()))));
	}

	private void updateHome(Drone drone) {
		if (mInboxBuilder == null)
			return;

		mInboxBuilder.setLine(
				0,
				TextUtils.normal("Home:   ",
						TextUtils.bold(drone.home.getDroneDistanceToHome().toString())));
	}

	private void updateGps(Drone drone) {
		if (mInboxBuilder == null)
			return;

		mInboxBuilder.setLine(
				1,
				TextUtils.normal(
						"Satellite:   ",
						TextUtils.bold(String.format("%d, %s", drone.GPS.getSatCount(),
								drone.GPS.getFixType()))));
	}

	private void updateBattery(Drone drone) {
		if (mInboxBuilder == null)
			return;

		mInboxBuilder.setLine(
				3,
				TextUtils.normal(
						"Battery:   ",
						TextUtils.bold(String.format("%2.1fv (%2.0f%%)",
								drone.battery.getBattVolt(), drone.battery.getBattRemain()))));
	}

	private void updateDroneState(Drone drone) {
		if (mInboxBuilder == null)
			return;

		long timeInSeconds = drone.state.getFlightTime();
		long minutes = timeInSeconds / 60;
		long seconds = timeInSeconds % 60;

		mInboxBuilder.setLine(
				2,
				TextUtils.normal("Air Time:   ",
						TextUtils.bold(String.format("%02d:%02d", minutes, seconds))));
	}

	private void updateFlightMode(Drone drone) {
		if (mNotificationBuilder == null)
			return;

		final CharSequence modeSummary = TextUtils.normal("Flight Mode:   ",
				TextUtils.bold(drone.state.getMode().getName()));
		mNotificationBuilder.setContentTitle(modeSummary);
	}

	/**
	 * Build a notification from the notification builder, and display it.
	 */
	private void showGeneralNotification() {
		if (mNotificationBuilder == null) {
			return;
		}

		if (mInboxBuilder != null) {
			mNotificationBuilder.setStyle(mInboxBuilder.generateInboxStyle());
		}

		NotificationManagerCompat.from(mContext).notify(GENERAL_NOTIFICATION_ID,
				mNotificationBuilder.build());
	}

	/**
	 * Dismiss the app status bar notification.
	 */
	private void dismissNotification(int id) {
		NotificationManagerCompat.from(mContext).cancel(id);
	}

	@Override
	public void quickNotify(String feedback) {
		Toast.makeText(mContext, feedback, Toast.LENGTH_LONG).show();
	}

	private static class InboxStyleBuilder {
		private static final int MAX_LINES_COUNT = 5;

		private final CharSequence[] mLines = new CharSequence[MAX_LINES_COUNT];

		private CharSequence mSummary;

		private boolean mHasContent = false;

		public void setLine(int index, CharSequence content) {
			if (index >= mLines.length || index < 0) {
				Log.w(LOG_TAG, "Invalid index (" + index + ") for inbox content.");
				return;
			}

			mLines[index] = content;
			mHasContent = true;
		}

		public InboxStyleBuilder setSummary(CharSequence summary) {
			mSummary = summary;
			mHasContent = true;
			return this;
		}

		public void reset() {
			mSummary = null;
			for (int i = 0; i < MAX_LINES_COUNT; i++) {
				mLines[i] = null;
			}

			mHasContent = false;
		}

		public NotificationCompat.InboxStyle generateInboxStyle() {
			if (!mHasContent) {
				return null;
			}

			NotificationCompat.InboxStyle inboxStyle = new NotificationCompat.InboxStyle();
			if (mSummary != null) {
				inboxStyle.setSummaryText(mSummary);
			}

			for (CharSequence line : mLines) {
				if (line != null) {
					inboxStyle.addLine(line);
				}
			}

			return inboxStyle;
		}
	}

	@Override
	public void onWeatherFetchSuccess(IWeatherItem item) {
		int notificationId = 0;
		NotificationCompat.Builder builder = new NotificationCompat.Builder(mContext)
		.setContentIntent(mNotificationIntent)
		.setSmallIcon(R.drawable.ic_launcher);
		
		
		if (item instanceof Wind){
			Wind wind = (Wind) item;
			if(wind.getSpeed() >= 10) {
				builder.setContentText("You may have problems with drone controlling");
				builder.setContentTitle("Extreme wind speed!");
				notificationId = WEATHER_WIND_NOTIFICATION_ID;
			}
			
		}
		else if (item instanceof SolarRadiation){
			SolarRadiation radiation = (SolarRadiation) item;
			if (radiation.getkIndex() >= SolarRadiation.MIDDLE_VALUE){
			builder.setContentText("You may have problems with GPS");
			notificationId = WEATHER_SOLAR_RADIATION_NOTIFICATION_ID;
			builder.setContentTitle("Extreme solar radiation!");
			}
		}
		
		mHandler.removeCallbacks(mDismissWeatherNotification);
		// Schedule the notification dismissal
		mHandler.postDelayed(mDismissWeatherNotification,
				COUNTDOWN_TO_DISMISSAL);
		
		NotificationManagerCompat.from(mContext).notify(notificationId,
				builder.build());
		
	}

	}<|MERGE_RESOLUTION|>--- conflicted
+++ resolved
@@ -174,12 +174,9 @@
 						.setSmallIcon(R.drawable.ic_launcher_bw);
 
 				// Schedule the notification dismissal
-<<<<<<< HEAD
+
 				mHandler.postDelayed(mDismissGeneralNotification,
 						COUNTDOWN_TO_DISMISSAL);
-=======
-				mHandler.postDelayed(mDismissNotification, COUNTDOWN_TO_DISMISSAL);
->>>>>>> 80bd4bd6
 			}
 			break;
 
