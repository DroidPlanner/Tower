--- conflicted
+++ resolved
@@ -1,29 +1,19 @@
 package org.droidplanner.android.proxy.mission.item.markers;
 
 import com.ox3dr.services.android.lib.coordinate.LatLong;
+import com.ox3dr.services.android.lib.drone.mission.item.complex.Survey;
 
 import org.droidplanner.android.maps.MarkerInfo;
-<<<<<<< HEAD
-=======
-import org.droidplanner.core.helpers.coordinates.Coord2D;
-import org.droidplanner.core.mission.survey.Survey;
->>>>>>> 52cd147f
 
 /**
  */
 public class PolygonMarkerInfo extends MarkerInfo.SimpleMarkerInfo {
 
-<<<<<<< HEAD
 	private final LatLong mPoint;
+    private final Survey survey;
+    private final int polygonIndex;
 
-	public PolygonMarkerInfo(LatLong point) {
-=======
-	private Coord2D mPoint;
-	private Survey survey;
-	private int polygonIndex;
-
-	public PolygonMarkerInfo(Coord2D point, Survey mSurvey, int index) {
->>>>>>> 52cd147f
+	public PolygonMarkerInfo(LatLong point, Survey mSurvey, int index) {
 		mPoint = point;
 		survey = mSurvey;
 		polygonIndex = index;
