--- conflicted
+++ resolved
@@ -1,6 +1,5 @@
 package org.droidplanner.android.proxy.mission.item.fragments;
 
-<<<<<<< HEAD
 import android.content.Context;
 import android.graphics.Color;
 import android.os.Bundle;
@@ -10,9 +9,6 @@
 import android.widget.CheckBox;
 import android.widget.Spinner;
 import android.widget.TextView;
-=======
-import java.util.List;
->>>>>>> 56634482
 
 import org.droidplanner.R;
 import org.droidplanner.R.id;
@@ -28,22 +24,9 @@
 import org.droidplanner.core.mission.survey.Survey;
 import org.droidplanner.core.model.Drone;
 
-<<<<<<< HEAD
 import java.util.List;
 
-public class MissionSurveyFragment extends MissionDetailFragment implements OnClickListener,
-=======
-import android.content.Context;
-import android.graphics.Color;
-import android.os.Bundle;
-import android.util.Log;
-import android.view.View;
-import android.widget.CheckBox;
-import android.widget.Spinner;
-import android.widget.TextView;
-
-public class MissionSurveyFragment extends MissionDetailFragment implements 
->>>>>>> 56634482
+public class MissionSurveyFragment extends MissionDetailFragment implements
 		CardWheelHorizontalView.OnCardWheelChangedListener,
 		SpinnerSelfSelect.OnSpinnerItemSelectedListener, DroneInterfaces.OnDroneListener {
 
@@ -82,30 +65,17 @@
         final View view = getView();
         final Context context = getActivity().getApplicationContext();
 
-
-<<<<<<< HEAD
+        cameraAdapter = new CamerasAdapter(getActivity(),
+                android.R.layout.simple_spinner_dropdown_item);
+
         cameraSpinner = (SpinnerSelfSelect) view.findViewById(id.cameraFileSpinner);
         cameraSpinner.setAdapter(cameraAdapter);
-
-        footprintCheckBox = (CheckBox) view.findViewById(id.CheckBoxFootprints);
-
-        mAnglePicker = (CardWheelHorizontalView) view.findViewById(id.anglePicker);
-        mAnglePicker.setViewAdapter(new NumericWheelAdapter(context, R.layout.wheel_text_centered,
-                0, 180, "%dº"));
-=======
-		this.surveyList = ((List<Survey>) getMissionItems());
-
-		cameraAdapter = new CamerasAdapter(getActivity(),
-				android.R.layout.simple_spinner_dropdown_item);
-		cameraSpinner = (SpinnerSelfSelect) view.findViewById(id.cameraFileSpinner);
-        cameraSpinner.setAdapter(cameraAdapter);
 		cameraSpinner.setOnSpinnerItemSelectedListener(this);
-        cameraAdapter.setTitle(surveyList.get(0).surveyData.getCameraName());
+        cameraAdapter.setTitle(getMissionItems().get(0).surveyData.getCameraName());
         
 		mAnglePicker = (CardWheelHorizontalView) view.findViewById(id.anglePicker);
 		mAnglePicker.setViewAdapter(new NumericWheelAdapter(context, R.layout.wheel_text_centered,
 				0, 180, "%dº"));
->>>>>>> 56634482
 
         mOverlapPicker = (CardWheelHorizontalView) view.findViewById(id.overlapPicker);
         mOverlapPicker.setViewAdapter(new NumericWheelAdapter(context,
@@ -119,26 +89,6 @@
         mAltitudePicker.setViewAdapter(new NumericWheelAdapter(context,
                 R.layout.wheel_text_centered, 5, 200, "%d m"));
 
-<<<<<<< HEAD
-        innerWPsCheckbox = (CheckBox) view.findViewById(id.checkBoxInnerWPs);
-
-        areaTextView = (TextView) view.findViewById(id.areaTextView);
-        distanceBetweenLinesTextView = (TextView) view
-                .findViewById(id.distanceBetweenLinesTextView);
-        footprintTextView = (TextView) view.findViewById(id.footprintTextView);
-        groundResolutionTextView = (TextView) view.findViewById(id.groundResolutionTextView);
-        distanceTextView = (TextView) view.findViewById(id.distanceTextView);
-        numberOfPicturesView = (TextView) view.findViewById(id.numberOfPicturesTextView);
-        numberOfStripsView = (TextView) view.findViewById(id.numberOfStripsTextView);
-        lengthView = (TextView) view.findViewById(id.lengthTextView);
-
-        footprintCheckBox.setOnClickListener(this);
-        innerWPsCheckbox.setOnClickListener(this);
-        cameraSpinner.setOnSpinnerItemSelectedListener(this);
-
-        updateViews();
-
-=======
 		areaTextView = (TextView) view.findViewById(id.areaTextView);
 		distanceBetweenLinesTextView = (TextView) view
 				.findViewById(id.distanceBetweenLinesTextView);
@@ -151,7 +101,6 @@
 
 		updateViews();
 		
->>>>>>> 56634482
         mAnglePicker.addChangingListener(this);
         mOverlapPicker.addChangingListener(this);
         mSidelapPicker.addChangingListener(this);
@@ -170,19 +119,12 @@
 
 	@Override
 	public void onSpinnerItemSelected(Spinner spinner, int position) {
-<<<<<<< HEAD
-		final CameraInfo cameraInfo = cameraAdapter.getCamera(position);
-		for (Survey survey : getMissionItems()) {
-			survey.setCameraInfo(cameraInfo);
-		}
-=======
 		if (spinner.getId() == id.cameraFileSpinner) {
 			CameraInfo cameraInfo = cameraAdapter.getCamera(position);
 			cameraAdapter.setTitle(cameraInfo.name);
-			for (Survey survey : surveyList) {
+			for (Survey survey : getMissionItems()) {
 				survey.setCameraInfo(cameraInfo);
 			}
->>>>>>> 56634482
 
 			onChanged(mAnglePicker, 0, 0);
 	        getMissionProxy().getMission().notifyMissionUpdate();
@@ -228,16 +170,6 @@
 	private void updateViews() {
 		updateTextViews();
 		updateSeekBars();
-<<<<<<< HEAD
-		updateCameraSpinner();
-	}
-
-	private void updateCameraSpinner() {
-		List<Survey> surveyList = getMissionItems();
-		if (!surveyList.isEmpty())
-			cameraAdapter.setTitle(surveyList.get(0).surveyData.getCameraName());
-=======
->>>>>>> 56634482
 	}
 
 	private void updateSeekBars() {
