--- conflicted
+++ resolved
@@ -157,13 +157,8 @@
             } else {
                 list.remove(MissionItemType.SURVEY);
             }
-<<<<<<< HEAD
-
-            if ((currentItem instanceof CylindricalSurvey)) {
-=======
             
             if ((currentItem instanceof StructureScanner)) {
->>>>>>> 1df878b7
                 list.clear();
                 list.add(MissionItemType.CYLINDRICAL_SURVEY);
             }
