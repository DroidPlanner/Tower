--- conflicted
+++ resolved
@@ -38,7 +38,6 @@
 	protected static final int MIN_ALTITUDE = 0; // meter
 	protected static final int MAX_ALTITUDE = 200; // meters
 
-<<<<<<< HEAD
     public static final List<MissionItemType> typeWithNoMuliEditSupport = new
             ArrayList<MissionItemType>();
     {
@@ -50,9 +49,6 @@
     }
 
     public interface OnMissionDetailListener extends ApiInterface.Provider {
-=======
-    public interface OnMissionDetailListener {
->>>>>>> 9b3733eb
 		/**
 		 * Only fired when the mission detail is shown as a dialog. Notifies the
 		 * listener that the mission detail dialog has been dismissed.
@@ -65,10 +61,11 @@
 		/**
 		 * Notifies the listener that the mission item proxy was changed.
 		 *
+         * @param newType the new selected mission item type
          * @param oldNewItemsList a list of pairs containing the previous,
          *                         and the new mission item proxy.
 		 */
-		public void onWaypointTypeChanged(List<Pair<MissionItemProxy,
+		public void onWaypointTypeChanged(MissionItemType newType, List<Pair<MissionItemProxy,
                 MissionItemProxy>> oldNewItemsList);
 	}
 
@@ -169,7 +166,7 @@
             final MissionItemProxy itemProxy = mSelectedProxies.get(0);
             final MissionItem currentItem = itemProxy.getMissionItem();
 
-            if ((currentItem instanceof Survey)) {
+            if (currentItem instanceof Survey) {
                 list.clear();
                 list.add(MissionItemType.SURVEY);
             } else {
@@ -222,11 +219,7 @@
         }
         else if(mSelectedProxies.size() > 1){
             //Remove the mission item types that don't apply to multiple items.
-            list.remove(MissionItemType.TAKEOFF);
-            list.remove(MissionItemType.LAND);
-            list.remove(MissionItemType.RTL);
-            list.remove(MissionItemType.SURVEY);
-            list.remove(MissionItemType.CYLINDRICAL_SURVEY);
+            list.removeAll(typeWithNoMuliEditSupport);
         }
         else{
             //Invalid state. We should not have been able to get here.
@@ -287,7 +280,7 @@
             }
 
             if(!updatesList.isEmpty()) {
-                mListener.onWaypointTypeChanged(updatesList);
+                mListener.onWaypointTypeChanged(selectedType, updatesList);
                 dismiss();
             }
         } catch (IllegalArgumentException e) {
