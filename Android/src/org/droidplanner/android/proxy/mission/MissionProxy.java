package org.droidplanner.android.proxy.mission;

import android.content.Context;
import android.content.Intent;
import android.support.v4.content.LocalBroadcastManager;
import android.util.Pair;

import java.util.ArrayList;
import java.util.Collections;
import java.util.List;

import org.droidplanner.android.api.DroneApi;
import org.droidplanner.android.maps.DPMap;
import org.droidplanner.android.maps.MarkerInfo;
import org.droidplanner.android.proxy.mission.item.MissionItemProxy;
import org.droidplanner.android.utils.analytics.GAUtils;

import com.google.android.gms.analytics.HitBuilders;
import com.ox3dr.services.android.lib.coordinate.LatLong;
import com.ox3dr.services.android.lib.coordinate.LatLongAlt;
import com.ox3dr.services.android.lib.drone.mission.Mission;
import com.ox3dr.services.android.lib.drone.mission.item.MissionItem;
import com.ox3dr.services.android.lib.drone.mission.item.MissionItem.SpatialItem;
import com.ox3dr.services.android.lib.drone.mission.item.MissionItemType;
import com.ox3dr.services.android.lib.drone.mission.item.command.ReturnToLaunch;
import com.ox3dr.services.android.lib.drone.mission.item.command.Takeoff;
import com.ox3dr.services.android.lib.drone.mission.item.complex.CameraDetail;
import com.ox3dr.services.android.lib.drone.mission.item.complex.StructureScanner;
import com.ox3dr.services.android.lib.drone.mission.item.complex.Survey;
import com.ox3dr.services.android.lib.drone.mission.item.complex.SurveyDetail;
import com.ox3dr.services.android.lib.drone.mission.item.spatial.SplineWaypoint;
import com.ox3dr.services.android.lib.drone.mission.item.spatial.Waypoint;
import com.ox3dr.services.android.lib.util.MathUtils;

/**
 * This class is used as a wrapper to {@link com.ox3dr.services.android.lib.drone.mission.Mission}
 * object on the Android side.
 */
public class MissionProxy implements DPMap.PathSource {

    private static final String CLAZZ_NAME = MissionProxy.class.getName();

    public static final String ACTION_MISSION_PROXY_UPDATE = CLAZZ_NAME + "" +
            ".ACTION_MISSION_PROXY_UPDATE";

    private static final double DEFAULT_ALTITUDE = 20; //meters

	/**
	 * Stores all the mission item renders for this mission render.
	 */
	private final List<MissionItemProxy> mMissionItems = new ArrayList<MissionItemProxy>();

    private final LocalBroadcastManager lbm;
    private final DroneApi droneApi;

	public MissionSelection selection = new MissionSelection();

	public MissionProxy(Context context, DroneApi droneApi) {
        lbm = LocalBroadcastManager.getInstance(context);
        this.droneApi = droneApi;
	}

    public void notifyMissionUpdate(){
        lbm.sendBroadcast(new Intent(ACTION_MISSION_PROXY_UPDATE));
    }

	public List<MissionItemProxy> getItems() {
		return mMissionItems;
	}

	/**
	 * @return the map markers corresponding to this mission's command set.
	 */
	public List<MarkerInfo> getMarkersInfos() {
		List<MarkerInfo> markerInfos = new ArrayList<MarkerInfo>();

		for (MissionItemProxy itemProxy : mMissionItems) {
			List<MarkerInfo> itemMarkerInfos = itemProxy.getMarkerInfos();
			if (itemMarkerInfos != null && !itemMarkerInfos.isEmpty()) {
				markerInfos.addAll(itemMarkerInfos);
			}
		}
		return markerInfos;
	}

	/**
	 * Update the state for this object based on the state of the Mission
	 * object.
	 */
	public void load(Mission mission) {
        if(mission == null)
            return;

		selection.mSelectedItems.clear();
		mMissionItems.clear();

		for (MissionItem item : mission.getMissionItems()) {
			mMissionItems.add(new MissionItemProxy(this, item));
		}

		selection.notifySelectionUpdate();
        notifyMissionUpdate();
	}

	/**
	 * Checks if this mission render contains the passed argument.
	 * 
	 * @param item
	 *            mission item render object
	 * @return true if this mission render contains the passed argument
	 */
	public boolean contains(MissionItemProxy item) {
		return mMissionItems.contains(item);
	}

	/**
	 * Removes a waypoint mission item from the set of mission items commands.
	 * 
	 * @param item
	 *            item to remove
	 */
	public void removeItem(MissionItemProxy item) {
		mMissionItems.remove(item);
		selection.mSelectedItems.remove(item);

        selection.notifySelectionUpdate();
        notifyMissionUpdate();
	}

	/**
	 * Removes a set of mission items from the mission' set.
	 * 
	 * @param items
	 *            list of items to remove
	 */
	public void removeItemList(List<MissionItemProxy> items) {
		mMissionItems.removeAll(items);
		selection.mSelectedItems.removeAll(items);

		selection.notifySelectionUpdate();
        notifyMissionUpdate();
	}

	/**
	 * Adds a survey mission item to the set.
	 * 
	 * @param points
	 *            2D points making up the survey
	 */
	public void addSurveyPolygon(List<LatLong> points) {
		Survey survey = new Survey();
        survey.setPolygonPoints(points);
        addMissionItem(survey);
	}

	/**
	 * Add a set of waypoints generated around the passed 2D points.
	 *
	 * @param points list of points used to generate the mission waypoints
	 */
	public void addWaypoints(List<LatLong> points) {
		final double alt = getLastAltitude();
		final List<MissionItem> missionItemsToAdd = new ArrayList<MissionItem>(points.size());
		for (LatLong point : points) {
			Waypoint waypoint = new Waypoint();
            waypoint.setCoordinate(new LatLongAlt(point.getLatitude(), point.getLongitude(),
                    (float) alt));
			missionItemsToAdd.add(waypoint);
		}

		addMissionItems(missionItemsToAdd);
	}

    private double getLastAltitude(){
        if(!mMissionItems.isEmpty()) {
            MissionItem lastItem = mMissionItems.get(mMissionItems.size() - 1).getMissionItem();
            if (lastItem instanceof MissionItem.SpatialItem)
                return ((MissionItem.SpatialItem) lastItem).getCoordinate().getAltitude();
        }

        return DEFAULT_ALTITUDE;
    }

	/**
	 * Add a set of spline waypoints generated around the passed 2D points.
	 * 
	 * @param points
	 *            list of points used as location for the spline waypoints
	 */
	public void addSplineWaypoints(List<LatLong> points) {
		final double alt = getLastAltitude();
		final List<MissionItem> missionItemsToAdd = new ArrayList<MissionItem>(points.size());
		for (LatLong point : points) {
			SplineWaypoint splineWaypoint = new SplineWaypoint();
            splineWaypoint.setCoordinate(new LatLongAlt(point.getLatitude(), point.getLongitude(),
                    (float) alt));
			missionItemsToAdd.add(splineWaypoint);
		}

		addMissionItems(missionItemsToAdd);
	}

	private void addMissionItems(List<MissionItem> missionItems) {
		for (MissionItem missionItem : missionItems) {
			mMissionItems.add(new MissionItemProxy(this, missionItem));
		}

        notifyMissionUpdate();
	}

	/**
	 * Add a waypoint generated around the passed 2D point.
	 * 
	 * @param point
	 *            point used to generate the mission waypoint
	 */
	public void addWaypoint(LatLong point) {
		final double alt = getLastAltitude();
		final Waypoint waypoint = new Waypoint();
        waypoint.setCoordinate(new LatLongAlt(point.getLatitude(), point.getLongitude(),
                (float) alt));
		addMissionItem(waypoint);
	}

	/**
	 * Add a spline waypoint generated around the passed 2D point.
	 * 
	 * @param point
	 *            point used as location for the spline waypoint.
	 */
	public void addSplineWaypoint(LatLong point) {
		final double alt = getLastAltitude();
		final SplineWaypoint splineWaypoint = new SplineWaypoint();
        splineWaypoint.setCoordinate(new LatLongAlt(point.getLatitude(), point.getLongitude(),
                (float) alt));
		addMissionItem(splineWaypoint);
	}

	private void addMissionItem(MissionItem missionItem) {
        if(missionItem instanceof Survey){
            droneApi.updateSurveyMissionItem((Survey)missionItem);
        }
        else if(missionItem instanceof StructureScanner){
            droneApi.updateStructureScanner((StructureScanner) missionItem);
        }

		mMissionItems.add(new MissionItemProxy(this, missionItem));
        notifyMissionUpdate();
	}

    private void addMissionItem(int index, MissionItem missionItem){
        mMissionItems.add(index, new MissionItemProxy(this, missionItem));
        notifyMissionUpdate();
    }

	public void addTakeoff() {
		Takeoff takeoff = new Takeoff();
        takeoff.setTakeoffAltitude(10);
        addMissionItem(takeoff);
	}
    public boolean hasTakeoffAndLandOrRTL() {
        if (mMissionItems.size() >= 2) {
            if (isFirstItemTakeoff() && isLastItemLandOrRTL()) {
                return true;
            }
        }
        return false;
    }

    public boolean isFirstItemTakeoff(){
        return !mMissionItems.isEmpty() && mMissionItems.get(0).getMissionItem().getType() ==
                MissionItemType.TAKEOFF;
    }

    public boolean isLastItemLandOrRTL(){
        final int itemsCount = mMissionItems.size();
        if(itemsCount == 0) return false;

        final MissionItemType itemType = mMissionItems.get(itemsCount -1).getMissionItem()
                .getType();
        return itemType == MissionItemType.RETURN_TO_LAUNCH || itemType == MissionItemType.LAND;
    }

    public void addTakeOffAndRTL(){
        if(!isFirstItemTakeoff()){
            double defaultAlt = Takeoff.DEFAULT_TAKEOFF_ALTITUDE;
            if(!mMissionItems.isEmpty()){
                MissionItem firstItem = mMissionItems.get(0).getMissionItem();
                if(firstItem instanceof MissionItem.SpatialItem)
                    defaultAlt = ((MissionItem.SpatialItem)firstItem).getCoordinate().getAltitude();
            }

            final Takeoff takeOff = new Takeoff();
            takeOff.setTakeoffAltitude(defaultAlt);
            addMissionItem(0, takeOff);
        }

        if(!isLastItemLandOrRTL()){
            final ReturnToLaunch rtl = new ReturnToLaunch();
            addMissionItem(rtl);
        }
    }

	/**
	 * Returns the order for the given argument in the mission set.
	 * 
	 * @param item
	 * @return order of the given argument
	 */
	public int getOrder(MissionItemProxy item) {
        return mMissionItems.indexOf(item) + 1;
	}

	/**
	 * Updates a mission item render
	 * 
	 * @param oldItem
	 *            mission item render to update
	 * @param newItem
	 *            new mission item render
	 */
	public void replace(MissionItemProxy oldItem, MissionItemProxy newItem) {
		final int index = mMissionItems.indexOf(oldItem);
		if (index == -1)
			return;

		mMissionItems.remove(index);
		mMissionItems.add(index, newItem);

		if (selection.selectionContains(oldItem)) {
			selection.removeItemFromSelection(oldItem);
			selection.addToSelection(newItem);
		}

        notifyMissionUpdate();
	}

    public void replaceAll(List<Pair<MissionItemProxy, MissionItemProxy>> oldNewList){
        if(oldNewList == null){
            return;
        }

        final int pairSize = oldNewList.size();
        if(pairSize == 0){
            return;
        }

        final List<MissionItemProxy> selectionsToRemove = new ArrayList<MissionItemProxy>(pairSize);
        final List<MissionItemProxy> itemsToSelect = new ArrayList<MissionItemProxy>(pairSize);

        for(int i = 0; i < pairSize; i++){
            final MissionItemProxy oldItem = oldNewList.get(i).first;
            final int index = mMissionItems.indexOf(oldItem);
            if(index == -1){
                continue;
            }

            final MissionItemProxy newItem = oldNewList.get(i).second;
            mMissionItems.remove(index);
            mMissionItems.add(index, newItem);

            if(selection.selectionContains(oldItem)){
                selectionsToRemove.add(oldItem);
                itemsToSelect.add(newItem);
            }
        }

        //Update the selection list.
        selection.removeItemsFromSelection(selectionsToRemove);
        selection.addToSelection(itemsToSelect);

        notifyMissionUpdate();
    }

	/**
	 * Reverse the order of the mission items renders.
	 */
	public void reverse() {
		Collections.reverse(mMissionItems);
	}

	public void clear() {
        selection.clearSelection();
		removeItemList(mMissionItems);
	}

	public double getAltitudeDiffFromPreviousItem(MissionItemProxy waypointRender) {
        final int itemsCount = mMissionItems.size();
        if(itemsCount < 2)
            return 0;

		MissionItem waypoint = waypointRender.getMissionItem();
		if (!(waypoint instanceof MissionItem.SpatialItem))
			return 0;

        final int index = mMissionItems.indexOf(waypointRender);
        if(index == -1 || index == 0)
            return 0;

		MissionItem previous = mMissionItems.get(index - 1).getMissionItem();
		if (previous instanceof MissionItem.SpatialItem) {
			return ((MissionItem.SpatialItem)waypoint).getCoordinate().getAltitude()
					- ((MissionItem.SpatialItem) previous).getCoordinate().getAltitude();
		}

        return 0;
	}

	public double getDistanceFromLastWaypoint(MissionItemProxy waypointRender)
			throws IllegalArgumentException {
        if(mMissionItems.size() < 2)
            return 0;

		MissionItem waypoint = waypointRender.getMissionItem();
		if (!(waypoint instanceof MissionItem.SpatialItem))
			return 0;

        final int index = mMissionItems.indexOf(waypointRender);
        if(index == -1 || index == 0)
            return 0;

        MissionItem previous = mMissionItems.get(index - 1).getMissionItem();
        if(previous instanceof MissionItem.SpatialItem){
            return MathUtils.getDistance(((MissionItem.SpatialItem) waypoint).getCoordinate(),
                    ((MissionItem.SpatialItem) previous).getCoordinate());
        }

		return 0;
	}

	@Override
	public List<LatLong> getPathPoints() {
		if (mMissionItems.isEmpty()) {
			return Collections.emptyList();
		}

		// Partition the mission items into spline/non-spline buckets.
		final List<Pair<Boolean, List<MissionItemProxy>>> bucketsList = new ArrayList<Pair<Boolean, List<MissionItemProxy>>>();

		boolean isSpline = false;
		List<MissionItemProxy> currentBucket = new ArrayList<MissionItemProxy>();
		for (MissionItemProxy missionItemProxy : mMissionItems) {

			if (missionItemProxy.getMissionItem() instanceof SplineWaypoint) {
				if (!isSpline) {
					if (!currentBucket.isEmpty()) {
						// Get the last item from the current bucket. It will
						// become the first
						// anchor point for the spline path.
						final MissionItemProxy lastItem = currentBucket
								.get(currentBucket.size() - 1);

						// Store the previous item bucket.
						bucketsList.add(new Pair<Boolean, List<MissionItemProxy>>(Boolean.FALSE,
								currentBucket));

						// Create a new bucket for this category and update
						// 'isSpline'
						currentBucket = new ArrayList<MissionItemProxy>();
						currentBucket.add(lastItem);
					}

					isSpline = true;
				}

				// Add the current element into the bucket
				currentBucket.add(missionItemProxy);
			} else {
				if (isSpline) {

					// Add the current item to the spline bucket. It will act as
					// the end anchor
					// point for the spline path.
					if (!currentBucket.isEmpty()) {
						currentBucket.add(missionItemProxy);

						// Store the previous item bucket.
						bucketsList.add(new Pair<Boolean, List<MissionItemProxy>>(Boolean.TRUE,
								currentBucket));

						currentBucket = new ArrayList<MissionItemProxy>();
					}

					isSpline = false;
				}

				// Add the current element into the bucket
				currentBucket.add(missionItemProxy);
			}
		}

		bucketsList.add(new Pair<Boolean, List<MissionItemProxy>>(isSpline, currentBucket));

		final List<LatLong> pathPoints = new ArrayList<LatLong>();
		LatLong lastPoint = null;

		for (Pair<Boolean, List<MissionItemProxy>> bucketEntry : bucketsList) {

			final List<MissionItemProxy> bucket = bucketEntry.second;
			if (bucketEntry.first) {
				final List<LatLong> splinePoints = new ArrayList<LatLong>();
				for (MissionItemProxy missionItemProxy : bucket) {
					splinePoints.addAll(missionItemProxy.getPath(lastPoint));

					if (!splinePoints.isEmpty()) {
						lastPoint = splinePoints.get(splinePoints.size() - 1);
					}
				}

				pathPoints.addAll(MathUtils.SplinePath.process(splinePoints));
			} else {
				for (MissionItemProxy missionItemProxy : bucket) {
					pathPoints.addAll(missionItemProxy.getPath(lastPoint));

					if (!pathPoints.isEmpty()) {
						lastPoint = pathPoints.get(pathPoints.size() - 1);
					}
				}
			}
		}

		return pathPoints;
	}

	public void removeSelection(MissionSelection missionSelection) {
		removeItemList(missionSelection.mSelectedItems);
	}

	public void move(MissionItemProxy item, LatLong position) {
        MissionItem missionItem = item.getMissionItem();
        if(missionItem instanceof SpatialItem){
            SpatialItem spatialItem = (SpatialItem) missionItem;
            spatialItem.setCoordinate(new LatLongAlt(position.getLatitude(),
                    position.getLongitude(), spatialItem.getCoordinate().getAltitude()));
            notifyMissionUpdate();
        }
	}

<<<<<<< HEAD
	public List<LatLong> getVisibleCoords() {
		return getVisibleCoords(mMissionItems);
=======
	public void movePolygonPoint(Survey survey, int index, Coord2D position) {
		survey.polygon.movePoint(position, index);
		try {
			survey.build();
		} catch (Exception e) {
			e.printStackTrace();
		}
		mMission.notifyMissionUpdate();
	}

	public List<Coord2D> getVisibleCoords() {
		final List<Coord2D> coords = new ArrayList<Coord2D>();

		for (MissionItem item : mMission.getItems()) {
			if (!(item instanceof SpatialCoordItem))
				continue;

			final Coord2D coordinate = ((SpatialCoordItem) item).getCoordinate();
			if (coordinate.isEmpty())
				continue;

			coords.add(coordinate);
		}

		return coords;
>>>>>>> 52cd147f
	}

    public static List<LatLong> getVisibleCoords(List<MissionItemProxy> mipList){
        final List<LatLong> coords = new ArrayList<LatLong>();

        if(mipList == null || mipList.isEmpty()){
            return coords;
        }

        for (MissionItemProxy itemProxy : mipList) {
            MissionItem item = itemProxy.getMissionItem();
            if (!(item instanceof SpatialItem))
                continue;

            final LatLong coordinate = ((SpatialItem) item).getCoordinate();
            if (coordinate.getLatitude() == 0 || coordinate.getLongitude() == 0)
                continue;

            coords.add(coordinate);
        }

        return coords;
    }

    public void sendMissionToAPM(DroneApi droneApi){
        final Mission mission = new Mission();
        final int missionItemsCount = mMissionItems.size();

        String missionItemsList = "[";
        if(missionItemsCount > 0){
            boolean isFirst = true;
            for(MissionItemProxy itemProxy: mMissionItems){
                if(isFirst)
                    isFirst = false;
                else
                    missionItemsList += ", ";

                missionItemsList += itemProxy.getMissionItem().getType().getLabel();

                mission.addMissionItem(itemProxy.getMissionItem());
            }
        }

        droneApi.setMission(mission, true);

        missionItemsList += "]";

        HitBuilders.EventBuilder eventBuilder = new HitBuilders.EventBuilder()
                .setCategory(GAUtils.Category.MISSION_PLANNING)
                .setAction("Mission sent to drone")
                .setLabel("Mission items: " + missionItemsList);
        GAUtils.sendEvent(eventBuilder);

        //Send an event for the created mission
        eventBuilder = new HitBuilders.EventBuilder()
                .setCategory(GAUtils.Category.MISSION_PLANNING)
                .setAction("Mission sent to drone")
                .setLabel("Mission items count")
                .setValue(missionItemsCount);
        GAUtils.sendEvent(eventBuilder);
    }

	public double getMissionLength() {
		List<LatLong> points = getPathPoints();
        double length = 0;
		if (points.size()>1) {
			for (int i = 1; i < points.size(); i++) {
				length += MathUtils.getDistance(points.get(i-1), points.get(i));
			}
		}

        return length;
	}

    public void makeAndUploadDronie(DroneApi droneApi) {
        droneApi.generateDronie();
    }

	public List<List<Coord2D>> getPolygonsPath() {
		ArrayList<List<Coord2D>> polygonPaths = new ArrayList<List<Coord2D>>();
		for (MissionItem item : mMission.getItems()) {
			if (item instanceof Survey) {
				polygonPaths.add(((Survey)item).polygon.getPoints());
			}
		}
		return polygonPaths;
	}
}<|MERGE_RESOLUTION|>--- conflicted
+++ resolved
@@ -406,8 +406,7 @@
         return 0;
 	}
 
-	public double getDistanceFromLastWaypoint(MissionItemProxy waypointRender)
-			throws IllegalArgumentException {
+	public double getDistanceFromLastWaypoint(MissionItemProxy waypointRender) {
         if(mMissionItems.size() < 2)
             return 0;
 
@@ -536,10 +535,10 @@
         }
 	}
 
-<<<<<<< HEAD
 	public List<LatLong> getVisibleCoords() {
-		return getVisibleCoords(mMissionItems);
-=======
+        return getVisibleCoords(mMissionItems);
+    }
+    
 	public void movePolygonPoint(Survey survey, int index, Coord2D position) {
 		survey.polygon.movePoint(position, index);
 		try {
@@ -548,24 +547,6 @@
 			e.printStackTrace();
 		}
 		mMission.notifyMissionUpdate();
-	}
-
-	public List<Coord2D> getVisibleCoords() {
-		final List<Coord2D> coords = new ArrayList<Coord2D>();
-
-		for (MissionItem item : mMission.getItems()) {
-			if (!(item instanceof SpatialCoordItem))
-				continue;
-
-			final Coord2D coordinate = ((SpatialCoordItem) item).getCoordinate();
-			if (coordinate.isEmpty())
-				continue;
-
-			coords.add(coordinate);
-		}
-
-		return coords;
->>>>>>> 52cd147f
 	}
 
     public static List<LatLong> getVisibleCoords(List<MissionItemProxy> mipList){
