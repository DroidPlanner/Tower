--- conflicted
+++ resolved
@@ -52,14 +52,8 @@
 	}
 
 	public void setDirtyValue(String value) {
-<<<<<<< HEAD
-		// dirty if different from original value, set validation if dirty
-		dirtyValue = (parameter.getDisplayValue().equals(value)) ? null : value;
-		if (dirtyValue != null)
-			validation = validateValue(dirtyValue);
-=======
+		
 		setDirtyValue(value, false);
->>>>>>> ec62a921
 	}
 
     public void setDirtyValue(String value, boolean force){
@@ -68,7 +62,7 @@
         }
         else{
             // dirty if different from original value, set validation if dirty
-            dirtyValue = (parameter.getValue().equals(value)) ? null : value;
+            dirtyValue = (parameter.getDisplayValue().equals(value)) ? null : value;
         }
 
         if (dirtyValue != null)
