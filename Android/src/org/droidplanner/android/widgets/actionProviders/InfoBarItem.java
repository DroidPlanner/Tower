--- conflicted
+++ resolved
@@ -338,29 +338,21 @@
 				currentView.setText(sDefaultValue);
 				mAhView.setText(sDefaultValue);
 			} else {
-<<<<<<< HEAD
                 Battery droneBattery = droneApi.getBattery();
-				infoUpdate = String.format(Locale.ENGLISH, "%2.1fv\n%2.0f%%",
-                        droneBattery.getBatteryVoltage(), droneBattery.getBatteryRemain());
-
-				currentView.setText(String.format("Current %2.1f A", droneBattery.getBatteryCurrent()));
-				Double discharge = droneBattery.getBatteryDischarge();
-=======
-
-				Double discharge = drone.getBattery().getBattDischarge();
-				String dischargeText;
->>>>>>> 52cd147f
-				if (discharge == null) {
-					dischargeText = sDefaultValue;
-				}else{
-					dischargeText = String.format(Locale.ENGLISH, "%2.0f mAh", discharge);					
-				}
-				
-				mAhView.setText(String.format(Locale.ENGLISH,"Remaining %2.0f%%", drone.getBattery().getBattRemain()));
-				currentView.setText(String.format("Current %2.1f A", drone.getBattery().getBattCurrent()));
-				
-				infoUpdate = String.format(Locale.ENGLISH,"%2.1fv\n", drone.getBattery().getBattVolt());
-				infoUpdate = infoUpdate.concat(dischargeText);
+
+                Double discharge = droneBattery.getBatteryDischarge();
+                String dischargeText;
+                if (discharge == null) {
+                    dischargeText = sDefaultValue;
+                }else{
+                    dischargeText = String.format(Locale.ENGLISH, "%2.0f mAh", discharge);
+                }
+
+                mAhView.setText(String.format(Locale.ENGLISH,"Remaining %2.0f%%", droneBattery.getBatteryRemain()));
+                currentView.setText(String.format("Current %2.1f A", droneBattery.getBatteryCurrent()));
+
+                infoUpdate = String.format(Locale.ENGLISH,"%2.1fv\n", droneBattery.getBatteryVoltage());
+                infoUpdate = infoUpdate.concat(dischargeText);
 			}
 
 			mPopup.update();
