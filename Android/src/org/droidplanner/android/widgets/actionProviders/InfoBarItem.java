--- conflicted
+++ resolved
@@ -128,9 +128,6 @@
 		@Override
 		public void updateItemView(final Context context, final Drone drone) {
 			if (mItemView != null) {
-<<<<<<< HEAD
-				String update = drone == null ? "--" : drone.GPS.toString();
-=======
 
 				final String update;
 				if (drone == null) {
@@ -142,7 +139,6 @@
 					update = String.format(Locale.ENGLISH, "Satellite\n%d, %s",
 							drone.GPS.getSatCount(), drone.GPS.getFixType());
 				}
->>>>>>> cb0b03ee
 
 				((TextView) mItemView).setText(update);
 			}
@@ -270,12 +266,7 @@
 		@Override
 		public void updateItemView(Context context, Drone drone) {
 			if (mItemView != null) {
-<<<<<<< HEAD
 				String update = drone == null ? "--" : drone.battery.toString();
-=======
-				String update = drone == null ? "--" : String.format(Locale.ENGLISH,"%2.1fv\n%2.0f%%",
-						drone.battery.getBattVolt(), drone.battery.getBattRemain());
->>>>>>> cb0b03ee
 
 				((TextView) mItemView).setText(update);
 			}
