--- conflicted
+++ resolved
@@ -153,9 +153,6 @@
 
 	private void updateMapPadding() {
 		int topPadding = infoView.getBottom();
-<<<<<<< HEAD
-		planningMapFragment.mMap.setPadding(0, topPadding, 0, 0);
-=======
 		int rightPadding = 0,bottomPadding = 0;
 
 		if (missionProxy.getItems().size()>0) {
@@ -163,7 +160,6 @@
 			bottomPadding = missionListFragment.getView().getHeight();
 		}
 		planningMapFragment.setMapPadding(rightPadding, topPadding, 0, bottomPadding);
->>>>>>> 74c6e700
 	}
 
 	@Override
@@ -451,6 +447,7 @@
 
 	@Override
 	public void onListVisibilityChanged() {
+		updateMapPadding();
 	}
 
     @Override
