package org.droidplanner.android.activities;

import java.util.List;

import org.droidplanner.R;
import org.droidplanner.android.activities.interfaces.OnEditorInteraction;
import org.droidplanner.android.api.services.DroidPlannerApi;
import org.droidplanner.android.dialogs.EditInputDialog;
import org.droidplanner.android.dialogs.SelectionDialog;
import org.droidplanner.android.dialogs.YesNoDialog;
import org.droidplanner.android.dialogs.YesNoWithPrefsDialog;
import org.droidplanner.android.dialogs.openfile.OpenFileDialog;
import org.droidplanner.android.dialogs.openfile.OpenMissionDialog;
import org.droidplanner.android.fragments.EditorListFragment;
import org.droidplanner.android.fragments.EditorMapFragment;
import org.droidplanner.android.fragments.helpers.GestureMapFragment;
import org.droidplanner.android.fragments.helpers.GestureMapFragment.OnPathFinishedListener;
import org.droidplanner.android.proxy.mission.MissionProxy;
import org.droidplanner.android.proxy.mission.MissionSelection;
import org.droidplanner.android.proxy.mission.item.MissionItemProxy;
import org.droidplanner.android.proxy.mission.item.adapters.AdapterMissionItems;
import org.droidplanner.android.proxy.mission.item.fragments.MissionDetailFragment;
import org.droidplanner.android.utils.analytics.GAUtils;
import org.droidplanner.android.utils.file.FileStream;
import org.droidplanner.android.utils.file.IO.MissionReader;
import org.droidplanner.android.utils.file.IO.MissionWriter;
import org.droidplanner.android.utils.prefs.AutoPanMode;
import org.droidplanner.android.widgets.actionProviders.EditorToolsActionProvider;
import org.droidplanner.android.widgets.actionProviders.EditorToolsActionProvider.EditorTools;
import org.droidplanner.android.widgets.actionProviders.EditorToolsActionProvider.OnEditorToolSelected;
import org.droidplanner.core.drone.DroneInterfaces.DroneEventsType;
import org.droidplanner.core.helpers.coordinates.Coord2D;
import org.droidplanner.core.helpers.units.Length;
import org.droidplanner.core.helpers.units.Speed;
import org.droidplanner.core.mission.MissionItemType;
import org.droidplanner.core.model.Drone;
import org.droidplanner.core.util.Pair;

import android.content.Context;
import android.content.DialogInterface;
import android.os.Bundle;
import android.support.v4.app.FragmentManager;
import android.view.ActionMode;
import android.view.ActionMode.Callback;
import android.view.Menu;
import android.view.MenuItem;
import android.view.View;
import android.view.View.OnClickListener;
import android.view.View.OnLongClickListener;
import android.widget.AbsListView;
import android.widget.AdapterView;
import android.widget.ImageButton;
import android.widget.Spinner;
import android.widget.TextView;
import android.widget.Toast;

import com.MAVLink.Messages.ardupilotmega.msg_mission_item;
import com.google.android.gms.analytics.HitBuilders;

/**
 * This implements the map editor activity. The map editor activity allows the
 * user to create and/or modify autonomous missions for the drone.
 */
public class EditorActivity extends DrawerNavigationUI implements OnPathFinishedListener,
        OnEditorToolSelected, MissionDetailFragment.OnMissionDetailListener, OnEditorInteraction,
		Callback, MissionSelection.OnSelectionUpdateListener, OnClickListener, OnLongClickListener, AdapterView.OnItemSelectedListener {

	/**
	 * Used to retrieve the item detail window when the activity is destroyed,
	 * and recreated.
	 */
	private static final String ITEM_DETAIL_TAG = "Item Detail Window";
    private static final String EXTRA_SPINNER_SELECTION_PER_TOOL ="extra_spinner_selection_per_tool";
    private static final String EXTRA_EDITOR_TOOL = "extra_editor_tool";

    /**
	 * Used to provide access and interact with the
	 * {@link org.droidplanner.core.mission.Mission} object on the Android
	 * layer.
	 */
	private MissionProxy missionProxy;

    /**
     * Menu action provider hosting the editor tools.
     */
    private EditorToolsActionProvider editorToolbar;

    /**
     * Stores the default or last used editor tool.
     */
    private EditorToolsActionProvider.EditorTools savedEditorTool;

	/*
	 * View widgets.
	 */
	private EditorMapFragment planningMapFragment;
	private GestureMapFragment gestureMapFragment;
	private MissionDetailFragment itemDetailFragment;
	private FragmentManager fragmentManager;
	private EditorListFragment missionListFragment;
	private TextView infoView;

    private Spinner waypointTypeSpinner;
    private Bundle spinnerSelectionPerTool;

    private boolean mMultiEditEnabled;

	/**
	 * This view hosts the mission item detail fragment. On phone, or device
	 * with limited screen estate, it's removed from the layout, and the item
	 * detail ends up displayed as a dialog.
	 */
	private View mContainerItemDetail;

	private ActionMode contextualActionBar;

	@Override
	public void onCreate(Bundle savedInstanceState) {
		super.onCreate(savedInstanceState);
		setContentView(R.layout.activity_editor);

		fragmentManager = getSupportFragmentManager();

		planningMapFragment = ((EditorMapFragment) fragmentManager
				.findFragmentById(R.id.mapFragment));
		gestureMapFragment = ((GestureMapFragment) fragmentManager
				.findFragmentById(R.id.gestureMapFragment));
		missionListFragment = (EditorListFragment) fragmentManager
				.findFragmentById(R.id.missionFragment1);

		infoView = (TextView) findViewById(R.id.editorInfoWindow);

        final ImageButton resetMapBearing = (ImageButton) findViewById(R.id.map_orientation_button);
        resetMapBearing.setVisibility(View.GONE);

        final ImageButton zoomToFit = (ImageButton) findViewById(R.id.zoom_to_fit_button);
        zoomToFit.setVisibility(View.VISIBLE);
        zoomToFit.setOnClickListener(this);
		final ImageButton mGoToMyLocation = (ImageButton) findViewById(R.id.my_location_button);
		mGoToMyLocation.setOnClickListener(this);
		mGoToMyLocation.setOnLongClickListener(this);
		final ImageButton mGoToDroneLocation = (ImageButton) findViewById(R.id.drone_location_button);
		mGoToDroneLocation.setOnClickListener(this);
		mGoToDroneLocation.setOnLongClickListener(this);

        String editorToolName = EditorToolsActionProvider.EditorTools.MARKER.name();

        if(savedInstanceState != null){
            editorToolName = savedInstanceState.getString(EXTRA_EDITOR_TOOL, editorToolName);
            this.spinnerSelectionPerTool = savedInstanceState.getBundle
                    (EXTRA_SPINNER_SELECTION_PER_TOOL);
        }

        if(this.spinnerSelectionPerTool == null)
            this.spinnerSelectionPerTool = new Bundle(EditorTools.values().length);

        this.savedEditorTool = EditorToolsActionProvider.EditorTools.valueOf(editorToolName);

        waypointTypeSpinner = (Spinner) findViewById(R.id.waypoint_type_spinner);
        waypointTypeSpinner.setOnItemSelectedListener(this);

		// Retrieve the item detail fragment using its tag
		itemDetailFragment = (MissionDetailFragment) fragmentManager
                .findFragmentByTag(ITEM_DETAIL_TAG);

		/*
		 * On phone, this view will be null causing the item detail to be shown
		 * as a dialog.
		 */
		mContainerItemDetail = findViewById(R.id.containerItemDetail);

		gestureMapFragment.setOnPathFinishedListener(this);
	}

    @Override
    public void onApiConnected(DroidPlannerApi api){
        super.onApiConnected(api);
        missionProxy = dpApi.getMissionProxy();
        if(missionProxy != null)
           missionProxy.selection.addSelectionUpdateListener(this);
    }

    @Override
    public void onApiDisconnected(){
        super.onApiDisconnected();
        if(missionProxy != null)
            missionProxy.selection.removeSelectionUpdateListener(this);
    }

	@Override
	public void onClick(View v) {
		switch (v.getId()) {
		case R.id.zoom_to_fit_button:
			if(planningMapFragment != null){
                planningMapFragment.zoomToFit();
            }
			break;
		case R.id.drone_location_button:
			planningMapFragment.goToDroneLocation();
			break;
		case R.id.my_location_button:
			planningMapFragment.goToMyLocation();
			break;
		default:
			break;
		}
	}

	@Override
	public boolean onLongClick(View view) {
		switch (view.getId()) {
		case R.id.drone_location_button:
			planningMapFragment.setAutoPanMode(AutoPanMode.DRONE);
			return true;
		case R.id.my_location_button:
			planningMapFragment.setAutoPanMode(AutoPanMode.USER);
			return true;
		default:
			return false;
		}
	}

	@Override
	public void onResume() {
		super.onResume();
        if(editorToolbar != null)
		    editorToolbar.setToolAndUpdateView(getTool());

		setupTool(getTool());
	}

    @Override
    public void onSaveInstanceState(Bundle outState){
        super.onSaveInstanceState(outState);
        outState.putBundle(EXTRA_SPINNER_SELECTION_PER_TOOL, this.spinnerSelectionPerTool);

        if(editorToolbar != null)
            outState.putString(EXTRA_EDITOR_TOOL, editorToolbar.getTool().name());
    }

    @Override
    protected int getNavigationDrawerEntryId() {
        return R.id.navigation_editor;
    }

	@Override
	public boolean onCreateOptionsMenu(Menu menu) {
        //Reset the previous editor toolbar
        if(editorToolbar != null){
            editorToolbar.initialize(null, null, EditorToolsActionProvider.EditorTools.NONE);
        }

		getMenuInflater().inflate(R.menu.menu_mission, menu);

        final MenuItem editorToolbarItem = menu.findItem(R.id.menu_editor_toolbar);
        if(editorToolbarItem != null)
            editorToolbar = (EditorToolsActionProvider) editorToolbarItem.getActionProvider();

        editorToolbar.initialize(this, missionProxy, savedEditorTool);

		return super.onCreateOptionsMenu(menu);
	}

	@Override
	public boolean onMenuItemSelected(int featureId, MenuItem item) {
        if(editorToolbar != null)
            editorToolbar.setTool(EditorTools.NONE);

		switch (item.getItemId()) {
		case R.id.menu_send_mission:
			final MissionProxy missionProxy = app.getMissionProxy();
			if (drone.getMission().getItems().isEmpty()
                    || drone.getMission().hasTakeoffAndLandOrRTL()) {
				missionProxy.sendMissionToAPM();
			} else {
				YesNoWithPrefsDialog dialog = YesNoWithPrefsDialog.newInstance(
						getApplicationContext(), "Mission Upload",
						"Do you want to append a Takeoff and RTL to your " + "mission?", "Ok",
						"Skip", new YesNoDialog.Listener() {

							@Override
							public void onYes() {
								missionProxy.addTakeOffAndRTL();
								missionProxy.sendMissionToAPM();
							}

							@Override
							public void onNo() {
								missionProxy.sendMissionToAPM();
							}
						}, getString(R.string.pref_auto_insert_mission_takeoff_rtl_land_key));

				if (dialog != null) {
					dialog.show(getSupportFragmentManager(), "Mission Upload check.");
				}
			}
			return true;

		case R.id.menu_open_mission:
			openMissionFile();
			return true;

		case R.id.menu_save_mission:
			saveMissionFile();
			return true;

		default:
			return super.onMenuItemSelected(featureId, item);
		}
	}

	private void openMissionFile() {
		OpenFileDialog missionDialog = new OpenMissionDialog() {
			@Override
			public void waypointFileLoaded(MissionReader reader) {
                if(dpApi != null) {
                    Drone drone = dpApi.getDrone();
                    if(drone != null)
                        drone.getMission().onMissionLoaded(reader.getMsgMissionItems());
                }

				planningMapFragment.zoomToFit();
			}
		};
		missionDialog.openDialog(this);
	}

	private void saveMissionFile() {
        final Context context = getApplicationContext();
        final EditInputDialog dialog = EditInputDialog.newInstance(context, getString(R.string.label_enter_filename),
                FileStream.getWaypointFilename("waypoints"), new EditInputDialog.Listener() {
                    @Override
                    public void onOk(CharSequence input) {
                        if(dpApi != null) {
                            Drone drone = dpApi.getDrone();
                            if(drone != null) {
                                final List<msg_mission_item> missionItems = drone.getMission()
                                        .getMsgMissionItems();
                                if (MissionWriter.write(missionItems, input.toString())) {
                                    Toast.makeText(context, R.string.file_saved_success, Toast.LENGTH_SHORT).show();

                                    final HitBuilders.EventBuilder eventBuilder = new HitBuilders.EventBuilder()
                                            .setCategory(GAUtils.Category.MISSION_PLANNING)
                                            .setAction("Mission saved to file")
                                            .setLabel("Mission items count")
                                            .setValue(missionItems.size());
                                    GAUtils.sendEvent(eventBuilder);

                                    return;
                                }
                            }
                        }

                        Toast.makeText(context, R.string.file_saved_error, Toast.LENGTH_SHORT).show();
                    }

                    @Override
                    public void onCancel() {}
                });

        dialog.show(getSupportFragmentManager(), "Mission filename");
	}

	@Override
	public void onBackPressed() {
		super.onBackPressed();
		planningMapFragment.saveCameraPosition();
	}

	@Override
	public void onDroneEvent(DroneEventsType event, Drone drone) {
		super.onDroneEvent(event, drone);

		switch (event) {
		case MISSION_UPDATE:
<<<<<<< HEAD
            if(missionProxy != null) {
                Length missionLength = missionProxy.getMissionLength();
                Speed speedParameter = drone.getSpeed().getSpeedParameter();
                String infoString = "Distance " + missionLength;
                if (speedParameter != null) {
                    int time = (int) (missionLength.valueInMeters() / speedParameter
                            .valueInMetersPerSecond());
                    infoString = infoString
                            + String.format(", Flight time: %02d:%02d", time / 60, time % 60);
                }
                infoView.setText(infoString);

                // Remove detail window if item is removed
                if (missionProxy.selection.getSelected().isEmpty() && itemDetailFragment != null) {
                    removeItemDetail();
                }
            }
=======
			Length missionLength = missionProxy.getMissionLength();
			Speed speedParameter = drone.getSpeed().getSpeedParameter();
			String infoString = "Distance " + missionLength;
			if (speedParameter != null) {
				int time = (int) (missionLength.valueInMeters() / speedParameter
						.valueInMetersPerSecond());
				infoString = infoString
						+ String.format("\nFlight time: %02d:%02d", time / 60, time % 60);
			}
			infoView.setText(infoString);

			// Remove detail window if item is removed
			if (missionProxy.selection.getSelected().isEmpty() && itemDetailFragment != null) {
				removeItemDetail();
			}
>>>>>>> 6b70694a
			break;

		case MISSION_RECEIVED:
			if (planningMapFragment != null) {
				planningMapFragment.zoomToFit();
			}
			break;

		default:
			break;
		}
	}

	@Override
	public void onMapClick(Coord2D point) {
		enableMultiEdit(false);

        if(missionProxy == null) return;

		// If an mission item is selected, unselect it.
		missionProxy.selection.clearSelection();

		switch (getTool()) {
		case MARKER:
<<<<<<< HEAD
			if (mIsSplineEnabled) {
				missionProxy.addSplineWaypoint(point);
			} else {
				missionProxy.addWaypoint(point);
			}
=======
                final MissionItemType selectionType = (MissionItemType) this.waypointTypeSpinner
                        .getSelectedItem();
            if(selectionType != null){
                missionProxy.addMissionItem(selectionType, point);
                if(selectionType == MissionItemType.LAND)
                    editorToolbar.setTool(EditorTools.NONE);
            }
>>>>>>> 6b70694a
			break;

		default:
			break;
		}
	}

    @Override
    public void onPathFinished(List<Coord2D> path) {
        List<Coord2D> points = planningMapFragment.projectPathIntoMap(path);
        switch (getTool()) {
            case DRAW:
                if(points.size() > 2) {
                    final MissionItemType selectionType = (MissionItemType) this.waypointTypeSpinner
                            .getSelectedItem();
                    if (selectionType != null) {
                        missionProxy.addMissionItems(selectionType, points);
                    }

                    editorToolbar.setTool(EditorTools.NONE);
                }
                else {
                    editorToolbar.setTool(EditorTools.DRAW);
                }
                break;

            default:
                editorToolbar.setTool(EditorTools.NONE);
                break;
        }

    }

	public EditorTools getTool() {
        if(editorToolbar != null)
            return editorToolbar.getTool();

        return this.savedEditorTool;
	}

	@Override
	public void editorToolChanged(EditorTools tools) {
		if(missionProxy != null) missionProxy.selection.clearSelection();
		setupTool(tools);
	}

	private void setupTool(EditorTools tool) {
		planningMapFragment.skipMarkerClickEvents(false);
		gestureMapFragment.disableGestureDetection();

		this.savedEditorTool = tool;

		final MissionItemType[] availableMissionItemTypes = tool.getSupportedMissionItemType();
		final AdapterMissionItems spinnerAdapter = new AdapterMissionItems(this,
				R.layout.editor_spinner_entry, availableMissionItemTypes);
		int spinnerSelection = spinnerSelectionPerTool.getInt(tool.name(),
				tool.getDefaultMissionItemTypeIndex());
		if (spinnerSelection > availableMissionItemTypes.length)
			spinnerSelection = tool.getDefaultMissionItemTypeIndex();

		this.waypointTypeSpinner.setAdapter(spinnerAdapter);
		this.waypointTypeSpinner.setSelection(spinnerSelection);

		switch (tool) {
		case DRAW:
			gestureMapFragment.enableGestureDetection();
			break;

		case MARKER:
			planningMapFragment.skipMarkerClickEvents(true);
			break;

		case COMMAND:
            //Show a dialog displaying the available mission commands.
            final CharSequence[] selections = {
                    MissionItemType.TAKEOFF.getLabel(),
                    MissionItemType.CHANGE_SPEED.getLabel(),
                    MissionItemType.RTL.getLabel()
            };
            SelectionDialog selectionDialog = SelectionDialog.newInstance("Select mission " +
                    "command", selections, new DialogInterface.OnClickListener() {
                @Override
                public void onClick(DialogInterface dialog, int which) {
                    final Context context = getApplicationContext();

                    String label = selections[which].toString();
                    final MissionItemType selectedType = MissionItemType.fromLabel(label);

                    List<MissionItemProxy> missionProxies = missionProxy.getItems();
                    boolean allGood = missionProxies.isEmpty();
                    if(!allGood){
                        MissionItemType lastMissionItemType = missionProxies
                                .get(missionProxies.size() -1).getMissionItem().getType() ;

                        switch(selectedType){
                            case TAKEOFF:
                                //Takeoff should be preceded by Land or RTL
                                allGood = lastMissionItemType == MissionItemType.LAND ||
                                        lastMissionItemType == MissionItemType.RTL;
                                if(!allGood){
                                    Toast.makeText(context, "Must be preceded by Land or RTL",
                                            Toast.LENGTH_SHORT).show();
                                }
                                break;

                            case CHANGE_SPEED:
                                //Can be preceded by any type of waypoint.
                                allGood = true;
                                break;

                            case RTL:
                                //Can be preceded by any type except itself.
                                allGood = lastMissionItemType != selectedType;
                                if(!allGood){
                                    Toast.makeText(context, "Cannot be preceded by RTL",
                                            Toast.LENGTH_SHORT).show();
                                }
                                break;
                        }
                    }

                    if(allGood) {
                        missionProxy.addMissionCmd(selectedType);
                        Toast.makeText(context, label + " command added.", Toast.LENGTH_SHORT)
                                .show();
                    }
                }
            });

            if(selectionDialog != null){
                selectionDialog.show(fragmentManager, "Mission command selection dialog");
            }

            editorToolbar.setTool(EditorTools.NONE);
            break;

		default:
			break;
		}
	}

	@Override
	public void editorToolLongClicked(EditorTools tools) {
		switch (tools) {
		case TRASH: {
			// Clear the mission?
			doClearMissionConfirmation();
			break;
		}

		default: {
			break;
		}
		}
	}

	private void showItemDetail(MissionDetailFragment itemDetail) {
		if (itemDetailFragment == null) {
			addItemDetail(itemDetail);
		} else {
			switchItemDetail(itemDetail);
		}
	}

	private void addItemDetail(MissionDetailFragment itemDetail) {
		itemDetailFragment = itemDetail;
		if (itemDetailFragment == null)
			return;

		if (mContainerItemDetail == null) {
			itemDetailFragment.show(fragmentManager, ITEM_DETAIL_TAG);
		} else {
			fragmentManager.beginTransaction()
					.replace(R.id.containerItemDetail, itemDetailFragment, ITEM_DETAIL_TAG)
					.commit();
		}
	}

	public void switchItemDetail(MissionDetailFragment itemDetail) {
		removeItemDetail();
		addItemDetail(itemDetail);
	}

	private void removeItemDetail() {
		if (itemDetailFragment != null) {
			if (mContainerItemDetail == null) {
				itemDetailFragment.dismiss();
			} else {
				fragmentManager.beginTransaction().remove(itemDetailFragment).commit();
			}
			itemDetailFragment = null;
		}
	}

	@Override
<<<<<<< HEAD
	public void onPathFinished(List<Coord2D> path) {
		List<Coord2D> points = planningMapFragment.projectPathIntoMap(path);
		switch (getTool()) {
		case DRAW:
            if(missionProxy != null) {
                if (mIsSplineEnabled) {
                    missionProxy.addSplineWaypoints(points);
                } else {
                    missionProxy.addWaypoints(points);
                }
            }
			break;

		case POLY:
			if (path.size() > 2) {
				if(missionProxy != null) missionProxy.addSurveyPolygon(points);
			} else {
				editorToolsFragment.setTool(EditorTools.POLY);
				return;
			}
			break;

		default:
			break;
		}
		editorToolsFragment.setTool(EditorTools.NONE);
	}

	@Override
=======
>>>>>>> 6b70694a
	public void onDetailDialogDismissed(List<MissionItemProxy> itemList) {
        if(missionProxy != null) missionProxy.selection.removeItemsFromSelection(itemList);
	}

	@Override
	public void onWaypointTypeChanged(MissionItemType newType, List<Pair<MissionItemProxy,
            MissionItemProxy>> oldNewItemsList) {
		if(missionProxy.replaceAll(oldNewItemsList) > 0 && editorToolbar != null
                && (newType == MissionItemType.LAND || newType == MissionItemType.RTL)){
         editorToolbar.setTool(EditorTools.NONE);
        }
	}

	@Override
	public boolean onActionItemClicked(ActionMode mode, MenuItem item) {
		switch (item.getItemId()) {
		case R.id.menu_action_multi_edit:
            if(mMultiEditEnabled){
                removeItemDetail();
                enableMultiEdit(false);
                return true;
            }

            if(missionProxy != null) {
                final List<MissionItemProxy> selectedProxies = missionProxy.selection.getSelected();
                if (selectedProxies.size() >= 1) {
                    showItemDetail(selectMissionDetailType(selectedProxies));
                    enableMultiEdit(true);
                    return true;
                }
            }

			Toast.makeText(getApplicationContext(), R.string.editor_multi_edit_no_waypoint_error,
                    Toast.LENGTH_LONG).show();
			return true;

		case R.id.menu_action_delete:
            if(missionProxy != null)
			    missionProxy.removeSelection(missionProxy.selection);
			mode.finish();
            planningMapFragment.zoomToFit();
			return true;

		case R.id.menu_action_reverse:
            if(missionProxy != null)
			    missionProxy.reverse();
			return true;

		default:
			return false;
		}
	}

    private MissionDetailFragment selectMissionDetailType(List<MissionItemProxy> proxies){
        if(proxies == null || proxies.isEmpty())
            return null;

        MissionItemType referenceType = null;
        for(MissionItemProxy proxy: proxies){
            final MissionItemType proxyType = proxy.getMissionItem().getType();
            if(referenceType == null){
                referenceType = proxyType;
            }
            else if (referenceType != proxyType || MissionDetailFragment
                    .typeWithNoMuliEditSupport.contains(referenceType)) {
                    //Return a generic mission detail.
                    return new MissionDetailFragment();
                }
        }

        return MissionDetailFragment.newInstance(referenceType);
    }

	@Override
	public boolean onCreateActionMode(ActionMode mode, Menu menu) {
        mode.getMenuInflater().inflate(R.menu.action_mode_editor, menu);
		return true;
	}

	@Override
	public void onDestroyActionMode(ActionMode arg0) {
		missionListFragment.updateChoiceMode(AbsListView.CHOICE_MODE_SINGLE);
        if(missionProxy != null)
            missionProxy.selection.clearSelection();

        contextualActionBar = null;
        enableMultiEdit(false);
	}

    private void enableMultiEdit(boolean enable){
        mMultiEditEnabled = enable;

        if(contextualActionBar != null){
            final Menu menu = contextualActionBar.getMenu();
            final MenuItem multiEdit = menu.findItem(R.id.menu_action_multi_edit);
            multiEdit.setIcon(mMultiEditEnabled
                    ? R.drawable.ic_action_copy_blue
                    : R.drawable.ic_action_copy);
        }
    }

	@Override
	public boolean onPrepareActionMode(ActionMode mode, Menu menu) {
		return false;
	}

	@Override
	public boolean onItemLongClick(MissionItemProxy item) {
        enableMultiEdit(false);

        if(missionProxy == null) return false;

		if (contextualActionBar != null) {
			if (missionProxy.selection.selectionContains(item)) {
				missionProxy.selection.clearSelection();
			} else {
				missionProxy.selection.setSelectionTo(missionProxy.getItems());
			}
		} else {
			editorToolbar.setTool(EditorTools.NONE);
			missionListFragment.updateChoiceMode(AbsListView.CHOICE_MODE_MULTIPLE);
			contextualActionBar = startActionMode(this);
			missionProxy.selection.setSelectionTo(item);
		}
		return true;
	}

	@Override
	public void onItemClick(MissionItemProxy item, boolean zoomToFit) {
        enableMultiEdit(false);

        if(missionProxy == null) return;

		switch (getTool()) {
		default:
			if (contextualActionBar != null) {
				if (missionProxy.selection.selectionContains(item)) {
					missionProxy.selection.removeItemFromSelection(item);
				} else {
					missionProxy.selection.addToSelection(item);
				}
			} else {
				if (missionProxy.selection.selectionContains(item)) {
					missionProxy.selection.clearSelection();
				} else {
					editorToolbar.setTool(EditorTools.NONE);
					missionProxy.selection.setSelectionTo(item);
				}
			}

			break;

		case TRASH:
			missionProxy.removeItem(item);
			missionProxy.selection.clearSelection();

			if (missionProxy.getItems().size() <= 0) {
				editorToolbar.setTool(EditorTools.NONE);
			}
			break;
		}

        if(zoomToFit) {
            List<MissionItemProxy> selected = missionProxy.selection.getSelected();
            if (selected.isEmpty()) {
                planningMapFragment.zoomToFit();
            }
            else{
                planningMapFragment.zoomToFit(MissionProxy.getVisibleCoords(selected));
            }
        }
	}

	@Override
	public void onListVisibilityChanged() {}

	@Override
	public void onSelectionUpdate(List<MissionItemProxy> selected) {
		final boolean isEmpty = selected.isEmpty();

		if (isEmpty) {
			removeItemDetail();
		} else {
			if (contextualActionBar != null && !mMultiEditEnabled)
				removeItemDetail();
			else {
				showItemDetail(selectMissionDetailType(selected));
			}
		}

		planningMapFragment.postUpdate();
	}

	private void doClearMissionConfirmation() {
		YesNoDialog ynd = YesNoDialog.newInstance(getApplicationContext(), getString(R.string
                        .dlg_clear_mission_title),
                getString(R.string.dlg_clear_mission_confirm), new YesNoDialog.Listener() {
                    @Override
                    public void onYes() {
<<<<<<< HEAD
                        if(missionProxy != null) {
                            missionProxy.clear();
                        }
=======
                        missionProxy.clear();
>>>>>>> 6b70694a
                    }

                    @Override
                    public void onNo() {}
                });

        if(ynd != null) {
            ynd.show(getSupportFragmentManager(), "clearMission");
        }
	}

    @Override
    public void onItemSelected(AdapterView<?> parent, View view, int position, long id) {
        if(this.savedEditorTool != null)
            this.spinnerSelectionPerTool.putInt(this.savedEditorTool.name(), position);

        MissionItemType selectedType = (MissionItemType) this.waypointTypeSpinner.getSelectedItem();
        if(selectedType == MissionItemType.SURVEY){
            Toast.makeText(this, R.string.draw_the_survey_region, Toast.LENGTH_SHORT).show();
        }
    }

    @Override
    public void onNothingSelected(AdapterView<?> parent) {
        if(this.savedEditorTool != null) {
            this.spinnerSelectionPerTool.putInt(this.savedEditorTool.name(),
                    this.savedEditorTool.getDefaultMissionItemTypeIndex());
        }
    }
}<|MERGE_RESOLUTION|>--- conflicted
+++ resolved
@@ -373,7 +373,6 @@
 
 		switch (event) {
 		case MISSION_UPDATE:
-<<<<<<< HEAD
             if(missionProxy != null) {
                 Length missionLength = missionProxy.getMissionLength();
                 Speed speedParameter = drone.getSpeed().getSpeedParameter();
@@ -391,23 +390,6 @@
                     removeItemDetail();
                 }
             }
-=======
-			Length missionLength = missionProxy.getMissionLength();
-			Speed speedParameter = drone.getSpeed().getSpeedParameter();
-			String infoString = "Distance " + missionLength;
-			if (speedParameter != null) {
-				int time = (int) (missionLength.valueInMeters() / speedParameter
-						.valueInMetersPerSecond());
-				infoString = infoString
-						+ String.format("\nFlight time: %02d:%02d", time / 60, time % 60);
-			}
-			infoView.setText(infoString);
-
-			// Remove detail window if item is removed
-			if (missionProxy.selection.getSelected().isEmpty() && itemDetailFragment != null) {
-				removeItemDetail();
-			}
->>>>>>> 6b70694a
 			break;
 
 		case MISSION_RECEIVED:
@@ -432,13 +414,6 @@
 
 		switch (getTool()) {
 		case MARKER:
-<<<<<<< HEAD
-			if (mIsSplineEnabled) {
-				missionProxy.addSplineWaypoint(point);
-			} else {
-				missionProxy.addWaypoint(point);
-			}
-=======
                 final MissionItemType selectionType = (MissionItemType) this.waypointTypeSpinner
                         .getSelectedItem();
             if(selectionType != null){
@@ -446,7 +421,6 @@
                 if(selectionType == MissionItemType.LAND)
                     editorToolbar.setTool(EditorTools.NONE);
             }
->>>>>>> 6b70694a
 			break;
 
 		default:
@@ -642,38 +616,6 @@
 	}
 
 	@Override
-<<<<<<< HEAD
-	public void onPathFinished(List<Coord2D> path) {
-		List<Coord2D> points = planningMapFragment.projectPathIntoMap(path);
-		switch (getTool()) {
-		case DRAW:
-            if(missionProxy != null) {
-                if (mIsSplineEnabled) {
-                    missionProxy.addSplineWaypoints(points);
-                } else {
-                    missionProxy.addWaypoints(points);
-                }
-            }
-			break;
-
-		case POLY:
-			if (path.size() > 2) {
-				if(missionProxy != null) missionProxy.addSurveyPolygon(points);
-			} else {
-				editorToolsFragment.setTool(EditorTools.POLY);
-				return;
-			}
-			break;
-
-		default:
-			break;
-		}
-		editorToolsFragment.setTool(EditorTools.NONE);
-	}
-
-	@Override
-=======
->>>>>>> 6b70694a
 	public void onDetailDialogDismissed(List<MissionItemProxy> itemList) {
         if(missionProxy != null) missionProxy.selection.removeItemsFromSelection(itemList);
 	}
@@ -873,13 +815,9 @@
                 getString(R.string.dlg_clear_mission_confirm), new YesNoDialog.Listener() {
                     @Override
                     public void onYes() {
-<<<<<<< HEAD
                         if(missionProxy != null) {
                             missionProxy.clear();
                         }
-=======
-                        missionProxy.clear();
->>>>>>> 6b70694a
                     }
 
                     @Override
