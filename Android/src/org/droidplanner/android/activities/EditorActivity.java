--- conflicted
+++ resolved
@@ -18,15 +18,9 @@
 import org.droidplanner.android.fragments.EditorToolsFragment.OnEditorToolSelected;
 import org.droidplanner.android.fragments.helpers.GestureMapFragment;
 import org.droidplanner.android.fragments.helpers.GestureMapFragment.OnPathFinishedListener;
-<<<<<<< HEAD
 import org.droidplanner.android.proxy.mission.item.fragments.MissionDetailFragment;
 import org.droidplanner.android.proxy.mission.item.fragments.MissionDetailFragment.OnWayPointTypeChangeListener;
 
-=======
-import org.droidplanner.android.fragments.helpers.MapProjection;
-import org.droidplanner.android.mission.item.fragments.MissionDetailFragment;
-import org.droidplanner.android.graphic.DroneHelper;
->>>>>>> 81957606
 import org.droidplanner.core.helpers.coordinates.Coord2D;
 import org.droidplanner.android.dialogs.YesNoDialog;
 
@@ -102,7 +96,6 @@
 				.findFragmentById(R.id.missionFragment1);
 		infoView = (TextView) findViewById(R.id.editorInfoWindow);
 
-<<<<<<< HEAD
         mSplineToggleContainer = findViewById(R.id.editorSplineToggleContainer);
         mSplineToggleContainer.setVisibility(View.VISIBLE);
 
@@ -121,11 +114,10 @@
                 mIsSplineEnabled = splineToggle.isChecked();
             }
         });
-=======
+
         //Retrieve the item detail fragment using its tag
         itemDetailFragment = (MissionDetailFragment) fragmentManager.findFragmentByTag
                 (ITEM_DETAIL_TAG);
->>>>>>> 81957606
 
         /*
          * On phone, this view will be null causing the item detail to be shown as a dialog.
@@ -238,49 +230,32 @@
 
 	@Override
 	public void editorToolChanged(EditorTools tools) {
-<<<<<<< HEAD
 		missionProxy.selection.clearSelection();
-
-		switch (tools) {
-		case DRAW:
-            enableSplineToggle(true);
-            gestureMapFragment.enableGestureDetection();
-            break;
-
-		case POLY:
-            enableSplineToggle(false);
-			Toast.makeText(this,R.string.draw_the_survey_region, Toast.LENGTH_SHORT).show();
-			gestureMapFragment.enableGestureDetection();
-			break;
-
-		case MARKER:
-            //Enable the spline selection toggle
-            enableSplineToggle(true);
-            gestureMapFragment.disableGestureDetection();
-            break;
-
-		case TRASH:
-		case NONE:
-            enableSplineToggle(false);
-			gestureMapFragment.disableGestureDetection();
-			break;
-		}
-=======
-		missionRender.selection.clearSelection();
 		setupTool(tools);
->>>>>>> 81957606
 	}
 
     private void setupTool(EditorTools tool){
         switch (tool) {
             case DRAW:
+                enableSplineToggle(true);
+                gestureMapFragment.enableGestureDetection();
+                break;
+
             case POLY:
+                enableSplineToggle(false);
                 Toast.makeText(this,R.string.draw_the_survey_region, Toast.LENGTH_SHORT).show();
                 gestureMapFragment.enableGestureDetection();
                 break;
+
             case MARKER:
+                //Enable the spline selection toggle
+                enableSplineToggle(true);
+                gestureMapFragment.disableGestureDetection();
+                break;
+
             case TRASH:
             case NONE:
+                enableSplineToggle(false);
                 gestureMapFragment.disableGestureDetection();
                 break;
         }
@@ -315,11 +290,7 @@
 		}
 	}
 
-<<<<<<< HEAD
     private void addItemDetail(MissionItemProxy item) {
-=======
-    private void addItemDetail(final MissionItemRender item) {
->>>>>>> 81957606
         itemDetailFragment = item.getDetailFragment();
         if(itemDetailFragment == null)
             return;
@@ -377,20 +348,14 @@
 		editorToolsFragment.setTool(EditorTools.NONE);
 	}
 
-<<<<<<< HEAD
+    @Override
+    public void onDetailDialogDismissed(MissionItemProxy item) {
+        missionProxy.selection.removeItemFromSelection(item);
+    }
+
 	@Override
 	public void onWaypointTypeChanged(MissionItemProxy newItem, MissionItemProxy oldItem) {
 		missionProxy.replace(oldItem, newItem);
-=======
-    @Override
-    public void onDetailDialogDismissed(MissionItemRender item) {
-        missionRender.selection.removeItemFromSelection(item);
-    }
-
-    @Override
-	public void onWaypointTypeChanged(MissionItemRender newItem, MissionItemRender oldItem) {
-		missionRender.replace(oldItem, newItem);
->>>>>>> 81957606
 	}
 
 	private static final int MENU_DELETE = 1;
@@ -452,13 +417,8 @@
 	}
 
 	@Override
-<<<<<<< HEAD
 	public void onItemClick(MissionItemProxy item) {
-		switch (editorToolsFragment.getTool()) {
-=======
-	public void onItemClick(MissionItemRender item) {
 		switch (getTool()) {
->>>>>>> 81957606
 		default:
 			if (contextualActionBar != null) {
 				if (missionProxy.selection.selectionContains(item)) {
