package org.droidplanner.android.activities;

import java.util.List;

import org.droidplanner.R;
import org.droidplanner.android.activities.interfaces.OnEditorInteraction;
import org.droidplanner.android.api.services.DroidPlannerApi;
import org.droidplanner.android.dialogs.EditInputDialog;
import org.droidplanner.android.dialogs.YesNoDialog;
import org.droidplanner.android.dialogs.openfile.OpenFileDialog;
import org.droidplanner.android.dialogs.openfile.OpenMissionDialog;
import org.droidplanner.android.fragments.EditorListFragment;
import org.droidplanner.android.fragments.EditorMapFragment;
import org.droidplanner.android.fragments.EditorToolsFragment;
import org.droidplanner.android.fragments.EditorToolsFragment.EditorTools;
import org.droidplanner.android.fragments.EditorToolsFragment.OnEditorToolSelected;
import org.droidplanner.android.fragments.helpers.GestureMapFragment;
import org.droidplanner.android.fragments.helpers.GestureMapFragment.OnPathFinishedListener;
import org.droidplanner.android.proxy.mission.MissionProxy;
import org.droidplanner.android.proxy.mission.MissionSelection;
import org.droidplanner.android.proxy.mission.item.MissionItemProxy;
import org.droidplanner.android.proxy.mission.item.fragments.MissionDetailFragment;
import org.droidplanner.android.utils.analytics.GAUtils;
import org.droidplanner.android.utils.file.FileStream;
import org.droidplanner.android.utils.file.IO.MissionReader;
import org.droidplanner.android.utils.file.IO.MissionWriter;
import org.droidplanner.android.utils.prefs.AutoPanMode;
import org.droidplanner.core.drone.DroneInterfaces.DroneEventsType;
import org.droidplanner.core.helpers.coordinates.Coord2D;
import org.droidplanner.core.helpers.units.Length;
import org.droidplanner.core.helpers.units.Speed;
import org.droidplanner.core.mission.MissionItemType;
import org.droidplanner.core.model.Drone;
import org.droidplanner.core.util.Pair;

import android.content.Context;
import android.os.Bundle;
import android.support.v4.app.FragmentManager;
import android.view.ActionMode;
import android.view.ActionMode.Callback;
import android.view.Menu;
import android.view.MenuItem;
import android.view.View;
import android.view.View.OnClickListener;
import android.view.View.OnLongClickListener;
import android.widget.AbsListView;
import android.widget.ImageButton;
import android.widget.RadioButton;
import android.widget.TextView;
import android.widget.Toast;

import com.MAVLink.Messages.ardupilotmega.msg_mission_item;
import com.google.android.gms.analytics.HitBuilders;

/**
 * This implements the map editor activity. The map editor activity allows the
 * user to create and/or modify autonomous missions for the drone.
 */
public class EditorActivity extends DrawerNavigationUI implements OnPathFinishedListener,
		OnEditorToolSelected, MissionDetailFragment.OnMissionDetailListener, OnEditorInteraction,
		Callback, MissionSelection.OnSelectionUpdateListener, OnClickListener, OnLongClickListener {

	/**
	 * Used to retrieve the item detail window when the activity is destroyed,
	 * and recreated.
	 */
	private static final String ITEM_DETAIL_TAG = "Item Detail Window";
    private static final String EXTRA_IS_SPLINE_ENABLED = "extra_is_spline_enabled";

    /**
	 * Used to provide access and interact with the
	 * {@link org.droidplanner.core.mission.Mission} object on the Android
	 * layer.
	 */
	private MissionProxy missionProxy;

	/*
	 * View widgets.
	 */
	private EditorMapFragment planningMapFragment;
	private GestureMapFragment gestureMapFragment;
	private EditorToolsFragment editorToolsFragment;
	private MissionDetailFragment itemDetailFragment;
	private FragmentManager fragmentManager;
	private EditorListFragment missionListFragment;

	private View mSplineToggleContainer;
	private boolean mIsSplineEnabled;

	private TextView infoView;

    private boolean mMultiEditEnabled;

	/**
	 * This view hosts the mission item detail fragment. On phone, or device
	 * with limited screen estate, it's removed from the layout, and the item
	 * detail ends up displayed as a dialog.
	 */
	private View mContainerItemDetail;

	private ActionMode contextualActionBar;
	private RadioButton normalToggle;
	private RadioButton splineToggle;

	@Override
	public void onCreate(Bundle savedInstanceState) {
		super.onCreate(savedInstanceState);
		setContentView(R.layout.activity_editor);

		fragmentManager = getSupportFragmentManager();

		planningMapFragment = ((EditorMapFragment) fragmentManager
				.findFragmentById(R.id.mapFragment));
		gestureMapFragment = ((GestureMapFragment) fragmentManager
				.findFragmentById(R.id.gestureMapFragment));
		editorToolsFragment = (EditorToolsFragment) fragmentManager
				.findFragmentById(R.id.flightActionsFragment);
		missionListFragment = (EditorListFragment) fragmentManager
				.findFragmentById(R.id.missionFragment1);

		mSplineToggleContainer = findViewById(R.id.editorSplineToggleContainer);
		mSplineToggleContainer.setVisibility(View.VISIBLE);

		infoView = (TextView) findViewById(R.id.editorInfoWindow);

        final ImageButton resetMapBearing = (ImageButton) findViewById(R.id.map_orientation_button);
        resetMapBearing.setOnClickListener(this);
        final ImageButton zoomToFit = (ImageButton) findViewById(R.id.zoom_to_fit_button);
        zoomToFit.setVisibility(View.VISIBLE);
        zoomToFit.setOnClickListener(this);
		final ImageButton mGoToMyLocation = (ImageButton) findViewById(R.id.my_location_button);
		mGoToMyLocation.setOnClickListener(this);
		mGoToMyLocation.setOnLongClickListener(this);
		final ImageButton mGoToDroneLocation = (ImageButton) findViewById(R.id.drone_location_button);
		mGoToDroneLocation.setOnClickListener(this);
		mGoToDroneLocation.setOnLongClickListener(this);
		normalToggle = (RadioButton) findViewById(R.id.normalWpToggle);
		normalToggle.setOnClickListener(this);
		splineToggle = (RadioButton) findViewById(R.id.splineWpToggle);
		splineToggle.setOnClickListener(this);

        if(savedInstanceState != null){
            mIsSplineEnabled = savedInstanceState.getBoolean(EXTRA_IS_SPLINE_ENABLED);
        }

		// Retrieve the item detail fragment using its tag
		itemDetailFragment = (MissionDetailFragment) fragmentManager
                .findFragmentByTag(ITEM_DETAIL_TAG);

		/*
		 * On phone, this view will be null causing the item detail to be shown
		 * as a dialog.
		 */
		mContainerItemDetail = findViewById(R.id.containerItemDetail);

		gestureMapFragment.setOnPathFinishedListener(this);
	}

    @Override
    public void onApiConnected(DroidPlannerApi api){
        super.onApiConnected(api);

        if(planningMapFragment != null)
            planningMapFragment.onApiConnected(api);

        if(missionListFragment != null)
            missionListFragment.onApiConnected(api);

        missionProxy = dpApi.getMissionProxy();
        if(missionProxy != null)
           missionProxy.selection.addSelectionUpdateListener(this);
    }

    @Override
    public void onApiDisconnected(){
        super.onApiDisconnected();

        if(planningMapFragment != null)
            planningMapFragment.onApiDisconnected();

        if(missionProxy != null)
            missionProxy.selection.removeSelectionUpdateListener(this);
    }

	@Override
	public void onClick(View v) {
		switch (v.getId()) {
		case R.id.map_orientation_button:
			if(planningMapFragment != null) {
				planningMapFragment.updateMapBearing(0);
			}
			break;
		case R.id.zoom_to_fit_button:
			if(planningMapFragment != null){
                planningMapFragment.zoomToFit();
            }
			break;
		case R.id.splineWpToggle:
			mIsSplineEnabled = splineToggle.isChecked();
			break;
		case R.id.normalWpToggle:
			mIsSplineEnabled = !normalToggle.isChecked();
			break;
		case R.id.drone_location_button:
			planningMapFragment.goToDroneLocation();
			break;
		case R.id.my_location_button:
			planningMapFragment.goToMyLocation();
			break;
		default:
			break;
		}
	}

	@Override
	public boolean onLongClick(View view) {
		switch (view.getId()) {
		case R.id.drone_location_button:
			planningMapFragment.setAutoPanMode(AutoPanMode.DRONE);
			return true;
		case R.id.my_location_button:
			planningMapFragment.setAutoPanMode(AutoPanMode.USER);
			return true;
		default:
			return false;
		}
	}

	@Override
	public void onResume() {
		super.onResume();
		editorToolsFragment.setToolAndUpdateView(getTool());
		setupTool(getTool());
	}

    @Override
    public void onSaveInstanceState(Bundle outState){
        super.onSaveInstanceState(outState);
        outState.putBoolean(EXTRA_IS_SPLINE_ENABLED, mIsSplineEnabled);
    }

    @Override
    protected int getNavigationDrawerEntryId() {
        return R.id.navigation_editor;
    }

	@Override
	public boolean onCreateOptionsMenu(Menu menu) {
		super.onCreateOptionsMenu(menu);

		getMenuInflater().inflate(R.menu.menu_mission, menu);
		return true;
	}

	@Override
	public boolean onMenuItemSelected(int featureId, MenuItem item) {
		switch (item.getItemId()) {
<<<<<<< HEAD
		case R.id.menu_send_mission:
            if(dpApi != null) {
                final MissionProxy missionProxy = dpApi.getMissionProxy();
                if (dpApi.getMission().getItems().isEmpty()
                        || dpApi.getMission().hasTakeoffAndLandOrRTL()) {
                    missionProxy.sendMissionToAPM();
                } else {
                    YesNoWithPrefsDialog dialog = YesNoWithPrefsDialog.newInstance(
                            getApplicationContext(), "Mission Upload",
                            "Do you want to append a Takeoff and RTL to your mission?", "Ok",
                            "Skip", new YesNoDialog.Listener() {

                                @Override
                                public void onYes() {
                                    missionProxy.addTakeOffAndRTL();
                                    missionProxy.sendMissionToAPM();
                                }

                                @Override
                                public void onNo() {
                                    missionProxy.sendMissionToAPM();
                                }
                            }, getString(R.string.pref_auto_insert_mission_takeoff_rtl_land_key));

                    if (dialog != null) {
                        dialog.show(getSupportFragmentManager(), "Mission Upload check.");
                    }
                }
            }
			return true;

=======
>>>>>>> 9b3733eb
		case R.id.menu_open_mission:
			openMissionFile();
			return true;

		case R.id.menu_save_mission:
			saveMissionFile();
			return true;

		default:
			return super.onMenuItemSelected(featureId, item);
		}
	}

	private void openMissionFile() {
		OpenFileDialog missionDialog = new OpenMissionDialog() {
			@Override
			public void waypointFileLoaded(MissionReader reader) {
                if(dpApi != null) {
                        dpApi.getMission().onMissionLoaded(reader.getMsgMissionItems());
                }

				planningMapFragment.zoomToFit();
			}
		};
		missionDialog.openDialog(this);
	}

	private void saveMissionFile() {
        final Context context = getApplicationContext();
        final EditInputDialog dialog = EditInputDialog.newInstance(context, getString(R.string.label_enter_filename),
                FileStream.getWaypointFilename("waypoints"), new EditInputDialog.Listener() {
                    @Override
                    public void onOk(CharSequence input) {
                        if(dpApi != null) {
                                final List<msg_mission_item> missionItems = dpApi.getMission()
                                        .getMsgMissionItems();
                                if (MissionWriter.write(missionItems, input.toString())) {
                                    Toast.makeText(context, R.string.file_saved_success, Toast.LENGTH_SHORT).show();

                                    final HitBuilders.EventBuilder eventBuilder = new HitBuilders.EventBuilder()
                                            .setCategory(GAUtils.Category.MISSION_PLANNING)
                                            .setAction("Mission saved to file")
                                            .setLabel("Mission items count")
                                            .setValue(missionItems.size());
                                    GAUtils.sendEvent(eventBuilder);

                                    return;
                                }
                        }

                        Toast.makeText(context, R.string.file_saved_error, Toast.LENGTH_SHORT).show();
                    }

                    @Override
                    public void onCancel() {}
                });

        dialog.show(getSupportFragmentManager(), "Mission filename");
	}

	@Override
	public void onBackPressed() {
		super.onBackPressed();
		planningMapFragment.saveCameraPosition();
	}

	@Override
	public void onDroneEvent(DroneEventsType event, Drone drone) {
		super.onDroneEvent(event, drone);

		switch (event) {
		case MISSION_UPDATE:
<<<<<<< HEAD
            if(missionProxy != null) {
                Length missionLength = missionProxy.getMissionLength();
                Speed speedParameter = drone.getSpeed().getSpeedParameter();
                String infoString = "Distance " + missionLength;
                if (speedParameter != null) {
                    int time = (int) (missionLength.valueInMeters() / speedParameter
                            .valueInMetersPerSecond());
                    infoString = infoString
                            + String.format(", Flight time: %02d:%02d", time / 60, time % 60);
                }
                infoView.setText(infoString);
=======
			Length missionLength = missionProxy.getMissionLength();
			Speed speedParameter = drone.getSpeed().getSpeedParameter();
			String infoString = "Distance " + missionLength;
			if (speedParameter != null) {
				int time = (int) (missionLength.valueInMeters() / speedParameter
						.valueInMetersPerSecond());
				infoString = infoString
						+ String.format(", Flight time: %02d:%02d", time / 60, time % 60);
			}
			infoView.setText(infoString);
>>>>>>> 9b3733eb

                // Remove detail window if item is removed
                if (missionProxy.selection.getSelected().isEmpty() && itemDetailFragment != null) {
                    removeItemDetail();
                }
            }
			break;

		case MISSION_RECEIVED:
			if (planningMapFragment != null) {
				planningMapFragment.zoomToFit();
			}
			break;

		default:
			break;
		}
	}

	@Override
	public void onMapClick(Coord2D point) {
        enableMultiEdit(false);

        if(missionProxy == null) return;

		// If an mission item is selected, unselect it.
		missionProxy.selection.clearSelection();

		switch (getTool()) {
		case MARKER:
			if (mIsSplineEnabled) {
				missionProxy.addSplineWaypoint(point);
			} else {
				missionProxy.addWaypoint(point);
			}
			break;
		case DRAW:
			break;
		case POLY:
			break;
		case TRASH:
			break;
		case NONE:
			break;
		}
	}

	public EditorTools getTool() {
		return editorToolsFragment.getTool();
	}

	@Override
	public void editorToolChanged(EditorTools tools) {
		if(missionProxy != null) missionProxy.selection.clearSelection();
		setupTool(tools);
	}

	private void setupTool(EditorTools tool) {
		planningMapFragment.skipMarkerClickEvents(false);
		switch (tool) {
		case DRAW:
			enableSplineToggle(true);
			gestureMapFragment.enableGestureDetection();
			break;

		case POLY:
			enableSplineToggle(false);
			Toast.makeText(this, R.string.draw_the_survey_region, Toast.LENGTH_SHORT).show();
			gestureMapFragment.enableGestureDetection();
			break;

		case MARKER:
			// Enable the spline selection toggle
			enableSplineToggle(true);
			gestureMapFragment.disableGestureDetection();
			planningMapFragment.skipMarkerClickEvents(true);
			break;

		case TRASH:
		case NONE:
			enableSplineToggle(false);
			gestureMapFragment.disableGestureDetection();
			break;
		}
	}

	@Override
	public void editorToolLongClicked(EditorTools tools) {
		switch (tools) {
		case TRASH: {
			// Clear the mission?
			doClearMissionConfirmation();
			break;
		}

		default: {
			break;
		}
		}
	}

	private void enableSplineToggle(boolean isEnabled) {
		if (mSplineToggleContainer != null) {
			mSplineToggleContainer.setVisibility(isEnabled ? View.VISIBLE : View.INVISIBLE);
		}
	}

	private void showItemDetail(MissionDetailFragment itemDetail) {
		if (itemDetailFragment == null) {
			addItemDetail(itemDetail);
		} else {
			switchItemDetail(itemDetail);
		}
	}

	private void addItemDetail(MissionDetailFragment itemDetail) {
		itemDetailFragment = itemDetail;
		if (itemDetailFragment == null)
			return;

		if (mContainerItemDetail == null) {
			itemDetailFragment.show(fragmentManager, ITEM_DETAIL_TAG);
		} else {
			fragmentManager.beginTransaction()
					.replace(R.id.containerItemDetail, itemDetailFragment, ITEM_DETAIL_TAG)
					.commit();
		}
	}

	public void switchItemDetail(MissionDetailFragment itemDetail) {
		removeItemDetail();
		addItemDetail(itemDetail);
	}

	private void removeItemDetail() {
		if (itemDetailFragment != null) {
			if (mContainerItemDetail == null) {
				itemDetailFragment.dismiss();
			} else {
				fragmentManager.beginTransaction().remove(itemDetailFragment).commit();
			}
			itemDetailFragment = null;
		}
	}

	@Override
	public void onPathFinished(List<Coord2D> path) {
		List<Coord2D> points = planningMapFragment.projectPathIntoMap(path);
		switch (getTool()) {
		case DRAW:
			if (mIsSplineEnabled) {
				missionProxy.addSplineWaypoints(points);
			} else {
				missionProxy.addWaypoints(points);
			}
			break;

		case POLY:
			if (path.size() > 2) {
				missionProxy.addSurveyPolygon(points);
			} else {
				editorToolsFragment.setTool(EditorTools.POLY);
				return;
			}
			break;

		default:
			break;
		}
		editorToolsFragment.setTool(EditorTools.NONE);
	}

	@Override
	public void onDetailDialogDismissed(List<MissionItemProxy> itemList) {
        if(missionProxy != null) missionProxy.selection.removeItemsFromSelection(itemList);
	}

	@Override
	public void onWaypointTypeChanged(List<Pair<MissionItemProxy, MissionItemProxy>> oldNewItemsList) {
		missionProxy.replaceAll(oldNewItemsList);
	}

	@Override
	public boolean onActionItemClicked(ActionMode mode, MenuItem item) {
		switch (item.getItemId()) {
		case R.id.menu_action_multi_edit:
            if(mMultiEditEnabled){
                removeItemDetail();
                enableMultiEdit(false);
                return true;
            }

            if(missionProxy != null) {
                final List<MissionItemProxy> selectedProxies = missionProxy.selection.getSelected();
                if (selectedProxies.size() >= 1) {
                    showItemDetail(selectMissionDetailType(selectedProxies));
                    enableMultiEdit(true);
                    return true;
                }
            }

			Toast.makeText(getApplicationContext(), R.string.editor_multi_edit_no_waypoint_error,
                    Toast.LENGTH_LONG).show();
			return true;

		case R.id.menu_action_delete:
            if(missionProxy != null)
			    missionProxy.removeSelection(missionProxy.selection);
			mode.finish();
            planningMapFragment.zoomToFit();
			return true;

		case R.id.menu_action_reverse:
            if(missionProxy != null)
			    missionProxy.reverse();
			return true;

		default:
			return false;
		}
	}

    private MissionDetailFragment selectMissionDetailType(List<MissionItemProxy> proxies){
        if(proxies == null || proxies.isEmpty())
            return null;

        MissionItemType referenceType = null;
        for(MissionItemProxy proxy: proxies){
            final MissionItemType proxyType = proxy.getMissionItem().getType();
            if(referenceType == null){
                referenceType = proxyType;
            }
            else if(referenceType != proxyType){
                //Return a generic mission detail.
                return new MissionDetailFragment();
            }
        }

        return MissionDetailFragment.newInstance(referenceType);
    }

	@Override
	public boolean onCreateActionMode(ActionMode mode, Menu menu) {
        mode.getMenuInflater().inflate(R.menu.action_mode_editor, menu);
		editorToolsFragment.getView().setVisibility(View.INVISIBLE);
		return true;
	}

	@Override
	public void onDestroyActionMode(ActionMode arg0) {
		missionListFragment.updateChoiceMode(AbsListView.CHOICE_MODE_SINGLE);
        if(missionProxy != null)
            missionProxy.selection.clearSelection();

        contextualActionBar = null;
        enableMultiEdit(false);

		editorToolsFragment.getView().setVisibility(View.VISIBLE);
	}

    private void enableMultiEdit(boolean enable){
        mMultiEditEnabled = enable;

        if(contextualActionBar != null){
            final Menu menu = contextualActionBar.getMenu();
            final MenuItem multiEdit = menu.findItem(R.id.menu_action_multi_edit);
            multiEdit.setIcon(mMultiEditEnabled
                    ? R.drawable.ic_action_copy_blue
                    : R.drawable.ic_action_copy);
        }
    }

	@Override
	public boolean onPrepareActionMode(ActionMode mode, Menu menu) {
		return false;
	}

	@Override
	public boolean onItemLongClick(MissionItemProxy item) {
        enableMultiEdit(false);

        if(missionProxy == null) return false;

		if (contextualActionBar != null) {
			if (missionProxy.selection.selectionContains(item)) {
				missionProxy.selection.clearSelection();
			} else {
				missionProxy.selection.setSelectionTo(missionProxy.getItems());
			}
		} else {
			editorToolsFragment.setTool(EditorTools.NONE);
			missionListFragment.updateChoiceMode(AbsListView.CHOICE_MODE_MULTIPLE);
			contextualActionBar = startActionMode(this);
			missionProxy.selection.setSelectionTo(item);
		}
		return true;
	}

	@Override
	public void onItemClick(MissionItemProxy item, boolean zoomToFit) {
        enableMultiEdit(false);

        if(missionProxy == null) return;

		switch (getTool()) {
		default:
			if (contextualActionBar != null) {
				if (missionProxy.selection.selectionContains(item)) {
					missionProxy.selection.removeItemFromSelection(item);
				} else {
					missionProxy.selection.addToSelection(item);
				}
			} else {
				if (missionProxy.selection.selectionContains(item)) {
					missionProxy.selection.clearSelection();
				} else {
					editorToolsFragment.setTool(EditorTools.NONE);
					missionProxy.selection.setSelectionTo(item);
				}
			}

			break;

		case TRASH:
			missionProxy.removeItem(item);
			missionProxy.selection.clearSelection();

			if (missionProxy.getItems().size() <= 0) {
				editorToolsFragment.setTool(EditorTools.NONE);
			}
			break;
		}

        if(zoomToFit) {
            List<MissionItemProxy> selected = missionProxy.selection.getSelected();
            if (selected.isEmpty()) {
                planningMapFragment.zoomToFit();
            }
            else{
                planningMapFragment.zoomToFit(MissionProxy.getVisibleCoords(selected));
            }
        }
	}

	@Override
	public void onListVisibilityChanged() {}

    @Override
    protected boolean enableMissionMenus(){
        return true;
    }

	@Override
	public void onSelectionUpdate(List<MissionItemProxy> selected) {
		final boolean isEmpty = selected.isEmpty();

		missionListFragment.setArrowsVisibility(!isEmpty);

		if (isEmpty) {
			removeItemDetail();
		} else {
			if (contextualActionBar != null && !mMultiEditEnabled)
				removeItemDetail();
			else {
				showItemDetail(selectMissionDetailType(selected));
			}
		}

		planningMapFragment.postUpdate();
	}

	private void doClearMissionConfirmation() {
		YesNoDialog ynd = YesNoDialog.newInstance(getApplicationContext(), getString(R.string
                        .dlg_clear_mission_title),
                getString(R.string.dlg_clear_mission_confirm), new YesNoDialog.Listener() {
                    @Override
                    public void onYes() {
<<<<<<< HEAD
                        if(missionProxy != null) {
                            missionProxy.clear();
                        }
=======
                        missionProxy.clear();
                        missionProxy.addTakeoff();
>>>>>>> 9b3733eb
                    }

                    @Override
                    public void onNo() {}
                });

        if(ynd != null) {
            ynd.show(getSupportFragmentManager(), "clearMission");
        }
	}

}<|MERGE_RESOLUTION|>--- conflicted
+++ resolved
@@ -255,40 +255,6 @@
 	@Override
 	public boolean onMenuItemSelected(int featureId, MenuItem item) {
 		switch (item.getItemId()) {
-<<<<<<< HEAD
-		case R.id.menu_send_mission:
-            if(dpApi != null) {
-                final MissionProxy missionProxy = dpApi.getMissionProxy();
-                if (dpApi.getMission().getItems().isEmpty()
-                        || dpApi.getMission().hasTakeoffAndLandOrRTL()) {
-                    missionProxy.sendMissionToAPM();
-                } else {
-                    YesNoWithPrefsDialog dialog = YesNoWithPrefsDialog.newInstance(
-                            getApplicationContext(), "Mission Upload",
-                            "Do you want to append a Takeoff and RTL to your mission?", "Ok",
-                            "Skip", new YesNoDialog.Listener() {
-
-                                @Override
-                                public void onYes() {
-                                    missionProxy.addTakeOffAndRTL();
-                                    missionProxy.sendMissionToAPM();
-                                }
-
-                                @Override
-                                public void onNo() {
-                                    missionProxy.sendMissionToAPM();
-                                }
-                            }, getString(R.string.pref_auto_insert_mission_takeoff_rtl_land_key));
-
-                    if (dialog != null) {
-                        dialog.show(getSupportFragmentManager(), "Mission Upload check.");
-                    }
-                }
-            }
-			return true;
-
-=======
->>>>>>> 9b3733eb
 		case R.id.menu_open_mission:
 			openMissionFile();
 			return true;
@@ -361,7 +327,6 @@
 
 		switch (event) {
 		case MISSION_UPDATE:
-<<<<<<< HEAD
             if(missionProxy != null) {
                 Length missionLength = missionProxy.getMissionLength();
                 Speed speedParameter = drone.getSpeed().getSpeedParameter();
@@ -373,18 +338,6 @@
                             + String.format(", Flight time: %02d:%02d", time / 60, time % 60);
                 }
                 infoView.setText(infoString);
-=======
-			Length missionLength = missionProxy.getMissionLength();
-			Speed speedParameter = drone.getSpeed().getSpeedParameter();
-			String infoString = "Distance " + missionLength;
-			if (speedParameter != null) {
-				int time = (int) (missionLength.valueInMeters() / speedParameter
-						.valueInMetersPerSecond());
-				infoString = infoString
-						+ String.format(", Flight time: %02d:%02d", time / 60, time % 60);
-			}
-			infoView.setText(infoString);
->>>>>>> 9b3733eb
 
                 // Remove detail window if item is removed
                 if (missionProxy.selection.getSelected().isEmpty() && itemDetailFragment != null) {
@@ -421,13 +374,8 @@
 				missionProxy.addWaypoint(point);
 			}
 			break;
-		case DRAW:
-			break;
-		case POLY:
-			break;
-		case TRASH:
-			break;
-		case NONE:
+
+		default:
 			break;
 		}
 	}
@@ -617,10 +565,11 @@
             if(referenceType == null){
                 referenceType = proxyType;
             }
-            else if(referenceType != proxyType){
-                //Return a generic mission detail.
-                return new MissionDetailFragment();
-            }
+            else if (referenceType != proxyType || MissionDetailFragment
+                    .typeWithNoMuliEditSupport.contains(referenceType)) {
+                    //Return a generic mission detail.
+                    return new MissionDetailFragment();
+                }
         }
 
         return MissionDetailFragment.newInstance(referenceType);
@@ -762,14 +711,10 @@
                 getString(R.string.dlg_clear_mission_confirm), new YesNoDialog.Listener() {
                     @Override
                     public void onYes() {
-<<<<<<< HEAD
                         if(missionProxy != null) {
                             missionProxy.clear();
+                            missionProxy.addTakeoff();
                         }
-=======
-                        missionProxy.clear();
-                        missionProxy.addTakeoff();
->>>>>>> 9b3733eb
                     }
 
                     @Override
