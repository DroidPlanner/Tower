package org.droidplanner.android.activities;

import org.droidplanner.R;
import org.droidplanner.android.fragments.ChecklistFragment;
import org.droidplanner.android.fragments.ParamsFragment;
import org.droidplanner.android.fragments.SetupRadioFragment;
import org.droidplanner.android.fragments.SetupSensorFragment;
import org.droidplanner.android.fragments.TuningFragment;

import android.content.Intent;
import android.os.Bundle;
import android.support.v4.app.Fragment;

/**
 * This class implements and handles the various ui used for the drone
 * configuration.
 */
public class ConfigurationActivity extends DrawerNavigationUI {

	/**
	 * Used as logging tag.
	 */
	private static final String TAG = ConfigurationActivity.class.getSimpleName();

	public static final String EXTRA_CONFIG_SCREEN_ID = ConfigurationActivity.class.getPackage()
			.getName() + ".EXTRA_CONFIG_SCREEN_ID";

<<<<<<< HEAD
	/**
	 * Holds the list of configuration screens this activity supports.
	 */
	@SuppressWarnings("unchecked")
	public static final Class<? extends Fragment>[] sConfigurationFragments = new Class[] {
			//TuningFragment.class, 
			SetupRadioFragment.class,
			//SetupSensorFragment.class,
			ChecklistFragment.class,
			ParamsFragment.class 
	};

	/**
	 * Holds the title resources for the configuration screens.
	 */
	public static final int[] sConfigurationFragmentTitlesRes = {
			//R.string.screen_tuning,
			R.string.screen_rc, 
			//R.string.screen_cal,
			R.string.screen_checklist, 
			R.string.screen_parameters 
	};

	public static final int[] sConfigurationFragmentIconRes = {
			//android.R.drawable.ic_menu_preferences, 
			R.drawable.ic_action_radio,
			//R.drawable.ic_action_circles, 
			R.drawable.ic_action_paste, 
			R.drawable.ic_action_database 
	};

	private ViewPager mViewPager;
=======
    private int mConfigScreenId = R.id.navigation_params;
>>>>>>> 6b252370

	@Override
	public void onCreate(Bundle savedInstanceState) {
		super.onCreate(savedInstanceState);
		setContentView(R.layout.activity_configuration);

        if(savedInstanceState != null){
            mConfigScreenId = savedInstanceState.getInt(EXTRA_CONFIG_SCREEN_ID, mConfigScreenId);
        }

		handleIntent(getIntent());
	}

    @Override
    protected int getNavigationDrawerEntryId() {
        return mConfigScreenId;
    }

    @Override
	public void onNewIntent(Intent intent) {
		super.onNewIntent(intent);
        setIntent(intent);
        handleIntent(intent);
	}

    @Override
    public void onSaveInstanceState(Bundle outState){
        super.onSaveInstanceState(outState);
        outState.putInt(EXTRA_CONFIG_SCREEN_ID, mConfigScreenId);
    }

	private void handleIntent(Intent intent) {
		final int configScreenId = intent.getIntExtra(EXTRA_CONFIG_SCREEN_ID, mConfigScreenId);
        final Fragment currentFragment = getCurrentFragment();
        if(currentFragment == null || getIdForFragment(currentFragment) != configScreenId){
            mConfigScreenId = configScreenId;
            getSupportFragmentManager().beginTransaction()
                    .replace(R.id.configuration_screen, getFragmentForId(configScreenId))
                    .commit();
        }
	}

    private Fragment getCurrentFragment(){
        return getSupportFragmentManager().findFragmentById(R.id.configuration_screen);
    }

    private Fragment getFragmentForId(int fragmentId){
        final Fragment fragment;
        switch(fragmentId){
            case R.id.navigation_tuning:
                fragment = new TuningFragment();
                break;

            case R.id.navigation_radio:
                fragment = new SetupRadioFragment();
                break;

            case R.id.navigation_calibration:
                fragment = new SetupSensorFragment();
                break;

            case R.id.navigation_checklist:
                fragment = new ChecklistFragment();
                break;

            case R.id.navigation_params:
            default:
                fragment = new ParamsFragment();
                break;
        }

        return fragment;
    }

    private int getIdForFragment(Fragment fragment){
        if(fragment instanceof TuningFragment){
            return R.id.navigation_tuning;
        }
        else if(fragment instanceof SetupRadioFragment){
            return R.id.navigation_radio;
        }
        else if(fragment instanceof SetupSensorFragment){
            return R.id.navigation_calibration;
        }
        else if(fragment instanceof ChecklistFragment){
            return R.id.navigation_checklist;
        }
        else {
            return R.id.navigation_params;
        }
    }

    @Override
    public CharSequence[][] getHelpItems() {
        return new CharSequence[][] { {}, {} };
    }
}<|MERGE_RESOLUTION|>--- conflicted
+++ resolved
@@ -25,42 +25,7 @@
 	public static final String EXTRA_CONFIG_SCREEN_ID = ConfigurationActivity.class.getPackage()
 			.getName() + ".EXTRA_CONFIG_SCREEN_ID";
 
-<<<<<<< HEAD
-	/**
-	 * Holds the list of configuration screens this activity supports.
-	 */
-	@SuppressWarnings("unchecked")
-	public static final Class<? extends Fragment>[] sConfigurationFragments = new Class[] {
-			//TuningFragment.class, 
-			SetupRadioFragment.class,
-			//SetupSensorFragment.class,
-			ChecklistFragment.class,
-			ParamsFragment.class 
-	};
-
-	/**
-	 * Holds the title resources for the configuration screens.
-	 */
-	public static final int[] sConfigurationFragmentTitlesRes = {
-			//R.string.screen_tuning,
-			R.string.screen_rc, 
-			//R.string.screen_cal,
-			R.string.screen_checklist, 
-			R.string.screen_parameters 
-	};
-
-	public static final int[] sConfigurationFragmentIconRes = {
-			//android.R.drawable.ic_menu_preferences, 
-			R.drawable.ic_action_radio,
-			//R.drawable.ic_action_circles, 
-			R.drawable.ic_action_paste, 
-			R.drawable.ic_action_database 
-	};
-
-	private ViewPager mViewPager;
-=======
     private int mConfigScreenId = R.id.navigation_params;
->>>>>>> 6b252370
 
 	@Override
 	public void onCreate(Bundle savedInstanceState) {
