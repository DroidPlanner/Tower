package org.droidplanner.android.activities;

import org.droidplanner.R;
import org.droidplanner.android.activities.helpers.SuperUI;
import org.droidplanner.android.fragments.ChecklistFragment;
import org.droidplanner.android.fragments.ParamsFragment;
import org.droidplanner.android.fragments.SetupRadioFragment;
import org.droidplanner.android.fragments.SetupSensorFragment;
import org.droidplanner.android.fragments.TuningFragment;
import org.droidplanner.android.widgets.viewPager.TabPageIndicator;
import org.droidplanner.core.drone.Drone;
import org.droidplanner.core.drone.DroneInterfaces.DroneEventsType;

import android.app.ActionBar;
import android.content.Context;
import android.content.Intent;
import android.os.Bundle;
import android.support.v4.app.Fragment;
import android.support.v4.app.FragmentManager;
import android.support.v4.app.FragmentPagerAdapter;
import android.support.v4.view.ViewPager;
import android.util.Log;
import android.widget.ArrayAdapter;

/**
 * This class implements and handles the various ui used for the drone
 * configuration.
 */
public class ConfigurationActivity extends SuperUI {

	/**
	 * Used as logging tag.
	 */
	private static final String TAG = ConfigurationActivity.class.getSimpleName();

	public static final String EXTRA_CONFIG_SCREEN_INDEX = ConfigurationActivity.class.getPackage()
			.getName() + ".EXTRA_CONFIG_SCREEN_INDEX";

	/**
	 * Holds the list of configuration screens this activity supports.
	 */
	public static final Class<? extends Fragment>[] sConfigurationFragments = new Class[] {
<<<<<<< HEAD
			//TuningFragment.class, 
			SetupRadioFragment.class,
			//SetupSensorFragment.class,
			ChecklistFragment.class,
			ParamsFragment.class 
	};
=======
			TuningFragment.class, SetupRadioFragment.class, SetupSensorFragment.class,
			ChecklistFragment.class, ParamsFragment.class };
>>>>>>> 7f71cc07

	/**
	 * Holds the title resources for the configuration screens.
	 */
<<<<<<< HEAD
	public static final int[] sConfigurationFragmentTitlesRes = {
			//R.string.screen_tuning,
			R.string.screen_rc, 
			//R.string.screen_cal,
			R.string.screen_checklist, 
			R.string.screen_parameters 
	};

	public static final int[] sConfigurationFragmentIconRes = {
			//android.R.drawable.ic_menu_preferences, 
			R.drawable.ic_status_rssi,
			//R.drawable.ic_action_circles, 
			R.drawable.ic_action_paste,
			R.drawable.ic_action_database 
	};
=======
	public static final int[] sConfigurationFragmentTitlesRes = { R.string.screen_tuning,
			R.string.screen_rc, R.string.screen_cal, R.string.screen_checklist,
			R.string.screen_parameters };

	public static final int[] sConfigurationFragmentIconRes = {
			android.R.drawable.ic_menu_preferences, R.drawable.ic_status_rssi,
			R.drawable.ic_action_circles, R.drawable.ic_action_paste, R.drawable.ic_action_database };
>>>>>>> 7f71cc07

	private ViewPager mViewPager;

	@Override
	public void onCreate(Bundle savedInstanceState) {
		super.onCreate(savedInstanceState);
		setContentView(R.layout.activity_configuration);

		// Check that the arrays are the same length.
		if (sConfigurationFragments.length != sConfigurationFragmentTitlesRes.length
				|| sConfigurationFragmentTitlesRes.length != sConfigurationFragmentIconRes.length) {
			throw new IllegalStateException(
					"The fragment and title resource arrays must match in length.");
		}

		final Context context = getApplicationContext();

		final ConfigurationPagerAdapter pagerAdapter = new ConfigurationPagerAdapter(context,
				getSupportFragmentManager());

		mViewPager = (ViewPager) findViewById(R.id.configuration_pager);
		mViewPager.setAdapter(pagerAdapter);

		/*
		 * Figure out if we're running on a tablet like device, or a phone. The
		 * phone layout doesn't have the tab strip, so the tabIndicator will be
		 * null.
		 */
		final TabPageIndicator tabIndicator = (TabPageIndicator) findViewById(R.id.configuration_tab_strip);
		final boolean isPhone = tabIndicator == null;

		if (!isPhone) {
			tabIndicator.setViewPager(mViewPager);
		}

		final ActionBar actionBar = getActionBar();
		if (actionBar != null) {
			if (isPhone) {
				actionBar.setDisplayShowTitleEnabled(false);
				actionBar.setNavigationMode(ActionBar.NAVIGATION_MODE_LIST);

				// Display the sections as an action bar drop down list.
				actionBar.setListNavigationCallbacks(new ConfigurationSpinnerAdapter(context,
						R.layout.spinner_configuration_screen_item),
						new ActionBar.OnNavigationListener() {
							@Override
							public boolean onNavigationItemSelected(int itemPosition, long itemId) {
								mViewPager.setCurrentItem(itemPosition, true);
								return true;
							}
						});

				mViewPager.setOnPageChangeListener(new ViewPager.SimpleOnPageChangeListener() {

					@Override
					public void onPageSelected(int i) {
						actionBar.setSelectedNavigationItem(i);
					}
				});
			}
		}

		handleIntent(getIntent());
	}

	@Override
	public void onNewIntent(Intent intent) {
		super.onNewIntent(intent);
		handleIntent(intent);
	}

	private void handleIntent(Intent intent) {
		int configScreenIndex = intent.getIntExtra(EXTRA_CONFIG_SCREEN_INDEX, 0);
		mViewPager.setCurrentItem(configScreenIndex);
	}

	/**
	 * This is the fragment pager adapter to handle the tabs of the
	 * Configuration activity.
	 * 
	 * @since 1.2.0
	 */
	private static class ConfigurationPagerAdapter extends FragmentPagerAdapter {

		/**
		 * Application context object used to retrieve the tabs' title.
		 * 
		 * @since 1.2.0
		 */
		private final Context mContext;

		public ConfigurationPagerAdapter(Context context, FragmentManager fm) {
			super(fm);
			mContext = context;
		}

		@Override
		public Fragment getItem(int position) {
			try {
				return sConfigurationFragments[position].newInstance();
			} catch (Exception e) {
				Log.e(TAG, e.getMessage(), e);
			}
			return null;
		}

		@Override
		public int getCount() {
			return sConfigurationFragments.length;
		}

		@Override
		public CharSequence getPageTitle(int position) {
			final int titleRes = sConfigurationFragmentTitlesRes[position];
			return mContext.getText(titleRes);
		}
	}

	private static class ConfigurationSpinnerAdapter extends ArrayAdapter<CharSequence> {

		public ConfigurationSpinnerAdapter(Context context, int resource) {
			super(context, resource);
		}

		@Override
		public int getCount() {
			return sConfigurationFragmentTitlesRes.length;
		}

		@Override
		public CharSequence getItem(int position) {
			return getContext().getText(sConfigurationFragmentTitlesRes[position]);
		}

	}

}<|MERGE_RESOLUTION|>--- conflicted
+++ resolved
@@ -40,22 +40,16 @@
 	 * Holds the list of configuration screens this activity supports.
 	 */
 	public static final Class<? extends Fragment>[] sConfigurationFragments = new Class[] {
-<<<<<<< HEAD
 			//TuningFragment.class, 
 			SetupRadioFragment.class,
 			//SetupSensorFragment.class,
 			ChecklistFragment.class,
 			ParamsFragment.class 
 	};
-=======
-			TuningFragment.class, SetupRadioFragment.class, SetupSensorFragment.class,
-			ChecklistFragment.class, ParamsFragment.class };
->>>>>>> 7f71cc07
 
 	/**
 	 * Holds the title resources for the configuration screens.
 	 */
-<<<<<<< HEAD
 	public static final int[] sConfigurationFragmentTitlesRes = {
 			//R.string.screen_tuning,
 			R.string.screen_rc, 
@@ -71,16 +65,7 @@
 			R.drawable.ic_action_paste,
 			R.drawable.ic_action_database 
 	};
-=======
-	public static final int[] sConfigurationFragmentTitlesRes = { R.string.screen_tuning,
-			R.string.screen_rc, R.string.screen_cal, R.string.screen_checklist,
-			R.string.screen_parameters };
-
-	public static final int[] sConfigurationFragmentIconRes = {
-			android.R.drawable.ic_menu_preferences, R.drawable.ic_status_rssi,
-			R.drawable.ic_action_circles, R.drawable.ic_action_paste, R.drawable.ic_action_database };
->>>>>>> 7f71cc07
-
+	
 	private ViewPager mViewPager;
 
 	@Override
