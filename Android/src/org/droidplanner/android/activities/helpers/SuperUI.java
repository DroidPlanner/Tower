package org.droidplanner.android.activities.helpers;

import org.droidplanner.R;
import org.droidplanner.android.dialogs.YesNoDialog;
import org.droidplanner.android.dialogs.YesNoWithPrefsDialog;
import org.droidplanner.android.helpers.ApiInterface;
import org.droidplanner.android.proxy.mission.MissionProxy;
import org.droidplanner.android.api.services.DroidPlannerService;
import org.droidplanner.android.api.services.DroidPlannerApi;
import org.droidplanner.android.utils.Utils;
import org.droidplanner.android.utils.prefs.DroidPlannerPrefs;
import org.droidplanner.android.widgets.actionProviders.InfoBarActionProvider;
import org.droidplanner.core.drone.DroneInterfaces.DroneEventsType;
import org.droidplanner.core.drone.DroneInterfaces.OnDroneListener;
import org.droidplanner.core.model.Drone;

import android.app.ActionBar;
import android.content.ComponentName;
import android.content.Context;
import android.content.Intent;
import android.content.ServiceConnection;
import android.media.AudioManager;
import android.os.Bundle;
import android.os.IBinder;
import android.preference.PreferenceManager;
import android.support.v4.app.FragmentActivity;
import android.support.v4.app.NavUtils;
import android.view.Menu;
import android.view.MenuItem;

/**
 * Parent class for the app activity classes.
 */
public abstract class SuperUI extends FragmentActivity implements OnDroneListener,
        ApiInterface.Provider, ApiInterface.Subscriber {

    private final ServiceConnection dpServiceConnection = new ServiceConnection() {
        @Override
        public void onServiceConnected(ComponentName name, IBinder service) {
            setApiHandle(service);
        }

        @Override
        public void onServiceDisconnected(ComponentName name) {
            unsetApiHandle();
        }
    };

    private boolean wasApiConnectedCalled;
    private boolean wasApiDisconnectedCalled;

    private ScreenOrientation screenOrientation = new ScreenOrientation(this);
<<<<<<< HEAD
	protected DroidPlannerApi dpApi;
=======
	private InfoBarActionProvider infoBar;
	private GCSHeartbeat gcsHeartbeat;
	public DroidPlannerApp app;
	public Drone drone;
>>>>>>> 9b3733eb

	/**
	 * Handle to the app preferences.
	 */
	protected DroidPlannerPrefs mAppPrefs;

    @Override
	public void onCreate(Bundle savedInstanceState) {
		super.onCreate(savedInstanceState);

		ActionBar actionBar = getActionBar();
		if (actionBar != null) {
			actionBar.setDisplayHomeAsUpEnabled(true);
            actionBar.setHomeButtonEnabled(true);
		}

		mAppPrefs = new DroidPlannerPrefs(getApplicationContext());

		PreferenceManager.setDefaultValues(this, R.xml.preferences, false);

		/*
		 * Used to supplant wake lock acquisition (previously in
		 * org.droidplanner.android.service .MAVLinkService) as suggested by the
		 * android android.os.PowerManager#newWakeLock documentation.
		 */
		if (mAppPrefs.keepScreenOn()) {
			getWindow().addFlags(android.view.WindowManager.LayoutParams.FLAG_KEEP_SCREEN_ON);
		}

		setVolumeControlStream(AudioManager.STREAM_MUSIC);

		screenOrientation.unlock();
		Utils.updateUILanguage(getApplicationContext());

        bindService(new Intent(getApplicationContext(), DroidPlannerService.class),
                dpServiceConnection, Context.BIND_AUTO_CREATE);
	}

    @Override
    public void onDestroy(){
        super.onDestroy();
        unsetApiHandle();
        unbindService(dpServiceConnection);
    }

    private void setApiHandle(IBinder service){
        wasApiConnectedCalled = false;
        onApiConnected((DroidPlannerApi) service);
        if(!wasApiConnectedCalled){
            throw new IllegalStateException("super.onApiConnected() was not " +
                    "called.");
        }
    }

    public void unsetApiHandle(){
        wasApiDisconnectedCalled = false;
        onApiDisconnected();
        if(!wasApiDisconnectedCalled){
            throw new IllegalStateException("super.onApiDisconnected() was not " +
                    "called");
        }
    }

    @Override
    public final DroidPlannerApi getApi(){
        return dpApi;
    }

    @Override
    public void onApiConnected(DroidPlannerApi api){
        dpApi = api;

        invalidateOptionsMenu();

        api.addDroneListener(SuperUI.this);
        api.getMavClient().queryConnectionState();
        api.notifyDroneEvent(DroneEventsType.MISSION_UPDATE);

        wasApiConnectedCalled = true;
    }

    @Override
    public void onApiDisconnected(){
        if(dpApi != null) {
                dpApi.removeDroneListener(this);
        }

        dpApi = null;

        wasApiDisconnectedCalled = true;
    }



	@Override
	protected void onStart() {
		super.onStart();
		maxVolumeIfEnabled();
	}

	private void maxVolumeIfEnabled() {
		if (mAppPrefs.maxVolumeOnStart()) {
			AudioManager audioManager = (AudioManager) getSystemService(Context.AUDIO_SERVICE);
			audioManager.setStreamVolume(AudioManager.STREAM_MUSIC,
					audioManager.getStreamMaxVolume(AudioManager.STREAM_MUSIC), 0);
		}
	}

	@Override
<<<<<<< HEAD
=======
	protected void onStop() {
		super.onStop();
		drone.removeDroneListener(this);

		if (infoBar != null) {
			infoBar.setDrone(null);
			infoBar = null;
		}
	}

	@Override
>>>>>>> 9b3733eb
	public void onDroneEvent(DroneEventsType event, Drone drone) {
		if (infoBar != null) {
			infoBar.onDroneEvent(event, drone);
		}

		switch (event) {
		case CONNECTED:
			invalidateOptionsMenu();
			screenOrientation.requestLock();
			break;
		case DISCONNECTED:
			invalidateOptionsMenu();
			screenOrientation.unlock();
			break;
		default:
			break;
		}
	}

	@Override
	public boolean onCreateOptionsMenu(Menu menu) {
		// Reset the previous info bar
		if (infoBar != null) {
			infoBar.setDrone(null);
			infoBar = null;
		}

		getMenuInflater().inflate(R.menu.menu_super_activiy, menu);

		final MenuItem toggleConnectionItem = menu.findItem(R.id.menu_connect);
		final MenuItem infoBarItem = menu.findItem(R.id.menu_info_bar);
		if (infoBarItem != null)
			infoBar = (InfoBarActionProvider) infoBarItem.getActionProvider();

		// Configure the info bar action provider if we're connected
		if (dpApi != null && dpApi.isConnected()) {
			menu.setGroupEnabled(R.id.menu_group_connected, true);
			menu.setGroupVisible(R.id.menu_group_connected, true);

            final boolean areMissionMenusEnabled = enableMissionMenus();

            final MenuItem sendMission = menu.findItem(R.id.menu_send_mission);
            sendMission.setEnabled(areMissionMenusEnabled);
            sendMission.setVisible(areMissionMenusEnabled);

            final MenuItem loadMission = menu.findItem(R.id.menu_load_mission);
            loadMission.setEnabled(areMissionMenusEnabled);
            loadMission.setVisible(areMissionMenusEnabled);

			toggleConnectionItem.setTitle(R.string.menu_disconnect);
			toggleConnectionItem.setShowAsAction(MenuItem.SHOW_AS_ACTION_NEVER);

			if (infoBar != null) {
				infoBar.setDrone(drone);
			}
		} else {
			menu.setGroupEnabled(R.id.menu_group_connected, false);
			menu.setGroupVisible(R.id.menu_group_connected, false);

			toggleConnectionItem.setTitle(R.string.menu_connect);
			toggleConnectionItem.setShowAsAction(MenuItem.SHOW_AS_ACTION_NEVER);

			if (infoBar != null) {
				infoBar.setDrone(null);
			}
		}
		return super.onCreateOptionsMenu(menu);
	}

    protected boolean enableMissionMenus(){
        return false;
    }

	@Override
	public boolean onOptionsItemSelected(MenuItem item) {
		switch (item.getItemId()) {
		case R.id.menu_send_mission:
            final MissionProxy missionProxy = app.getMissionProxy();
			if (drone.getMission().hasTakeoffAndLandOrRTL()) {
                missionProxy.sendMissionToAPM();
			} else {
                YesNoWithPrefsDialog dialog = YesNoWithPrefsDialog.newInstance(getApplicationContext(),
                        "Mission Upload", "Do you want to append a Takeoff and RTL to your " +
                                "mission?", "Ok", "Skip", new YesNoDialog.Listener() {

                            @Override
                            public void onYes() {
                                missionProxy.addTakeOffAndRTL();
                                missionProxy.sendMissionToAPM();
                            }

                            @Override
                            public void onNo() {
                                missionProxy.sendMissionToAPM();
                            }
                        },
                        getString(R.string.pref_auto_insert_mission_takeoff_rtl_land_key));

                if(dialog != null) {
                    dialog.show(getSupportFragmentManager(), "Mission Upload check.");
                }
			}
			return true;

		case R.id.menu_load_mission:
            if(dpApi != null) {
                dpApi.getWaypointManager().getWaypoints();
            }
			return true;

		case android.R.id.home:
			NavUtils.navigateUpFromSameTask(this);
			return true;

		default:
			return super.onOptionsItemSelected(item);
		}
	}

	@Override
	public boolean onMenuItemSelected(int featureId, MenuItem item) {
		switch (item.getItemId()) {
		case R.id.menu_connect:
			toggleDroneConnection();
			return true;

		case R.id.menu_map_type_hybrid:
		case R.id.menu_map_type_normal:
		case R.id.menu_map_type_terrain:
		case R.id.menu_map_type_satellite:
			setMapTypeFromItemId(item.getItemId());
			return true;

		default:
			return super.onMenuItemSelected(featureId, item);
		}
	}

	public void toggleDroneConnection() {
        startService(new Intent(getApplicationContext(), DroidPlannerService.class).setAction
                (DroidPlannerService.ACTION_TOGGLE_DRONE_CONNECTION));
	}

<<<<<<< HEAD
=======
	private void setMapTypeFromItemId(int itemId) {
		final String mapType;
		switch (itemId) {
		case R.id.menu_map_type_hybrid:
			mapType = GoogleMapFragment.MAP_TYPE_HYBRID;
			break;
		case R.id.menu_map_type_normal:
			mapType = GoogleMapFragment.MAP_TYPE_NORMAL;
			break;
		case R.id.menu_map_type_terrain:
			mapType = GoogleMapFragment.MAP_TYPE_TERRAIN;
			break;
		default:
			mapType = GoogleMapFragment.MAP_TYPE_SATELLITE;
			break;
		}

		PreferenceManager.getDefaultSharedPreferences(this).edit()
				.putString(GoogleMapFragment.PREF_MAP_TYPE, mapType).commit();

		// drone.notifyMapTypeChanged();
	}

>>>>>>> 9b3733eb
}<|MERGE_RESOLUTION|>--- conflicted
+++ resolved
@@ -50,14 +50,8 @@
     private boolean wasApiDisconnectedCalled;
 
     private ScreenOrientation screenOrientation = new ScreenOrientation(this);
-<<<<<<< HEAD
 	protected DroidPlannerApi dpApi;
-=======
-	private InfoBarActionProvider infoBar;
-	private GCSHeartbeat gcsHeartbeat;
-	public DroidPlannerApp app;
-	public Drone drone;
->>>>>>> 9b3733eb
+    private InfoBarActionProvider infoBar;
 
 	/**
 	 * Handle to the app preferences.
@@ -143,6 +137,11 @@
     public void onApiDisconnected(){
         if(dpApi != null) {
                 dpApi.removeDroneListener(this);
+            
+            if (infoBar != null) {
+                infoBar.setDrone(null);
+                infoBar = null;
+            }
         }
 
         dpApi = null;
@@ -167,20 +166,6 @@
 	}
 
 	@Override
-<<<<<<< HEAD
-=======
-	protected void onStop() {
-		super.onStop();
-		drone.removeDroneListener(this);
-
-		if (infoBar != null) {
-			infoBar.setDrone(null);
-			infoBar = null;
-		}
-	}
-
-	@Override
->>>>>>> 9b3733eb
 	public void onDroneEvent(DroneEventsType event, Drone drone) {
 		if (infoBar != null) {
 			infoBar.onDroneEvent(event, drone);
@@ -191,6 +176,7 @@
 			invalidateOptionsMenu();
 			screenOrientation.requestLock();
 			break;
+
 		case DISCONNECTED:
 			invalidateOptionsMenu();
 			screenOrientation.unlock();
@@ -231,7 +217,6 @@
             loadMission.setVisible(areMissionMenusEnabled);
 
 			toggleConnectionItem.setTitle(R.string.menu_disconnect);
-			toggleConnectionItem.setShowAsAction(MenuItem.SHOW_AS_ACTION_NEVER);
 
 			if (infoBar != null) {
 				infoBar.setDrone(drone);
@@ -241,7 +226,6 @@
 			menu.setGroupVisible(R.id.menu_group_connected, false);
 
 			toggleConnectionItem.setTitle(R.string.menu_connect);
-			toggleConnectionItem.setShowAsAction(MenuItem.SHOW_AS_ACTION_NEVER);
 
 			if (infoBar != null) {
 				infoBar.setDrone(null);
@@ -307,13 +291,6 @@
 			toggleDroneConnection();
 			return true;
 
-		case R.id.menu_map_type_hybrid:
-		case R.id.menu_map_type_normal:
-		case R.id.menu_map_type_terrain:
-		case R.id.menu_map_type_satellite:
-			setMapTypeFromItemId(item.getItemId());
-			return true;
-
 		default:
 			return super.onMenuItemSelected(featureId, item);
 		}
@@ -323,31 +300,4 @@
         startService(new Intent(getApplicationContext(), DroidPlannerService.class).setAction
                 (DroidPlannerService.ACTION_TOGGLE_DRONE_CONNECTION));
 	}
-
-<<<<<<< HEAD
-=======
-	private void setMapTypeFromItemId(int itemId) {
-		final String mapType;
-		switch (itemId) {
-		case R.id.menu_map_type_hybrid:
-			mapType = GoogleMapFragment.MAP_TYPE_HYBRID;
-			break;
-		case R.id.menu_map_type_normal:
-			mapType = GoogleMapFragment.MAP_TYPE_NORMAL;
-			break;
-		case R.id.menu_map_type_terrain:
-			mapType = GoogleMapFragment.MAP_TYPE_TERRAIN;
-			break;
-		default:
-			mapType = GoogleMapFragment.MAP_TYPE_SATELLITE;
-			break;
-		}
-
-		PreferenceManager.getDefaultSharedPreferences(this).edit()
-				.putString(GoogleMapFragment.PREF_MAP_TYPE, mapType).commit();
-
-		// drone.notifyMapTypeChanged();
-	}
-
->>>>>>> 9b3733eb
 }