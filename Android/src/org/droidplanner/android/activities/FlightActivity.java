--- conflicted
+++ resolved
@@ -55,15 +55,12 @@
             @Override
             public void onDrawerClosed() {
                 updateMapPadding();
-<<<<<<< HEAD
-=======
 
                 //Stop tracking how long this was opened for.
                 GAUtils.sendTiming(new HitBuilders.TimingBuilder()
                         .setCategory(GAUtils.Category.FLIGHT_DATA_DETAILS_PANEL.toString())
                         .setVariable(getString(R.string.ga_mode_details_close_panel))
                         .setValue(System.currentTimeMillis()));
->>>>>>> 74c6e700
             }
         });
 
@@ -71,10 +68,6 @@
             @Override
             public void onDrawerOpened() {
                 updateMapPadding();
-<<<<<<< HEAD
-            }
-        });
-=======
 
                 //Track how long this is opened for.
                 GAUtils.sendTiming(new HitBuilders.TimingBuilder()
@@ -91,7 +84,6 @@
 			fragmentManager.beginTransaction()
 					.add(R.id.mapFragment, mapFragment).commit();
 		}
->>>>>>> 74c6e700
 
 		editorTools = fragmentManager.findFragmentById(R.id.editorToolsFragment);
 		if (editorTools == null) {
@@ -180,7 +172,6 @@
 	 * Account for the various ui elements and update the map padding so that it
 	 * remains 'visible'.
 	 */
-<<<<<<< HEAD
     private void updateMapPadding() {
         int topPadding = 0;
         int bottomPadding = 0;
@@ -216,33 +207,6 @@
         }
         mapFragment.mMap.setPadding(leftPadding, topPadding, 0, bottomPadding);
     }
-=======
-	private void updateMapPadding() {
-		int rightPadding = getSlidingDrawerWidth();
-
-		int bottomPadding = 0;
-		int leftPadding = 0;
-		if (mIsPhone) {
-			final View editorToolsView = editorTools.getView();
-			ViewGroup.LayoutParams lp = editorToolsView.getLayoutParams();
-			if (lp.height == ViewGroup.LayoutParams.MATCH_PARENT) {
-				leftPadding = editorToolsView.getRight();
-			}
-
-			if (lp.width == ViewGroup.LayoutParams.MATCH_PARENT) {
-				bottomPadding = editorToolsView.getHeight();
-			}
-		}
-		mapFragment.setMapPadding(leftPadding, 0, rightPadding, bottomPadding);
-	}
-
-	private int getSlidingDrawerWidth() {
-		if (mSlidingDrawer.isOpened()) {
-			return mSlidingDrawer.getContent().getWidth();
-		}
-		return 0;
-	}
->>>>>>> 74c6e700
 
 	@Override
 	public void onJoystickSelected() {
