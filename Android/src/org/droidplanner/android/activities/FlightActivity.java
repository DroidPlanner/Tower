--- conflicted
+++ resolved
@@ -208,7 +208,6 @@
 	}
 
     @Override
-<<<<<<< HEAD
     public void onApiConnected(DroidPlannerApi api){
         super.onApiConnected(api);
         if(mapFragment != null){
@@ -245,35 +244,8 @@
     }
 
     @Override
-    public boolean onCreateOptionsMenu(Menu menu){
-        // Reset the previous info bar
-        if (infoBar != null) {
-            infoBar.setDrone(null);
-            infoBar = null;
-        }
-
-        getMenuInflater().inflate(R.menu.menu_flight_activity, menu);
-
-        final MenuItem infoBarItem = menu.findItem(R.id.menu_info_bar);
-        if (infoBarItem != null)
-            infoBar = (InfoBarActionProvider) infoBarItem.getActionProvider();
-
-        if(dpApi != null && dpApi.isConnected()) {
-            if (infoBar != null) {
-                infoBar.setDrone(dpApi.getDrone());
-            }
-        }
-        else{
-            if (infoBar != null) {
-                infoBar.setDrone(null);
-            }
-        }
-
-        return super.onCreateOptionsMenu(menu);
-=======
     protected int getNavigationDrawerEntryId() {
         return R.id.navigation_flight_data;
->>>>>>> 9b3733eb
     }
 
     @Override
