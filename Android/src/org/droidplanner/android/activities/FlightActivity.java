package org.droidplanner.android.activities;

import org.droidplanner.R;
import org.droidplanner.android.dialogs.DroneshareDialog;
import org.droidplanner.android.fragments.FlightActionsFragment;
import org.droidplanner.android.fragments.FlightMapFragment;
import org.droidplanner.android.fragments.RCFragment;
import org.droidplanner.android.fragments.TelemetryFragment;
import org.droidplanner.android.fragments.helpers.FlightSlidingDrawerContent;
import org.droidplanner.android.fragments.mode.FlightModePanel;
import org.droidplanner.android.utils.analytics.GAUtils;
import org.droidplanner.android.utils.prefs.AutoPanMode;
import org.droidplanner.core.model.Drone;
import org.droidplanner.core.drone.DroneInterfaces.DroneEventsType;
import org.droidplanner.core.drone.DroneInterfaces.OnDroneListener;

import android.app.Dialog;
import android.content.DialogInterface;
import android.content.Intent;
import android.os.Bundle;
import android.support.v4.app.Fragment;
import android.support.v4.app.FragmentManager;
import android.view.View;
import android.view.ViewGroup;
import android.widget.ImageButton;
import android.widget.SlidingDrawer;
import android.widget.TextView;

import com.google.android.gms.analytics.HitBuilders;
import com.google.android.gms.common.ConnectionResult;
import com.google.android.gms.common.GooglePlayServicesUtil;

//TODO find some newer class to use instead of the SlidingDrawer
@SuppressWarnings("deprecation") 
public class FlightActivity extends DrawerNavigationUI implements
		FlightActionsFragment.OnMissionControlInteraction, OnDroneListener {

	private static final int GOOGLE_PLAY_SERVICES_REQUEST_CODE = 101;

	private FragmentManager fragmentManager;
	private RCFragment rcFragment;
	private TextView warningView;

	private FlightMapFragment mapFragment;

	private Fragment editorTools;
	private View mTelemetryView;
	private SlidingDrawer mSlidingDrawer;

	private View mLocationButtonsContainer;
	private ImageButton mGoToMyLocation;
	private ImageButton mGoToDroneLocation;

	@Override
	public void onCreate(Bundle savedInstanceState) {
		super.onCreate(savedInstanceState);
		setContentView(R.layout.activity_flight);

		fragmentManager = getSupportFragmentManager();
		warningView = (TextView) findViewById(R.id.failsafeTextView);

		mSlidingDrawer = (SlidingDrawer) findViewById(R.id.SlidingDrawerRight);
		mSlidingDrawer.setOnDrawerCloseListener(new SlidingDrawer.OnDrawerCloseListener() {
			@Override
			public void onDrawerClosed() {
				updateMapPadding();

				// Stop tracking how long this was opened for.
				GAUtils.sendTiming(new HitBuilders.TimingBuilder()
						.setCategory(GAUtils.Category.FLIGHT_DATA_DETAILS_PANEL.toString())
						.setVariable(getString(R.string.ga_mode_details_close_panel))
						.setValue(System.currentTimeMillis()));
			}
		});

		mSlidingDrawer.setOnDrawerOpenListener(new SlidingDrawer.OnDrawerOpenListener() {
			@Override
			public void onDrawerOpened() {
				updateMapPadding();

				// Track how long this is opened for.
				GAUtils.sendTiming(new HitBuilders.TimingBuilder()
						.setCategory(GAUtils.Category.FLIGHT_DATA_DETAILS_PANEL.toString())
						.setVariable(getString(R.string.ga_mode_details_open_panel))
						.setValue(System.currentTimeMillis()));
			}
		});

		setupMapFragment();

		mLocationButtonsContainer = findViewById(R.id.location_button_container);
		mGoToMyLocation = (ImageButton) findViewById(R.id.my_location_button);
		mGoToDroneLocation = (ImageButton) findViewById(R.id.drone_location_button);

		mGoToMyLocation.setOnClickListener(new View.OnClickListener() {
			@Override
			public void onClick(View v) {
				mapFragment.goToMyLocation();
				updateMapLocationButtons(AutoPanMode.DISABLED);
			}
		});
		mGoToMyLocation.setOnLongClickListener(new View.OnLongClickListener() {
			@Override
			public boolean onLongClick(View v) {
				mapFragment.goToMyLocation();
				updateMapLocationButtons(AutoPanMode.USER);
				return true;
			}
		});

		mGoToDroneLocation.setOnClickListener(new View.OnClickListener() {
			@Override
			public void onClick(View v) {
				mapFragment.goToDroneLocation();
				updateMapLocationButtons(AutoPanMode.DISABLED);
			}
		});
		mGoToDroneLocation.setOnLongClickListener(new View.OnLongClickListener() {
			@Override
			public boolean onLongClick(View v) {
				mapFragment.goToDroneLocation();
				updateMapLocationButtons(AutoPanMode.DRONE);
				return true;
			}
		});

		editorTools = fragmentManager.findFragmentById(R.id.editorToolsFragment);
		if (editorTools == null) {
			editorTools = new FlightActionsFragment();
			fragmentManager.beginTransaction().add(R.id.editorToolsFragment, editorTools).commit();
		}

		/*
		 * Check to see if we're using a phone layout, or a tablet layout. If
		 * the 'telemetryFragment' view doesn't exist, then we're in phone
		 * layout, as it was merged with the right sliding drawer because of
		 * space constraints.
		 */
		mTelemetryView = findViewById(R.id.telemetryFragment);
		boolean mIsPhone = mTelemetryView == null;

		if (mIsPhone) {
			Fragment slidingDrawerContent = fragmentManager
					.findFragmentById(R.id.sliding_drawer_content);
			if (slidingDrawerContent == null) {
				slidingDrawerContent = new FlightSlidingDrawerContent();
				fragmentManager.beginTransaction()
						.add(R.id.sliding_drawer_content, slidingDrawerContent).commit();
			}
		} else {
			// Add the telemtry fragment
			Fragment telemetryFragment = fragmentManager.findFragmentById(R.id.telemetryFragment);
			if (telemetryFragment == null) {
				telemetryFragment = new TelemetryFragment();
				fragmentManager.beginTransaction().add(R.id.telemetryFragment, telemetryFragment)
						.commit();
			}

			// Add the mode info panel fragment
			Fragment flightModePanel = fragmentManager
					.findFragmentById(R.id.sliding_drawer_content);
			if (flightModePanel == null) {
				flightModePanel = new FlightModePanel();
				fragmentManager.beginTransaction()
						.add(R.id.sliding_drawer_content, flightModePanel).commit();
			}
		}

		DroneshareDialog.perhapsShow(this);
	}

	private void updateMapLocationButtons(AutoPanMode mode) {
		mGoToMyLocation.setActivated(false);
		mGoToDroneLocation.setActivated(false);

		mapFragment.setAutoPanMode(mode);

		switch (mode) {
		case DRONE:
			mGoToDroneLocation.setActivated(true);
			break;

		case USER:
			mGoToMyLocation.setActivated(true);
			break;
		default:
			break;
		}
	}

	/**
	 * Ensures that the device has the correct version of the Google Play
	 * Services.
	 * 
	 * @return true if the Google Play Services binary is valid
	 */
	private boolean isGooglePlayServicesValid(boolean showErrorDialog) {
		// Check for the google play services is available
		final int playStatus = GooglePlayServicesUtil
				.isGooglePlayServicesAvailable(getApplicationContext());
		final boolean isValid = playStatus == ConnectionResult.SUCCESS;

		if (!isValid && showErrorDialog) {
			final Dialog errorDialog = GooglePlayServicesUtil.getErrorDialog(playStatus, this,
					GOOGLE_PLAY_SERVICES_REQUEST_CODE, new DialogInterface.OnCancelListener() {
						@Override
						public void onCancel(DialogInterface dialog) {
							finish();
						}
					});

			if (errorDialog != null)
				errorDialog.show();
		}

		return isValid;
	}

	/**
	 * Used to setup the flight screen map fragment. Before attempting to
	 * initialize the map fragment, this checks if the Google Play Services
	 * binary is installed and up to date.
	 */
	private void setupMapFragment() {
		if (mapFragment == null && isGooglePlayServicesValid(true)) {
			mapFragment = (FlightMapFragment) fragmentManager.findFragmentById(R.id.mapFragment);
			if (mapFragment == null) {
				mapFragment = new FlightMapFragment();
				fragmentManager.beginTransaction().add(R.id.mapFragment, mapFragment).commit();
			}
		}
	}

	@Override
	public void onStart() {
		super.onStart();
		setupMapFragment();
	}

	@Override
	public void onResume() {
		super.onResume();
		updateMapLocationButtons(mAppPrefs.getAutoPanMode());
	}

	@Override
	public void onWindowFocusChanged(boolean hasFocus) {
		super.onWindowFocusChanged(hasFocus);
		updateMapPadding();
	}

	/**
	 * Account for the various ui elements and update the map padding so that it
	 * remains 'visible'.
	 */
	private void updateMapPadding() {
		final int slidingDrawerWidth = mSlidingDrawer.getContent().getWidth();
		final boolean isSlidingDrawerOpened = mSlidingDrawer.isOpened();

		int rightPadding = isSlidingDrawerOpened ? slidingDrawerWidth : 0;
		int bottomPadding = 0;
		int leftPadding = 0;
		int topPadding = mLocationButtonsContainer.getTop();
		if (warningView != null && warningView.getVisibility() != View.GONE) {
			topPadding += warningView.getHeight();
		}

		final View editorToolsView = editorTools.getView();
		final View mapView = mapFragment.getView();

		int[] posOnScreen = new int[2];
		editorToolsView.getLocationOnScreen(posOnScreen);
		final int toolsHeight = editorToolsView.getHeight();
		final int toolsBottom = posOnScreen[1] + toolsHeight;

		ViewGroup.LayoutParams lp = editorToolsView.getLayoutParams();
		if (lp.height == ViewGroup.LayoutParams.MATCH_PARENT) {
			leftPadding = editorToolsView.getRight();
		} else {
			if (mTelemetryView != null) {
				// Account for the telemetry view on tablet.
				leftPadding = mTelemetryView.getRight();
			}

			if (lp.width == ViewGroup.LayoutParams.MATCH_PARENT) {
				mapView.getLocationOnScreen(posOnScreen);
				final int mapTop = posOnScreen[1];
				final int mapBottom = mapTop + mapView.getHeight();
				bottomPadding = (mapBottom - toolsBottom) + toolsHeight;
			}
		}
		mapFragment.setMapPadding(leftPadding, topPadding, rightPadding, bottomPadding);

		// Update the right margin for the my location button
		final ViewGroup.MarginLayoutParams marginLp = (ViewGroup.MarginLayoutParams) mLocationButtonsContainer
				.getLayoutParams();
		final int rightMargin = isSlidingDrawerOpened ? marginLp.leftMargin + slidingDrawerWidth
				: marginLp.leftMargin;
		marginLp.setMargins(marginLp.leftMargin, marginLp.topMargin, rightMargin,
				marginLp.bottomMargin);
	}

	@Override
	public void onJoystickSelected() {
		toggleRCFragment();
	}

	@Override
	public void onPlanningSelected() {
		if (mapFragment != null) {
			mapFragment.saveCameraPosition();
		}

		Intent navigationIntent;
		navigationIntent = new Intent(this, EditorActivity.class);
		startActivity(navigationIntent);
	}

	private void toggleRCFragment() {
		if (rcFragment == null) {
			rcFragment = new RCFragment();
			fragmentManager.beginTransaction().add(R.id.containerRC, rcFragment).commit();
		} else {
			fragmentManager.beginTransaction().remove(rcFragment).commit();
			rcFragment = null;
		}
	}

	@Override
	public void onDroneEvent(DroneEventsType event, Drone drone) {
		super.onDroneEvent(event, drone);
		switch (event) {
		case FAILSAFE:
			onWarningChanged(drone);
			break;

		default:
			break;
		}
	}

<<<<<<< HEAD
	public void onFailsafeChanged(Drone drone) {
		if (drone.getState().isFailsafe()) {
			failsafeView.setText(drone.getState().getFailsafe());
			failsafeView.setVisibility(View.VISIBLE);
=======
	public void onWarningChanged(Drone drone) {
		if (drone.state.isWarning()) {
			warningView.setText(drone.state.getWarning());
			warningView.setVisibility(View.VISIBLE);
>>>>>>> 9ef6401c
		} else {
			warningView.setVisibility(View.GONE);
		}
	}

	@Override
	public CharSequence[][] getHelpItems() {
		return new CharSequence[][] { { "How to plan and fly a mission" },
				{ "https://www.youtube.com/watch?v=btsk7bzn-9Q" } };
	}
}<|MERGE_RESOLUTION|>--- conflicted
+++ resolved
@@ -339,17 +339,10 @@
 		}
 	}
 
-<<<<<<< HEAD
-	public void onFailsafeChanged(Drone drone) {
-		if (drone.getState().isFailsafe()) {
-			failsafeView.setText(drone.getState().getFailsafe());
-			failsafeView.setVisibility(View.VISIBLE);
-=======
 	public void onWarningChanged(Drone drone) {
-		if (drone.state.isWarning()) {
-			warningView.setText(drone.state.getWarning());
+		if (drone.getState().isWarning()) {
+			warningView.setText(drone.getState().getWarning());
 			warningView.setVisibility(View.VISIBLE);
->>>>>>> 9ef6401c
 		} else {
 			warningView.setVisibility(View.GONE);
 		}
