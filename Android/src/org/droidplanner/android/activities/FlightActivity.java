--- conflicted
+++ resolved
@@ -209,16 +209,12 @@
 	}
 
     @Override
-<<<<<<< HEAD
     public void onApiConnected(DroidPlannerApi api){
         super.onApiConnected(api);
         enableSlidingUpPanel(this.dpApi.getDrone());
     }
 
     @Override
-    protected int getNavigationDrawerEntryId() {
-        return R.id.navigation_flight_data;
-=======
     public boolean onCreateOptionsMenu(Menu menu){
         // Reset the previous info bar
         if (infoBar != null) {
@@ -244,7 +240,6 @@
         }
 
         return super.onCreateOptionsMenu(menu);
->>>>>>> 6b70694a
     }
 
     @Override
