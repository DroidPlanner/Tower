--- conflicted
+++ resolved
@@ -133,13 +133,6 @@
         contentLayout.addView(contentView);
         setContentView(mDrawerLayout);
 
-<<<<<<< HEAD
-        navigationMenu = (NavigationView) findViewById(R.id.navigation_drawer_view);
-        navigationMenu.setNavigationItemSelectedListener(this);
-
-        settingsMenu = (NavigationView) findViewById(R.id.navigation_drawer_settings);
-        settingsMenu.setNavigationItemSelectedListener(this);
-=======
         navigationView = (NavigationView) findViewById(R.id.navigation_drawer_view);
         navigationView.setNavigationItemSelectedListener(this);
 
@@ -157,7 +150,9 @@
             });
         }
 
->>>>>>> 81014198
+        settingsMenu = (NavigationView) findViewById(R.id.navigation_drawer_settings);
+        settingsMenu.setNavigationItemSelectedListener(this);
+
     }
 
     @Override
@@ -271,13 +266,6 @@
     }
 
     private void updateNavigationDrawer() {
-<<<<<<< HEAD
-        navigationMenu.setCheckedItem(getNavigationDrawerMenuItemId());
-
-        MenuItem settings = settingsMenu.getMenu().findItem(R.id.navigation_settings);
-        if(settings != null){
-            settings.setChecked(false);
-=======
         final int navDrawerEntryId = getNavigationDrawerMenuItemId();
         switch (navDrawerEntryId) {
             case R.id.navigation_account:
@@ -287,7 +275,11 @@
             default:
                 navigationView.setCheckedItem(navDrawerEntryId);
                 break;
->>>>>>> 81014198
+        }
+
+        MenuItem settings = settingsMenu.getMenu().findItem(R.id.navigation_settings);
+        if(settings != null){
+            settings.setChecked(false);
         }
     }
 
