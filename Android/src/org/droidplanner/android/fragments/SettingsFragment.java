package org.droidplanner.android.fragments;

import org.droidplanner.R;
import org.droidplanner.android.DroidPlannerApp;
import org.droidplanner.android.activities.ConfigurationActivity;
import org.droidplanner.android.activities.helpers.MapPreferencesActivity;
import org.droidplanner.android.glass.utils.GlassUtils;
import org.droidplanner.android.maps.providers.DPMapProvider;
import org.droidplanner.core.bus.events.DroneDisconnectedEvent;
import org.droidplanner.core.bus.events.DroneHeartBeatEvent;
import org.droidplanner.core.drone.DroneInterfaces.DroneEventsType;
import org.droidplanner.android.utils.Constants;
import org.droidplanner.android.utils.file.DirectoryPath;

import android.content.Context;
import android.content.Intent;
import android.content.SharedPreferences;
import android.content.SharedPreferences.OnSharedPreferenceChangeListener;
import android.content.pm.PackageManager.NameNotFoundException;
import android.os.Bundle;
import android.preference.CheckBoxPreference;
import android.preference.EditTextPreference;
import android.preference.ListPreference;
import android.preference.Preference;
import android.preference.PreferenceCategory;
import android.preference.PreferenceFragment;
import android.preference.PreferenceManager;
import android.preference.PreferenceScreen;
import android.util.Log;

import com.google.android.gms.analytics.GoogleAnalytics;

import java.util.HashSet;

import de.greenrobot.event.EventBus;

import static org.droidplanner.android.utils.Constants.*;

/**
 * Implements the application settings screen.
 */
<<<<<<< HEAD
public class SettingsFragment extends GlassPreferenceFragment implements
=======
public class SettingsFragment extends DpPreferenceFragment implements
>>>>>>> 95521eca
        OnSharedPreferenceChangeListener {

    /**
     * Used as tag for logging.
     */
    private final static String TAG = SettingsFragment.class.getSimpleName();

    /**
     * Keep track of which preferences' summary need to be updated.
     */
    private final HashSet<String> mDefaultSummaryPrefs = new HashSet<String>();

    @Override
    public void onCreate(Bundle savedInstanceState) {
        super.onCreate(savedInstanceState);
        addPreferencesFromResource(R.xml.preferences);

        initSummaryPerPrefs();

        final Context context = getActivity().getApplicationContext();
        final SharedPreferences sharedPref = PreferenceManager.getDefaultSharedPreferences(context);
        final PreferenceScreen prefScreen = getPreferenceScreen();

        //Populate the drone settings category
        final PreferenceCategory dronePrefs = (PreferenceCategory) findPreference
                (Constants.PREF_DRONE_SETTINGS);
        if(dronePrefs != null){
            if (GlassUtils.isGlassDevice()) {
                //Remove the drone setup section from glass for now
                prefScreen.removePreference(dronePrefs);
            } else {
                dronePrefs.removeAll();

                final int configSectionsCount = ConfigurationActivity.sConfigurationFragments.length;
                for(int i = 0; i < configSectionsCount; i++){
                    final int index = i;
                    Preference configPref = new Preference(context);
                    configPref.setLayoutResource(R.layout.preference_config_screen);
                    configPref.setTitle(ConfigurationActivity.sConfigurationFragmentTitlesRes[i]);
                    configPref.setIcon(ConfigurationActivity.sConfigurationFragmentIconRes[i]);
                    configPref.setOnPreferenceClickListener(new Preference.OnPreferenceClickListener() {
                        @Override
                        public boolean onPreferenceClick(Preference preference) {
                            //Launch the configuration activity to show the current config screen
                            final Intent configIntent = new Intent(context,
                                    ConfigurationActivity.class).putExtra(ConfigurationActivity
                                    .EXTRA_CONFIG_SCREEN_INDEX, index);

                            startActivity(configIntent);
                            return true;
                        }
                    });

                    dronePrefs.addPreference(configPref);
                }
            }
        }

        //Mavlink preferences
        final CheckBoxPreference btRelayServerSwitch = (CheckBoxPreference) findPreference
                (PREF_BLUETOOTH_RELAY_SERVER_TOGGLE);
        if(btRelayServerSwitch != null){
            boolean defaultValue = sharedPref.getBoolean
                    (PREF_BLUETOOTH_RELAY_SERVER_TOGGLE,
                            DEFAULT_BLUETOOTH_RELAY_SERVER_TOGGLE);
            btRelayServerSwitch.setChecked(defaultValue);
            btRelayServerSwitch.setOnPreferenceChangeListener(new Preference.OnPreferenceChangeListener() {

                @Override
                public boolean onPreferenceChange(Preference preference, Object newValue) {
                    //Broadcast the preference update
                    context.sendBroadcast(new Intent(ACTION_BLUETOOTH_RELAY_SERVER)
                            .putExtra(EXTRA_BLUETOOTH_RELAY_SERVER_ENABLED, (Boolean)newValue));
                    return true;
                }
            });
        }

        //Populate the map preference category
        final String mapsProvidersPrefKey = getString(R.string.pref_maps_providers_key);
        final ListPreference mapsProvidersPref = (ListPreference) findPreference
                (mapsProvidersPrefKey);
        if(mapsProvidersPref != null){
            //Grab the list of maps provider
            final DPMapProvider[] providers = DPMapProvider.values();
            final int providersCount = providers.length;
            final CharSequence[] providersNames = new CharSequence[providersCount];
            final CharSequence[] providersNamesValues = new CharSequence[providersCount];
            for(int i = 0; i < providersCount; i++){
                final String providerName = providers[i].name();
                providersNamesValues[i] = providerName;
                providersNames[i] = providerName.toLowerCase().replace('_', ' ');
            }

            final String defaultProviderName = sharedPref.getString(mapsProvidersPrefKey,
                    DPMapProvider.DEFAULT_MAP_PROVIDER.name());

            mapsProvidersPref.setEntries(providersNames);
            mapsProvidersPref.setEntryValues(providersNamesValues);
            mapsProvidersPref.setValue(defaultProviderName);
            mapsProvidersPref.setOnPreferenceChangeListener(new Preference.OnPreferenceChangeListener() {

                @Override
                public boolean onPreferenceChange(Preference preference, Object newValue) {
                    //Update the map provider settings preference.
                    final String mapProviderName = newValue.toString();
                    return updateMapSettingsPreference(mapProviderName);
                }
            });

            updateMapSettingsPreference(defaultProviderName);
        }

        //update the summary for the preferences in the mDefaultSummaryPrefs hash table.
        for(String prefKey : mDefaultSummaryPrefs){
            final Preference pref = findPreference(prefKey);
            if(pref != null){
                pref.setSummary(sharedPref.getString(prefKey, ""));
            }
        }

        final String maxFlightPathSizeKey = getString(R.string.pref_max_flight_path_size_key);
        final Preference maxFlightPathSizePref = findPreference(maxFlightPathSizeKey);
        if(maxFlightPathSizePref != null){
            maxFlightPathSizePref.setSummary(sharedPref.getString(maxFlightPathSizeKey,
                    "") + " " + getString(R.string.set_to_zero_to_disable));
        }

        final String rcModeKey = getString(R.string.pref_rc_mode_key);
        final Preference rcModePref = findPreference(rcModeKey);
        if(rcModePref != null) {
            if (sharedPref.getString(rcModeKey, "MODE2").equalsIgnoreCase("MODE1")) {
                rcModePref.setSummary(getString(R.string.mode1_throttle_on_right_stick));
            }
            else {
                rcModePref.setSummary(getString(R.string.mode2_throttle_on_left_stick));
            }
        }

        //Set the usage statistics preference
        final String usageStatKey = getString(R.string.pref_usage_statistics_key);
        final CheckBoxPreference usageStatPref = (CheckBoxPreference) findPreference(usageStatKey);
        if(usageStatPref != null){
            usageStatPref.setOnPreferenceChangeListener(new Preference.OnPreferenceChangeListener
                    () {
                @Override
                public boolean onPreferenceChange(Preference preference, Object newValue) {
                    //Update the google analytics singleton.
                    final boolean optIn = (Boolean) newValue;
                    final GoogleAnalytics analytics = GoogleAnalytics.getInstance(context);
                    analytics.setAppOptOut(!optIn);
                    return true;
                }
            });
        }

        final Preference storagePref = findPreference(getString(R.string.pref_storage_key));
        if(storagePref != null){
            storagePref.setSummary(DirectoryPath.getDroidPlannerPath());
        }

        try {
            Preference versionPref = findPreference("pref_version");
            if(versionPref != null) {
                String version = context.getPackageManager().getPackageInfo(
                        context.getPackageName(), 0).versionName;
                versionPref.setSummary(version);
            }
        } catch (NameNotFoundException e) {
            Log.e(TAG, "Unable to retrieve version name.", e);
        }

        updateMavlinkVersionPreference(null);
    }

    private void initSummaryPerPrefs(){
        mDefaultSummaryPrefs.clear();

        mDefaultSummaryPrefs.add(getString(R.string.pref_connection_type_key));
        mDefaultSummaryPrefs.add(getString(R.string.pref_baud_type_key));
        mDefaultSummaryPrefs.add(getString(R.string.pref_server_port_key));
        mDefaultSummaryPrefs.add(getString(R.string.pref_server_ip_key));
        mDefaultSummaryPrefs.add(getString(R.string.pref_udp_server_port_key));
        mDefaultSummaryPrefs.add(getString(R.string.pref_vehicle_type_key));
        mDefaultSummaryPrefs.add(getString(R.string.pref_rc_quickmode_left_key));
        mDefaultSummaryPrefs.add(getString(R.string.pref_rc_quickmode_right_key));
    }

    /**
     * This is used to update the mavlink version preference.
     * @param version mavlink version
     */
    private void updateMavlinkVersionPreference(String version){
        final Preference mavlinkVersionPref = findPreference(getString(R.string
                .pref_mavlink_version_key));
        if(mavlinkVersionPref != null){
            if(version == null){
                mavlinkVersionPref.setSummary(getString(R.string.empty_content));
            }
            else{
                mavlinkVersionPref.setSummary(version);
            }
        }
    }

    private boolean updateMapSettingsPreference(final String mapProviderName){
        final DPMapProvider mapProvider = DPMapProvider.getMapProvider(mapProviderName);
        if(mapProvider == null)
            return false;

        final Preference providerPrefs = findPreference(getText(R.string.pref_map_provider_settings_key));
        if(providerPrefs != null){
            providerPrefs.setOnPreferenceClickListener(new Preference.OnPreferenceClickListener() {
                @Override
                public boolean onPreferenceClick(Preference preference) {
                    startActivity(new Intent(getActivity(), MapPreferencesActivity.class)
                            .putExtra(MapPreferencesActivity.EXTRA_MAP_PROVIDER_NAME,
                                    mapProviderName));
                    return true;
                }
            });
        }
        return true;
    }

    public void onSharedPreferenceChanged(SharedPreferences sharedPreferences, String key) {
        final Preference preference = findPreference(key);
        if(preference == null){
            return;
        }

        if(mDefaultSummaryPrefs.contains(key)){
            preference.setSummary(sharedPreferences.getString(key, ""));
        }

        if (key.equals(getString(R.string.pref_max_flight_path_size_key))) {
            preference.setSummary(sharedPreferences.getString(key, "")
                    + " " + getString(R.string.set_to_zero_to_disable));
        }

        if (key.equals(getString(R.string.pref_vehicle_type_key))) {
            ((DroidPlannerApp) getActivity().getApplication()).drone.events
                    .notifyDroneEvent(DroneEventsType.TYPE);
        }

        if (key.equals(getString(R.string.pref_rc_mode_key))) {
            if (sharedPreferences.getString(key, "MODE2").equalsIgnoreCase("MODE1")) {
                preference.setSummary(R.string.mode1_throttle_on_right_stick);
            } else {
                preference.setSummary(R.string.mode2_throttle_on_left_stick);
            }
        }
    }

    @Override
    public void onStart(){
        super.onStart();
        EventBus.getDefault().registerSticky(this);
    }

    @Override
    public void onStop(){
        super.onStop();
        EventBus.getDefault().unregister(this);
    }

    @Override
    public void onResume() {
        super.onResume();
        getPreferenceScreen().getSharedPreferences()
                .registerOnSharedPreferenceChangeListener(this);
    }

    @Override
    public void onPause() {
        super.onPause();
        getPreferenceScreen().getSharedPreferences()
                .unregisterOnSharedPreferenceChangeListener(this);
    }

    /*
    Event bus handler methods
     */

    /**
     * Handle update of the settings ui after a drone heartbeat event is received from the event
     * bus.
     * @param heartbeatEvent drone heartbeat event
     */
    public void onEventMainThread(DroneHeartBeatEvent heartbeatEvent){
        updateMavlinkVersionPreference(String.valueOf(heartbeatEvent.getHeartBeat()
                .mavlink_version));
    }

    /**
     * Handle update of the settings ui after a drone disconnected event is received from the
     * event bus.
     * @param event drone disconnected event
     */
    public void onEventMainThread(DroneDisconnectedEvent event){
        updateMavlinkVersionPreference(null);
    }
}<|MERGE_RESOLUTION|>--- conflicted
+++ resolved
@@ -39,11 +39,7 @@
 /**
  * Implements the application settings screen.
  */
-<<<<<<< HEAD
-public class SettingsFragment extends GlassPreferenceFragment implements
-=======
 public class SettingsFragment extends DpPreferenceFragment implements
->>>>>>> 95521eca
         OnSharedPreferenceChangeListener {
 
     /**
