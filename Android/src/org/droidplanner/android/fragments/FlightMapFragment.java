--- conflicted
+++ resolved
@@ -129,12 +129,9 @@
             mMapFragment.updateCamera(coord, ZOOM_LEVEL);
 		}
 	}
-<<<<<<< HEAD
-=======
 
     @Override
     protected boolean isAutoPanEnabled(){
         return isAutoPanEnabled;
     }
->>>>>>> 03fc26d8
 }