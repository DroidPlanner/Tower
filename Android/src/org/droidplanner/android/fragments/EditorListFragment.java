--- conflicted
+++ resolved
@@ -10,14 +10,9 @@
 import org.droidplanner.R;
 import org.droidplanner.android.DroidPlannerApp;
 import org.droidplanner.android.activities.interfaces.OnEditorInteraction;
-<<<<<<< HEAD
+import org.droidplanner.android.mission.MissionSelection;
 import org.droidplanner.android.proxy.mission.item.MissionItemProxy;
 import org.droidplanner.android.proxy.mission.MissionProxy;
-=======
-import org.droidplanner.android.mission.MissionRender;
-import org.droidplanner.android.mission.MissionSelection;
-import org.droidplanner.android.mission.item.MissionItemRender;
->>>>>>> 268ce598
 import org.droidplanner.android.widgets.adapterViews.MissionItemRenderView;
 import org.droidplanner.core.drone.Drone;
 import org.droidplanner.core.drone.DroneInterfaces.DroneEventsType;
@@ -26,6 +21,7 @@
 import android.app.Activity;
 import android.os.Bundle;
 import android.support.v4.app.Fragment;
+import android.util.SparseBooleanArray;
 import android.view.LayoutInflater;
 import android.view.View;
 import android.view.View.OnClickListener;
@@ -35,11 +31,7 @@
 
 public class EditorListFragment extends Fragment implements
 		OnItemLongClickListener, OnItemClickListener, OnDroneListener,
-<<<<<<< HEAD
-		OnClickListener, MissionProxy.OnSelectionUpdateListener {
-=======
 		OnClickListener, MissionSelection.OnSelectionUpdateListener {
->>>>>>> 268ce598
 
 	private HListView list;
 	private MissionProxy missionProxy;
@@ -78,22 +70,14 @@
 		super.onStart();
 		updateViewVisibility();
 		drone.events.addDroneListener(this);
-<<<<<<< HEAD
-        missionProxy.addSelectionUpdateListener(this);
-=======
-        missionRender.selection.addSelectionUpdateListener(this);
->>>>>>> 268ce598
+        missionProxy.selection.addSelectionUpdateListener(this);
 	}
 
 	@Override
 	public void onStop() {
 		super.onStop();
 		drone.events.removeDroneListener(this);
-<<<<<<< HEAD
-        missionProxy.removeSelectionUpdateListener(this);
-=======
-        missionRender.selection.removeSelectionUpdateListener(this);
->>>>>>> 268ce598
+        missionProxy.selection.removeSelectionUpdateListener(this);
 	}
 
 	@Override
@@ -125,23 +109,6 @@
 		}
 	}
 
-<<<<<<< HEAD
-	public void deleteSelected() {
-		SparseBooleanArray selected = list.getCheckedItemPositions();
-		ArrayList<MissionItemProxy> toRemove = new ArrayList<MissionItemProxy>();
-
-		for (int i = 0; i < selected.size(); i++) {
-			if (selected.valueAt(i)) {
-				MissionItemProxy item = adapter.getItem(selected.keyAt(i));
-				toRemove.add(item);
-			}
-		}
-
-		missionProxy.removeWaypoints(toRemove);
-	}
-
-=======
->>>>>>> 268ce598
 	@Override
 	public void onItemClick(AdapterView<?> adapter, View view, int position, long id) {
 		MissionItemProxy missionItem = (MissionItemProxy) adapter.getItemAtPosition(position);
