package org.droidplanner.android.fragments;

import org.droidplanner.R;
import org.droidplanner.android.widgets.button.RadioButtonCenter;

import android.app.Activity;
import android.os.Bundle;
import android.support.v4.app.Fragment;
import android.view.LayoutInflater;
import android.view.View;
import android.view.View.OnClickListener;
import android.view.View.OnLongClickListener;
import android.view.ViewGroup;
import android.widget.RadioGroup;

/**
 * This fragment implements and displays the 'tools' used in the editor window to switch between
 * different type of waypoints creation.
 */
public class EditorToolsFragment extends Fragment implements OnClickListener, OnLongClickListener {

    /**
     * Used as key to retrieve the last selected tool from the bundle passed on fragment creation.
     */
    private static final String STATE_SELECTED_TOOL = "selected_tool";

	public enum EditorTools {
		MARKER, DRAW, POLY, TRASH, NONE
	}

	public interface OnEditorToolSelected {
		public void editorToolChanged(EditorTools tools);
		public void editorToolLongClicked(EditorTools tools);
	}

    /**
     * The marker tool should be set by default.
     */
    private static final EditorTools DEFAULT_TOOL = EditorTools.MARKER;

	private OnEditorToolSelected listener;
	private RadioGroup mEditorRadioGroup;
<<<<<<< HEAD

=======
>>>>>>> 81957606
	private EditorTools tool;

	@Override
	public View onCreateView(LayoutInflater inflater, ViewGroup container,
<<<<<<< HEAD
                             Bundle savedInstanceState) {
		return inflater.inflate(R.layout.fragment_editor_tools, container, false);
=======
			Bundle savedInstanceState) {
		return inflater.inflate(R.layout.fragment_editor_tools, container,	false);
>>>>>>> 81957606
	}

    @Override
    public void onViewCreated(View view, Bundle savedInstanceState){
<<<<<<< HEAD
=======
        super.onViewCreated(view, savedInstanceState);

>>>>>>> 81957606
        mEditorRadioGroup = (RadioGroup) view.findViewById(R.id.editor_tools_layout);
        final RadioButtonCenter buttonDraw = (RadioButtonCenter) view
                .findViewById(R.id.editor_tools_draw);
        final RadioButtonCenter buttonMarker = (RadioButtonCenter) view
                .findViewById(R.id.editor_tools_marker);
        final RadioButtonCenter buttonPoly = (RadioButtonCenter) view
                .findViewById(R.id.editor_tools_poly);
        final RadioButtonCenter buttonTrash = (RadioButtonCenter) view
                .findViewById(R.id.editor_tools_trash);

        for (View vv : new View[] { buttonDraw, buttonMarker, buttonPoly,
                buttonTrash }) {
            vv.setOnClickListener(this);
            vv.setOnLongClickListener(this);
        }

<<<<<<< HEAD
        mEditorRadioGroup.check(R.id.editor_tools_marker);
=======
        if(savedInstanceState == null) {
            setToolAndUpdateView(DEFAULT_TOOL);
        }
        else{
            //Retrieve the tool that was last selected before the fragment was destroyed.
            final String toolName = savedInstanceState.getString(STATE_SELECTED_TOOL,
                    DEFAULT_TOOL.name());
            final EditorTools savedTool = EditorTools.valueOf(toolName);
            setToolAndUpdateView(savedTool);
        }
>>>>>>> 81957606
    }

	@Override
	public void onAttach(Activity activity) {
		super.onAttach(activity);
        if(!(activity instanceof OnEditorToolSelected)){
            throw new IllegalStateException("Parent activity must be an instance of " +
                    OnEditorToolSelected.class.getName());
        }

		listener = (OnEditorToolSelected) activity;
	}

    @Override
    public void onDetach(){
        super.onDetach();
        listener = null;
    }

<<<<<<< HEAD
=======
    @Override
    public void onSaveInstanceState(Bundle savedInstanceState){
        super.onSaveInstanceState(savedInstanceState);

        //Store the currently selected tool
        savedInstanceState.putString(STATE_SELECTED_TOOL, tool.name());
    }

>>>>>>> 81957606
	@Override
	public boolean onLongClick(View v) {
		EditorTools newTool = getToolForView(v.getId());

		if (newTool != EditorTools.NONE) {
			listener.editorToolLongClicked(newTool);
		}

		return false;
	}
	
	@Override
	public void onClick(View v) {
        EditorTools newTool = getToolForView(v.getId());
		if (newTool == this.tool) {
			newTool = EditorTools.NONE;
			mEditorRadioGroup.clearCheck();
		}

		setTool(newTool);
	}

	public EditorTools getTool() {
		return tool;
	}

    /**
     * Updates the selected tool.
     * @param tool selected tool.
     */
	public void setTool(EditorTools tool) {
		setTool(tool, true);
	}

    /**
     * Updates the selected tool, and optionally notify listeners.
     * @param tool selected tool.
     * @param notifyListeners true to notify listeners, false otherwise.
     */
    private void setTool(EditorTools tool, boolean notifyListeners){
        this.tool = tool;
        if (tool == EditorTools.NONE) {
            mEditorRadioGroup.clearCheck();
        }

        if(listener != null && notifyListeners) {
            listener.editorToolChanged(this.tool);
        }
    }

    /**
     * Updates the selected tool, and the view to match.
     * @param tool selected tool.
     */
    private void setToolAndUpdateView(EditorTools tool){
        setTool(tool, false);
        mEditorRadioGroup.check(getViewForTool(tool));
    }

    /**
     * Retrieves the tool matching the selected view.
     * @param viewId id of the selected view.
     * @return matching tool
     */
    private EditorTools getToolForView(int viewId){
        switch (viewId) {
            case R.id.editor_tools_marker:
                return EditorTools.MARKER;

            case R.id.editor_tools_draw:
                return EditorTools.DRAW;

            case R.id.editor_tools_poly:
                return EditorTools.POLY;

            case R.id.editor_tools_trash:
                return EditorTools.TRASH;

            default:
                return EditorTools.NONE;
        }
    }

    /**
     * Retrieves the view matching the selected tool.
     * @param tool selected tool
     * @return matching view id.
     */
    private int getViewForTool(EditorTools tool){
        switch(tool){
            case MARKER:
                return R.id.editor_tools_marker;

            case DRAW:
                return R.id.editor_tools_draw;

            case POLY:
                return R.id.editor_tools_poly;

            case TRASH:
                return R.id.editor_tools_trash;

            case NONE:
            default:
                //Passing -1 to the radio group clear the selected radio button.
                return -1;
        }
    }
}<|MERGE_RESOLUTION|>--- conflicted
+++ resolved
@@ -40,30 +40,20 @@
 
 	private OnEditorToolSelected listener;
 	private RadioGroup mEditorRadioGroup;
-<<<<<<< HEAD
-
-=======
->>>>>>> 81957606
 	private EditorTools tool;
 
+	private EditorTools tool = EditorTools.MARKER;
+
 	@Override
 	public View onCreateView(LayoutInflater inflater, ViewGroup container,
-<<<<<<< HEAD
-                             Bundle savedInstanceState) {
-		return inflater.inflate(R.layout.fragment_editor_tools, container, false);
-=======
 			Bundle savedInstanceState) {
 		return inflater.inflate(R.layout.fragment_editor_tools, container,	false);
->>>>>>> 81957606
 	}
 
     @Override
     public void onViewCreated(View view, Bundle savedInstanceState){
-<<<<<<< HEAD
-=======
         super.onViewCreated(view, savedInstanceState);
 
->>>>>>> 81957606
         mEditorRadioGroup = (RadioGroup) view.findViewById(R.id.editor_tools_layout);
         final RadioButtonCenter buttonDraw = (RadioButtonCenter) view
                 .findViewById(R.id.editor_tools_draw);
@@ -80,9 +70,6 @@
             vv.setOnLongClickListener(this);
         }
 
-<<<<<<< HEAD
-        mEditorRadioGroup.check(R.id.editor_tools_marker);
-=======
         if(savedInstanceState == null) {
             setToolAndUpdateView(DEFAULT_TOOL);
         }
@@ -93,7 +80,6 @@
             final EditorTools savedTool = EditorTools.valueOf(toolName);
             setToolAndUpdateView(savedTool);
         }
->>>>>>> 81957606
     }
 
 	@Override
@@ -113,8 +99,6 @@
         listener = null;
     }
 
-<<<<<<< HEAD
-=======
     @Override
     public void onSaveInstanceState(Bundle savedInstanceState){
         super.onSaveInstanceState(savedInstanceState);
@@ -123,7 +107,6 @@
         savedInstanceState.putString(STATE_SELECTED_TOOL, tool.name());
     }
 
->>>>>>> 81957606
 	@Override
 	public boolean onLongClick(View v) {
 		EditorTools newTool = getToolForView(v.getId());
