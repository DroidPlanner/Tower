package org.droidplanner.android.fragments;

import java.util.List;
import java.util.Set;

import org.droidplanner.R;
import org.droidplanner.android.api.DroneApi;
import org.droidplanner.android.fragments.helpers.ApiListenerFragment;
import org.droidplanner.android.graphic.map.GraphicDrone;
import org.droidplanner.android.graphic.map.GraphicGuided;
import org.droidplanner.android.graphic.map.GraphicHome;
import org.droidplanner.android.maps.DPMap;
import org.droidplanner.android.maps.MarkerInfo;
import org.droidplanner.android.maps.providers.DPMapProvider;
import org.droidplanner.android.proxy.mission.MissionProxy;
import org.droidplanner.android.utils.Utils;
import org.droidplanner.android.utils.prefs.AutoPanMode;

import android.app.Activity;
import android.content.BroadcastReceiver;
import android.content.Context;
import android.content.Intent;
import android.content.IntentFilter;
import android.os.Bundle;
import android.os.Handler;
import android.support.v4.app.Fragment;
import android.support.v4.app.FragmentManager;
import android.util.Log;
import android.view.LayoutInflater;
import android.view.View;
import android.view.ViewGroup;

import com.ox3dr.services.android.lib.coordinate.LatLong;
import com.ox3dr.services.android.lib.drone.event.Event;
import com.ox3dr.services.android.lib.drone.property.Gps;

public abstract class DroneMap extends ApiListenerFragment {

	private final static String TAG = DroneMap.class.getSimpleName();

    private static final IntentFilter eventFilter = new IntentFilter();
    static {
        eventFilter.addAction(MissionProxy.ACTION_MISSION_PROXY_UPDATE);
        eventFilter.addAction(Event.EVENT_GPS);
        eventFilter.addAction(Event.EVENT_GUIDED_POINT);
        eventFilter.addAction(Event.EVENT_HEARTBEAT_FIRST);
        eventFilter.addAction(Event.EVENT_HEARTBEAT_RESTORED);
        eventFilter.addAction(Event.EVENT_HEARTBEAT_TIMEOUT);
        eventFilter.addAction(Event.EVENT_DISCONNECTED);
    }

    private final BroadcastReceiver eventReceiver = new BroadcastReceiver() {
        @Override
        public void onReceive(Context context, Intent intent) {
            if(!isResumed())
                return;

            final String action = intent.getAction();
            if(MissionProxy.ACTION_MISSION_PROXY_UPDATE.equals(action)){
                postUpdate();
            }
            else if(Event.EVENT_GPS.equals(action)){
                mMapFragment.updateMarker(graphicDrone);
                mMapFragment.updateDroneLeashPath(guided);
                final Gps droneGps = drone.getGps();
                if (droneGps != null && droneGps.isValid()) {
                    mMapFragment.addFlightPathPoint(droneGps.getPosition());
                }
            }
            else if(Event.EVENT_GUIDED_POINT.equals(action)){
                mMapFragment.updateMarker(guided);
                mMapFragment.updateDroneLeashPath(guided);
            }
            else if(Event.EVENT_HEARTBEAT_FIRST.equals(action)
                    || Event.EVENT_HEARTBEAT_RESTORED.equals(action)){
                mMapFragment.updateMarker(graphicDrone);
            }
            else if(Event.EVENT_DISCONNECTED.equals(action)
                    || Event.EVENT_HEARTBEAT_TIMEOUT.equals(action)){
                mMapFragment.updateMarker(graphicDrone);
            }
        }
    };

	private final Handler mHandler = new Handler();

	private final Runnable mUpdateMap = new Runnable() {
		@Override
		public void run() {
            if(getActivity() == null && mMapFragment == null)
                return;

			final List<MarkerInfo> missionMarkerInfos = missionProxy.getMarkersInfos();

			final boolean isThereMissionMarkers = !missionMarkerInfos.isEmpty();
			final boolean isHomeValid = home.isValid();
            final boolean isGuidedVisible = guided.isVisible();

			// Get the list of markers currently on the map.
			final Set<MarkerInfo> markersOnTheMap = mMapFragment.getMarkerInfoList();

			if (!markersOnTheMap.isEmpty()) {
				if (isHomeValid) {
					markersOnTheMap.remove(home);
				}

                if(isGuidedVisible){
                    markersOnTheMap.remove(guided);
                }

				if (isThereMissionMarkers) {
					markersOnTheMap.removeAll(missionMarkerInfos);
				}

				mMapFragment.removeMarkers(markersOnTheMap);
			}

			if (isHomeValid) {
				mMapFragment.updateMarker(home);
			}

            if(isGuidedVisible){
                mMapFragment.updateMarker(guided);
            }

			if (isThereMissionMarkers) {
				mMapFragment.updateMarkers(missionMarkerInfos, isMissionDraggable());
			}

			mMapFragment.updateMissionPath(missionProxy);
			
			mMapFragment.updatePolygonsPaths(missionProxy.getPolygonsPath());

			mHandler.removeCallbacks(this);
		}
	};

	protected DPMap mMapFragment;

	private GraphicHome home;
	public GraphicDrone graphicDrone;
	public GraphicGuided guided;

	protected MissionProxy missionProxy;
	public DroneApi drone;

	protected Context context;

	protected abstract boolean isMissionDraggable();

	@Override
	public View onCreateView(LayoutInflater inflater, ViewGroup viewGroup, Bundle bundle) {
		final View view = inflater.inflate(R.layout.fragment_drone_map, viewGroup, false);
        updateMapFragment();
        return view;
	}

	@Override
	public void onDetach() {
		super.onDetach();
		mHandler.removeCallbacksAndMessages(null);
	}

    @Override
    public void onApiConnected(){
        getBroadcastManager().registerReceiver(eventReceiver, eventFilter);

            drone = getDroneApi();
            missionProxy = drone.getMissionProxy();

            home = new GraphicHome(drone);
            graphicDrone = new GraphicDrone(drone);
            guided = new GraphicGuided(drone);

            postUpdate();
    }

    @Override
    public void onApiDisconnected(){
        getBroadcastManager().unregisterReceiver(eventReceiver);
    }

	private void updateMapFragment() {
		// Add the map fragment instance (based on user preference)
		final DPMapProvider mapProvider = Utils.getMapProvider(context);

		final FragmentManager fm = getChildFragmentManager();
		mMapFragment = (DPMap) fm.findFragmentById(R.id.map_fragment_container);
		if (mMapFragment == null || mMapFragment.getProvider() != mapProvider) {
			final Bundle mapArgs = new Bundle();
			mapArgs.putInt(DPMap.EXTRA_MAX_FLIGHT_PATH_SIZE, getMaxFlightPathSize());

			mMapFragment = mapProvider.getMapFragment();
			((Fragment) mMapFragment).setArguments(mapArgs);
			fm.beginTransaction().replace(R.id.map_fragment_container, (Fragment) mMapFragment)
					.commit();
		}
	}

	@Override
	public void onPause() {
		super.onPause();
		mMapFragment.saveCameraPosition();
	}

	@Override
	public void onResume() {
		super.onResume();
		mMapFragment.loadCameraPosition();
	}

	@Override
	public void onStart() {
		super.onStart();
		updateMapFragment();
	}

    @Override
    public void onStop(){
        super.onStop();
        mHandler.removeCallbacksAndMessages(null);
    }

<<<<<<< HEAD
    @Override
    public void onAttach(Activity activity){
        super.onAttach(activity);
        context = activity.getApplicationContext();
    }
=======
	@Override
	public void onDroneEvent(DroneEventsType event, Drone drone) {
		switch (event) {
		case MISSION_UPDATE:
			postUpdate();
			break;

		case GPS:
			mMapFragment.updateMarker(graphicDrone);
			mMapFragment.updateDroneLeashPath(guided);
			if (drone.getGps().isPositionValid()) {
				mMapFragment.addFlightPathPoint(drone.getGps().getPosition());
			}
			break;

		case GUIDEDPOINT:
			mMapFragment.updateMarker(guided);
			mMapFragment.updateDroneLeashPath(guided);
			break;

		case HEARTBEAT_RESTORED:
		case HEARTBEAT_FIRST:
			mMapFragment.updateMarker(graphicDrone);
			break;

		case DISCONNECTED:
		case HEARTBEAT_TIMEOUT:
			mMapFragment.updateMarker(graphicDrone);
			break;
		case FOOTPRINT:
			mMapFragment.addCameraFootprint(drone.getCameraFootprints().getLastFootprint());
			break;
		default:
			break;
		}
	}
>>>>>>> 52cd147f

	public final void postUpdate() {
		mHandler.post(mUpdateMap);
	}

	protected int getMaxFlightPathSize() {
		return 0;
	}

	/**
	 * Adds padding around the edges of the map.
	 * 
	 * @param left
	 *            the number of pixels of padding to be added on the left of the
	 *            map.
	 * @param top
	 *            the number of pixels of padding to be added on the top of the
	 *            map.
	 * @param right
	 *            the number of pixels of padding to be added on the right of
	 *            the map.
	 * @param bottom
	 *            the number of pixels of padding to be added on the bottom of
	 *            the map.
	 */
	public void setMapPadding(int left, int top, int right, int bottom) {
		mMapFragment.setMapPadding(left, top, right, bottom);
	}

	public void saveCameraPosition() {
		mMapFragment.saveCameraPosition();
	}

	public List<LatLong> projectPathIntoMap(List<LatLong> path) {
		return mMapFragment.projectPathIntoMap(path);
	}

	/**
	 * Set map panning mode on the specified target.
	 * 
	 * @param target
	 */
	public abstract boolean setAutoPanMode(AutoPanMode target);

	/**
	 * Move the map to the user location.
	 */
	public void goToMyLocation() {
		mMapFragment.goToMyLocation();
	}

	/**
	 * Move the map to the drone location.
	 */
	public void goToDroneLocation() {
		mMapFragment.goToDroneLocation();
	}

    /**
     * Update the map rotation.
     * @param bearing
     */
    public void updateMapBearing(float bearing){
        mMapFragment.updateCameraBearing(bearing);
    }

    /**
     * Ignore marker clicks on the map and instead report the event as a mapClick
     * @param skip if it should skip further events
     */
    public void skipMarkerClickEvents(boolean skip){
    	mMapFragment.skipMarkerClickEvents(skip);
    }
}<|MERGE_RESOLUTION|>--- conflicted
+++ resolved
@@ -25,7 +25,6 @@
 import android.os.Handler;
 import android.support.v4.app.Fragment;
 import android.support.v4.app.FragmentManager;
-import android.util.Log;
 import android.view.LayoutInflater;
 import android.view.View;
 import android.view.ViewGroup;
@@ -47,6 +46,7 @@
         eventFilter.addAction(Event.EVENT_HEARTBEAT_RESTORED);
         eventFilter.addAction(Event.EVENT_HEARTBEAT_TIMEOUT);
         eventFilter.addAction(Event.EVENT_DISCONNECTED);
+        eventFilter.addAction(Event.EVENT_FOOTPRINT);
     }
 
     private final BroadcastReceiver eventReceiver = new BroadcastReceiver() {
@@ -79,6 +79,9 @@
                     || Event.EVENT_HEARTBEAT_TIMEOUT.equals(action)){
                 mMapFragment.updateMarker(graphicDrone);
             }
+            else if(Event.EVENT_FOOTPRINT.equals(action)) {
+                mMapFragment.addCameraFootprint(drone.getCameraFootprints().getLastFootprint());
+            }
         }
     };
 
@@ -221,50 +224,11 @@
         mHandler.removeCallbacksAndMessages(null);
     }
 
-<<<<<<< HEAD
     @Override
     public void onAttach(Activity activity){
         super.onAttach(activity);
         context = activity.getApplicationContext();
     }
-=======
-	@Override
-	public void onDroneEvent(DroneEventsType event, Drone drone) {
-		switch (event) {
-		case MISSION_UPDATE:
-			postUpdate();
-			break;
-
-		case GPS:
-			mMapFragment.updateMarker(graphicDrone);
-			mMapFragment.updateDroneLeashPath(guided);
-			if (drone.getGps().isPositionValid()) {
-				mMapFragment.addFlightPathPoint(drone.getGps().getPosition());
-			}
-			break;
-
-		case GUIDEDPOINT:
-			mMapFragment.updateMarker(guided);
-			mMapFragment.updateDroneLeashPath(guided);
-			break;
-
-		case HEARTBEAT_RESTORED:
-		case HEARTBEAT_FIRST:
-			mMapFragment.updateMarker(graphicDrone);
-			break;
-
-		case DISCONNECTED:
-		case HEARTBEAT_TIMEOUT:
-			mMapFragment.updateMarker(graphicDrone);
-			break;
-		case FOOTPRINT:
-			mMapFragment.addCameraFootprint(drone.getCameraFootprints().getLastFootprint());
-			break;
-		default:
-			break;
-		}
-	}
->>>>>>> 52cd147f
 
 	public final void postUpdate() {
 		mHandler.post(mUpdateMap);
