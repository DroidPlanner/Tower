--- conflicted
+++ resolved
@@ -26,13 +26,10 @@
 import java.util.List;
 
 public class DroneMap extends Fragment implements OnDroneListener {
-<<<<<<< HEAD
-=======
 
     protected static final float ZOOM_LEVEL = 20f;
 
     protected boolean hasBeenZoomed = false;
->>>>>>> 03fc26d8
 
     protected DPMap mMapFragment;
 
