--- conflicted
+++ resolved
@@ -104,12 +104,8 @@
 			drone.state.changeFlightMode(ApmModes.ROTOR_LOITER);
 			break;
 		case R.id.mc_follow:
-<<<<<<< HEAD
 			followMe.toggleFollowMeState();
-=======
-			followMe.toogleFollowMeState();
 			drone.events.notifyDroneEvent(DroneEventsType.MODE);
->>>>>>> d220c195
 			break;
 		}
 	}
