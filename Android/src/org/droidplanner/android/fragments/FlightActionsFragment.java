--- conflicted
+++ resolved
@@ -76,35 +76,6 @@
 	}
 
 	@Override
-<<<<<<< HEAD
-	public void onDestroy() {
-		super.onDestroy();
-	}
-
-	private void setupViews(View parentView) {
-		missionBtn = (Button) parentView.findViewById(R.id.mc_planningBtn);
-		joystickBtn = (Button) parentView.findViewById(R.id.mc_joystickBtn);
-		homeBtn = (Button) parentView.findViewById(R.id.mc_homeBtn);
-		landBtn = (Button) parentView.findViewById(R.id.mc_land);
-		takeoffBtn = (Button) parentView.findViewById(R.id.mc_takeoff);
-		loiterBtn = (Button) parentView.findViewById(R.id.mc_loiter);
-		followBtn = (Button) parentView.findViewById(R.id.mc_follow);
-		followBtn.setVisibility(View.GONE);
-	}
-
-	private void setupListener() {
-		missionBtn.setOnClickListener(this);
-		joystickBtn.setOnClickListener(this);
-		homeBtn.setOnClickListener(this);
-		landBtn.setOnClickListener(this);
-		takeoffBtn.setOnClickListener(this);
-		loiterBtn.setOnClickListener(this);
-		followBtn.setOnClickListener(this);
-	}
-
-	@Override
-=======
->>>>>>> 4dc9811c
 	public void onClick(View v) {
         HitBuilders.EventBuilder eventBuilder = new HitBuilders.EventBuilder()
                 .setCategory(GAUtils.Category.FLIGHT_DATA_ACTION_BUTTON.toString());
