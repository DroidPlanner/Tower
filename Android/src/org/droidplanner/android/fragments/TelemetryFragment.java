--- conflicted
+++ resolved
@@ -1,20 +1,10 @@
 package org.droidplanner.android.fragments;
 
-<<<<<<< HEAD
-import org.droidplanner.R;
-import org.droidplanner.android.DroidPlannerApp;
-import org.droidplanner.android.utils.rc.RCConstants;
-import org.droidplanner.android.widgets.AttitudeIndicator;
-import org.droidplanner.core.drone.DroneInterfaces.DroneEventsType;
-import org.droidplanner.core.drone.DroneInterfaces.OnDroneListener;
-import org.droidplanner.core.model.Drone;
-
-=======
 import android.content.BroadcastReceiver;
 import android.content.Context;
+import org.droidplanner.android.utils.rc.RCConstants;
 import android.content.Intent;
 import android.content.IntentFilter;
->>>>>>> 906893aa
 import android.content.SharedPreferences;
 import android.content.res.Resources;
 import android.graphics.drawable.Drawable;
@@ -25,114 +15,230 @@
 import android.view.LayoutInflater;
 import android.view.View;
 import android.view.ViewGroup;
-<<<<<<< HEAD
 import android.widget.RelativeLayout;
+import android.widget.ImageButton;
+import android.widget.PopupWindow;
 import android.widget.TextView;
 
-public class TelemetryFragment extends Fragment implements OnDroneListener {
-
-	private AttitudeIndicator attitudeIndicator;
-	private Drone drone;
-	private TextView roll;
-	private TextView yaw;
-	private TextView pitch;
-	private TextView groundSpeed;
-	private TextView airSpeed;
-	private TextView climbRate;
-	private TextView altitude;
-	private TextView targetAltitude;
-	private boolean headingModeFPV;
+import com.o3dr.android.client.Drone;
+import com.o3dr.services.android.lib.drone.attribute.AttributeEvent;
+import com.o3dr.services.android.lib.drone.attribute.AttributeType;
+import com.o3dr.services.android.lib.drone.property.Altitude;
+import com.o3dr.services.android.lib.drone.property.Attitude;
+import com.o3dr.services.android.lib.drone.property.Speed;
+
+import org.beyene.sius.unit.length.LengthUnit;
+import org.droidplanner.android.R;
+import org.droidplanner.android.fragments.helpers.ApiListenerFragment;
+import org.droidplanner.android.utils.unit.providers.speed.SpeedUnitProvider;
+import org.droidplanner.android.widgets.AttitudeIndicator;
+
+public class TelemetryFragment extends ApiListenerFragment {
+
+    private final static IntentFilter eventFilter = new IntentFilter();
+
+    static {
+        eventFilter.addAction(AttributeEvent.ATTITUDE_UPDATED);
+        eventFilter.addAction(AttributeEvent.SPEED_UPDATED);
+        eventFilter.addAction(AttributeEvent.STATE_UPDATED);
+    }
+
+    /**
+     * This is the period for the flight time update.
+     */
+    protected final static long FLIGHT_TIMER_PERIOD = 1000l; // 1 second
+
+
+    private final BroadcastReceiver eventReceiver = new BroadcastReceiver() {
+        @Override
+        public void onReceive(Context context, Intent intent) {
+            final String action = intent.getAction();
+            final Drone drone = getDrone();
+
+            switch (action) {
+                case AttributeEvent.ATTITUDE_UPDATED:
+                    final Attitude attitude = drone.getAttribute(AttributeType.ATTITUDE);
+                    onOrientationUpdate(attitude);
+                    break;
+
+                case AttributeEvent.SPEED_UPDATED:
+                    final Speed droneSpeed = drone.getAttribute(AttributeType.SPEED);
+                    onSpeedUpdate(droneSpeed);
+
+                    final Altitude droneAltitude = drone.getAttribute(AttributeType.ALTITUDE);
+                    onAltitudeUpdate(droneAltitude);
+                    break;
+
+                case AttributeEvent.STATE_UPDATED:
+                    updateFlightTimer();
+                    break;
+            }
+        }
+    };
+
+    /**
+     * Runnable used to update the drone flight time.
+     */
+    protected Runnable mFlightTimeUpdater = new Runnable() {
+        @Override
+        public void run() {
+            mHandler.removeCallbacks(this);
+            final Drone drone = getDrone();
+            if (drone == null || !drone.isConnected())
+                return;
+
+            if (flightTimer != null) {
+                long timeInSeconds = drone.getFlightTime();
+                long minutes = timeInSeconds / 60;
+                long seconds = timeInSeconds % 60;
+
+                flightTimer.setText(String.format("%02d:%02d", minutes, seconds));
+            }
+
+            mHandler.postDelayed(this, FLIGHT_TIMER_PERIOD);
+        }
+    };
+
+    /**
+     * This handler is used to update the flight time value.
+     */
+    protected final Handler mHandler = new Handler();
+
+
+    private AttitudeIndicator attitudeIndicator;
+    private TextView roll;
+    private TextView yaw;
+    private TextView pitch;
+    private TextView groundSpeed;
+    private TextView airSpeed;
+    private TextView climbRate;
+    private TextView altitude;
+    private TextView flightTimer;
+    private boolean headingModeFPV;
     private TextView lblController;
     private RelativeLayout rcLayout;
     private TextView lblControllerRight;
 
-	@Override
-	public View onCreateView(LayoutInflater inflater, ViewGroup container, Bundle savedInstanceState) {
-		View view = inflater.inflate(R.layout.fragment_telemetry, container, false);
-		attitudeIndicator = (AttitudeIndicator) view.findViewById(R.id.aiView);
-
-		roll = (TextView) view.findViewById(R.id.rollValueText);
-		yaw = (TextView) view.findViewById(R.id.yawValueText);
-		pitch = (TextView) view.findViewById(R.id.pitchValueText);
-
-		groundSpeed = (TextView) view.findViewById(R.id.groundSpeedValue);
-		airSpeed = (TextView) view.findViewById(R.id.airSpeedValue);
-		climbRate = (TextView) view.findViewById(R.id.climbRateValue);
-		altitude = (TextView) view.findViewById(R.id.altitudeValue);
-		targetAltitude = (TextView) view.findViewById(R.id.targetAltitudeValue);
+    @Override
+    public View onCreateView(LayoutInflater inflater, ViewGroup container, Bundle savedInstanceState) {
+        View view = inflater.inflate(R.layout.fragment_telemetry, container, false);
+        attitudeIndicator = (AttitudeIndicator) view.findViewById(R.id.aiView);
+
+        roll = (TextView) view.findViewById(R.id.rollValueText);
+        yaw = (TextView) view.findViewById(R.id.yawValueText);
+        pitch = (TextView) view.findViewById(R.id.pitchValueText);
+
+        groundSpeed = (TextView) view.findViewById(R.id.groundSpeedValue);
+        airSpeed = (TextView) view.findViewById(R.id.airSpeedValue);
+        climbRate = (TextView) view.findViewById(R.id.climbRateValue);
+        altitude = (TextView) view.findViewById(R.id.altitudeValue);
 		
 		rcLayout = (RelativeLayout) view.findViewById(R.id.rc_layout);
 		lblController = (TextView) view.findViewById(R.id.lblRCValue);
 		lblControllerRight = (TextView) view.findViewById(R.id.lblRCValueRight);
 
-		drone = ((DroidPlannerApp) getActivity().getApplication()).getDrone();
-		return view;
-	}
-
-	@Override
-	public void onStart() {
-		super.onStart();
-		drone.addDroneListener(this);
-
-		SharedPreferences prefs = PreferenceManager.getDefaultSharedPreferences(getActivity()
-				.getApplicationContext());
-		headingModeFPV = prefs.getBoolean("pref_heading_mode", false);
-	}
-
-	@Override
-	public void onStop() {
-		super.onStop();
-		drone.removeDroneListener(this);
-	}
-
-	@Override
-	public void onDroneEvent(DroneEventsType event, Drone drone) {
-		switch (event) {
-		case NAVIGATION:
-			break;
-		case ATTITUDE:
-			onOrientationUpdate(drone);
-			break;
-		case SPEED:
-			onSpeedAltitudeAndClimbRateUpdate(drone);
-			break;
-		default:
-			break;
-		}
-
-	}
-
-	public void onOrientationUpdate(Drone drone) {
-		float r = (float) drone.getOrientation().getRoll();
-		float p = (float) drone.getOrientation().getPitch();
-		float y = (float) drone.getOrientation().getYaw();
-
-		if (!headingModeFPV & y < 0) {
-			y = 360 + y;
-		}
-
-		attitudeIndicator.setAttitude(r, p, y);
-
-		roll.setText(String.format("%3.0f\u00B0", r));
-		pitch.setText(String.format("%3.0f\u00B0", p));
-		yaw.setText(String.format("%3.0f\u00B0", y));
-
-	}
-
-	public void onSpeedAltitudeAndClimbRateUpdate(Drone drone) {
-		airSpeed.setText(String.format("%3.1f", drone.getSpeed().getAirSpeed()
-				.valueInMetersPerSecond()));
-		groundSpeed.setText(String.format("%3.1f", drone.getSpeed().getGroundSpeed()
-				.valueInMetersPerSecond()));
-		climbRate.setText(String.format("%3.1f", drone.getSpeed().getVerticalSpeed()
-				.valueInMetersPerSecond()));
-		double alt = drone.getAltitude().getAltitude();
-		double targetAlt = drone.getAltitude().getTargetAltitude();
-		altitude.setText(String.format("%3.1f", alt));
-		targetAltitude.setText(String.format("%3.1f", targetAlt));
+        flightTimer = (TextView) view.findViewById(R.id.flight_timer);
+
+        final Resources res = getResources();
+        final int popupWidth = ViewGroup.LayoutParams.WRAP_CONTENT;
+        final int popupHeight = ViewGroup.LayoutParams.WRAP_CONTENT;
+        final Drawable popupBg = res.getDrawable(android.R.color.transparent);
+
+        final View resetTimerView = inflater.inflate(R.layout.popup_info_flight_time, container, false);
+        final PopupWindow resetTimerPopup = new PopupWindow(resetTimerView, popupWidth, popupHeight, true);
+        resetTimerPopup.setBackgroundDrawable(popupBg);
+
+        final TextView resetTimer = (TextView) resetTimerView.findViewById(R.id.bar_flight_time_reset_timer);
+        resetTimer.setOnClickListener(new View.OnClickListener() {
+            @Override
+            public void onClick(View v) {
+                final Drone drone = getDrone();
+                if(drone != null && drone.isConnected())
+                    drone.resetFlightTimer();
+
+                updateFlightTimer();
+                resetTimerPopup.dismiss();
+            }
+        });
+
+        final ImageButton resetFlightTimerButton = (ImageButton) view.findViewById(R.id.reset_flight_timer_button);
+        resetFlightTimerButton.setOnClickListener(new View.OnClickListener() {
+            @Override
+            public void onClick(View v) {
+                resetTimerPopup.showAsDropDown(resetFlightTimerButton);
+            }
+        });
+
+        return view;
+    }
+
+    @Override
+    public void onStart() {
+        super.onStart();
+
+        SharedPreferences prefs = PreferenceManager.getDefaultSharedPreferences(getContext());
+        headingModeFPV = prefs.getBoolean("pref_heading_mode", false);
+    }
+
+    private void updateFlightTimer(){
+        final Drone drone = getDrone();
+        mHandler.removeCallbacks(mFlightTimeUpdater);
+        if (drone != null && drone.isConnected()) {
+            mFlightTimeUpdater.run();
+        } else {
+            flightTimer.setText("00:00");
+        }
+    }
+
+    @Override
+    public void onApiConnected() {
+        updateFlightTimer();
+        getBroadcastManager().registerReceiver(eventReceiver, eventFilter);
+    }
+
+    @Override
+    public void onApiDisconnected() {
+        getBroadcastManager().unregisterReceiver(eventReceiver);
+    }
+
+    public void onOrientationUpdate(Attitude droneAttitude) {
+        if (droneAttitude == null)
+            return;
+
+        float r = (float) droneAttitude.getRoll();
+        float p = (float) droneAttitude.getPitch();
+        float y = (float) droneAttitude.getYaw();
+
+        if (!headingModeFPV & y < 0) {
+            y = 360 + y;
+        }
+
+        attitudeIndicator.setAttitude(r, p, y);
+
+        roll.setText(String.format("%3.0f\u00B0", r));
+        pitch.setText(String.format("%3.0f\u00B0", p));
+        yaw.setText(String.format("%3.0f\u00B0", y));
+
+    }
+
+    private void onSpeedUpdate(Speed speed) {
+        if (speed != null) {
+            final SpeedUnitProvider speedUnitProvider = getSpeedUnitProvider();
 		
-	}
+            airSpeed.setText(speedUnitProvider.boxBaseValueToTarget(speed.getAirSpeed()).toString());
+            groundSpeed.setText(speedUnitProvider.boxBaseValueToTarget(speed.getGroundSpeed()).toString());
+            climbRate.setText(speedUnitProvider.boxBaseValueToTarget(speed.getVerticalSpeed()).toString());
+        }
+    }
 	
+    private void onAltitudeUpdate(Altitude altitude) {
+        if (altitude != null) {
+            double alt = altitude.getAltitude();
+            LengthUnit altUnit = getLengthUnitProvider().boxBaseValueToTarget(alt);
+
+            this.altitude.setText(altUnit.toString());
+        }
+    }
     public void setControllerStatusVisible(boolean visible) {
         if(rcLayout == null)
             return;
@@ -177,222 +283,4 @@
         lblController.setText(leftText);
 	    lblControllerRight.setText(rightText);
 	}
-=======
-import android.widget.ImageButton;
-import android.widget.PopupWindow;
-import android.widget.TextView;
-
-import com.o3dr.android.client.Drone;
-import com.o3dr.services.android.lib.drone.attribute.AttributeEvent;
-import com.o3dr.services.android.lib.drone.attribute.AttributeType;
-import com.o3dr.services.android.lib.drone.property.Altitude;
-import com.o3dr.services.android.lib.drone.property.Attitude;
-import com.o3dr.services.android.lib.drone.property.Speed;
-
-import org.beyene.sius.unit.length.LengthUnit;
-import org.droidplanner.android.R;
-import org.droidplanner.android.fragments.helpers.ApiListenerFragment;
-import org.droidplanner.android.utils.unit.providers.speed.SpeedUnitProvider;
-import org.droidplanner.android.widgets.AttitudeIndicator;
-
-public class TelemetryFragment extends ApiListenerFragment {
-
-    private final static IntentFilter eventFilter = new IntentFilter();
-
-    static {
-        eventFilter.addAction(AttributeEvent.ATTITUDE_UPDATED);
-        eventFilter.addAction(AttributeEvent.SPEED_UPDATED);
-        eventFilter.addAction(AttributeEvent.STATE_UPDATED);
-    }
-
-    /**
-     * This is the period for the flight time update.
-     */
-    protected final static long FLIGHT_TIMER_PERIOD = 1000l; // 1 second
-
-
-    private final BroadcastReceiver eventReceiver = new BroadcastReceiver() {
-        @Override
-        public void onReceive(Context context, Intent intent) {
-            final String action = intent.getAction();
-            final Drone drone = getDrone();
-
-            switch (action) {
-                case AttributeEvent.ATTITUDE_UPDATED:
-                    final Attitude attitude = drone.getAttribute(AttributeType.ATTITUDE);
-                    onOrientationUpdate(attitude);
-                    break;
-
-                case AttributeEvent.SPEED_UPDATED:
-                    final Speed droneSpeed = drone.getAttribute(AttributeType.SPEED);
-                    onSpeedUpdate(droneSpeed);
-
-                    final Altitude droneAltitude = drone.getAttribute(AttributeType.ALTITUDE);
-                    onAltitudeUpdate(droneAltitude);
-                    break;
-
-                case AttributeEvent.STATE_UPDATED:
-                    updateFlightTimer();
-                    break;
-            }
-        }
-    };
-
-    /**
-     * Runnable used to update the drone flight time.
-     */
-    protected Runnable mFlightTimeUpdater = new Runnable() {
-        @Override
-        public void run() {
-            mHandler.removeCallbacks(this);
-            final Drone drone = getDrone();
-            if (drone == null || !drone.isConnected())
-                return;
-
-            if (flightTimer != null) {
-                long timeInSeconds = drone.getFlightTime();
-                long minutes = timeInSeconds / 60;
-                long seconds = timeInSeconds % 60;
-
-                flightTimer.setText(String.format("%02d:%02d", minutes, seconds));
-            }
-
-            mHandler.postDelayed(this, FLIGHT_TIMER_PERIOD);
-        }
-    };
-
-    /**
-     * This handler is used to update the flight time value.
-     */
-    protected final Handler mHandler = new Handler();
-
-
-    private AttitudeIndicator attitudeIndicator;
-    private TextView roll;
-    private TextView yaw;
-    private TextView pitch;
-    private TextView groundSpeed;
-    private TextView airSpeed;
-    private TextView climbRate;
-    private TextView altitude;
-    private TextView flightTimer;
-    private boolean headingModeFPV;
-
-    @Override
-    public View onCreateView(LayoutInflater inflater, ViewGroup container, Bundle savedInstanceState) {
-        View view = inflater.inflate(R.layout.fragment_telemetry, container, false);
-        attitudeIndicator = (AttitudeIndicator) view.findViewById(R.id.aiView);
-
-        roll = (TextView) view.findViewById(R.id.rollValueText);
-        yaw = (TextView) view.findViewById(R.id.yawValueText);
-        pitch = (TextView) view.findViewById(R.id.pitchValueText);
-
-        groundSpeed = (TextView) view.findViewById(R.id.groundSpeedValue);
-        airSpeed = (TextView) view.findViewById(R.id.airSpeedValue);
-        climbRate = (TextView) view.findViewById(R.id.climbRateValue);
-        altitude = (TextView) view.findViewById(R.id.altitudeValue);
-
-        flightTimer = (TextView) view.findViewById(R.id.flight_timer);
-
-        final Resources res = getResources();
-        final int popupWidth = ViewGroup.LayoutParams.WRAP_CONTENT;
-        final int popupHeight = ViewGroup.LayoutParams.WRAP_CONTENT;
-        final Drawable popupBg = res.getDrawable(android.R.color.transparent);
-
-        final View resetTimerView = inflater.inflate(R.layout.popup_info_flight_time, container, false);
-        final PopupWindow resetTimerPopup = new PopupWindow(resetTimerView, popupWidth, popupHeight, true);
-        resetTimerPopup.setBackgroundDrawable(popupBg);
-
-        final TextView resetTimer = (TextView) resetTimerView.findViewById(R.id.bar_flight_time_reset_timer);
-        resetTimer.setOnClickListener(new View.OnClickListener() {
-            @Override
-            public void onClick(View v) {
-                final Drone drone = getDrone();
-                if(drone != null && drone.isConnected())
-                    drone.resetFlightTimer();
-
-                updateFlightTimer();
-                resetTimerPopup.dismiss();
-            }
-        });
-
-        final ImageButton resetFlightTimerButton = (ImageButton) view.findViewById(R.id.reset_flight_timer_button);
-        resetFlightTimerButton.setOnClickListener(new View.OnClickListener() {
-            @Override
-            public void onClick(View v) {
-                resetTimerPopup.showAsDropDown(resetFlightTimerButton);
-            }
-        });
-
-        return view;
-    }
-
-    @Override
-    public void onStart() {
-        super.onStart();
-
-        SharedPreferences prefs = PreferenceManager.getDefaultSharedPreferences(getContext());
-        headingModeFPV = prefs.getBoolean("pref_heading_mode", false);
-    }
-
-    private void updateFlightTimer(){
-        final Drone drone = getDrone();
-        mHandler.removeCallbacks(mFlightTimeUpdater);
-        if (drone != null && drone.isConnected()) {
-            mFlightTimeUpdater.run();
-        } else {
-            flightTimer.setText("00:00");
-        }
-    }
-
-    @Override
-    public void onApiConnected() {
-        updateFlightTimer();
-        getBroadcastManager().registerReceiver(eventReceiver, eventFilter);
-    }
-
-    @Override
-    public void onApiDisconnected() {
-        getBroadcastManager().unregisterReceiver(eventReceiver);
-    }
-
-    public void onOrientationUpdate(Attitude droneAttitude) {
-        if (droneAttitude == null)
-            return;
-
-        float r = (float) droneAttitude.getRoll();
-        float p = (float) droneAttitude.getPitch();
-        float y = (float) droneAttitude.getYaw();
-
-        if (!headingModeFPV & y < 0) {
-            y = 360 + y;
-        }
-
-        attitudeIndicator.setAttitude(r, p, y);
-
-        roll.setText(String.format("%3.0f\u00B0", r));
-        pitch.setText(String.format("%3.0f\u00B0", p));
-        yaw.setText(String.format("%3.0f\u00B0", y));
-
-    }
-
-    private void onSpeedUpdate(Speed speed) {
-        if (speed != null) {
-            final SpeedUnitProvider speedUnitProvider = getSpeedUnitProvider();
-
-            airSpeed.setText(speedUnitProvider.boxBaseValueToTarget(speed.getAirSpeed()).toString());
-            groundSpeed.setText(speedUnitProvider.boxBaseValueToTarget(speed.getGroundSpeed()).toString());
-            climbRate.setText(speedUnitProvider.boxBaseValueToTarget(speed.getVerticalSpeed()).toString());
-        }
-    }
-
-    private void onAltitudeUpdate(Altitude altitude) {
-        if (altitude != null) {
-            double alt = altitude.getAltitude();
-            LengthUnit altUnit = getLengthUnitProvider().boxBaseValueToTarget(alt);
-
-            this.altitude.setText(altUnit.toString());
-        }
-    }
->>>>>>> 906893aa
 }