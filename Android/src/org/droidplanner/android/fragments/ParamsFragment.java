--- conflicted
+++ resolved
@@ -57,7 +57,8 @@
     private static final String PREF_PARAMS_FILTER_ON = "pref_params_filter_on";
     private static final boolean DEFAULT_PARAMS_FILTER_ON = true;
 
-<<<<<<< HEAD
+    private static final String EXTRA_OPENED_PARAMS_FILENAME = "extra_opened_params_filename";
+
     private final static IntentFilter intentFilter = new IntentFilter();
     static {
         intentFilter.addAction(Event.EVENT_PARAMETERS_REFRESH_STARTED);
@@ -95,9 +96,6 @@
             }
         }
     };
-=======
-    private static final String EXTRA_OPENED_PARAMS_FILENAME = "extra_opened_params_filename";
->>>>>>> ec62a921
 
     private ProgressDialog progressDialog;
 
@@ -133,14 +131,6 @@
 		} else {
 			// empty adapter
 			adapter = new ParamsAdapter(getActivity(), R.layout.row_params);
-<<<<<<< HEAD
-=======
-
-            final List<Parameter> parametersList = drone.getParameters().getParametersList();
-            if(!parametersList.isEmpty()) {
-                loadAdapter(parametersList, false);
-            }
->>>>>>> ec62a921
 		}
 		setListAdapter(adapter);
 
@@ -260,7 +250,7 @@
         if(adapter.isEmpty() && droneParams != null) {
             List<Parameter> parametersList = droneParams.getParameters();
             if (!parametersList.isEmpty())
-                loadAdapter(parametersList);
+                loadAdapter(parametersList, false);
         }
 
         toggleParameterFilter(isParameterFilterVisible(), false);
@@ -280,13 +270,9 @@
 		// save adapter items
 		final ArrayList<ParamsAdapterItem> pwms = new ArrayList<ParamsAdapterItem>(adapter
                 .getOriginalValues());
-<<<<<<< HEAD
 		outState.putParcelableArrayList(ADAPTER_ITEMS, pwms);
-=======
-		outState.putSerializable(ADAPTER_ITEMS, pwms);
-
+        
         outState.putString(EXTRA_OPENED_PARAMS_FILENAME, this.openedParamsFilename);
->>>>>>> ec62a921
 	}
 
 	@Override
@@ -439,35 +425,11 @@
         dialog.show(getChildFragmentManager(), "Parameters filename");
 	}
 
-<<<<<<< HEAD
-    private void loadAdapter(List<Parameter> parameters){
-=======
-	@Override
-	public void onBeginReceivingParameters() {
-		startProgress();
-	}
-
-	@Override
-	public void onParameterReceived(Parameter parameter, int index, int count) {
-        updateProgress(index, count);
-	}
-
-	@Override
-	public void onEndReceivingParameters(List<Parameter> parameters) {
-        loadAdapter(parameters, false);
-		stopProgress();
-	}
-
     private void loadAdapter(List<Parameter> parameters, boolean isUpdate){
->>>>>>> ec62a921
         if(parameters == null || parameters.isEmpty()){
             return;
         }
 
-<<<<<<< HEAD
-        Set<Parameter> prunedParameters = new TreeSet<Parameter>(parameters);
-        adapter.loadParameters(prunedParameters);
-=======
         TreeMap<String, Parameter> prunedParameters = new TreeMap<>();
         for(Parameter parameter: parameters){
             prunedParameters.put(parameter.name, parameter);
@@ -477,9 +439,8 @@
             adapter.updateParameters(prunedParameters);
         }
         else {
-            adapter.loadParameters(drone, prunedParameters);
-        }
->>>>>>> ec62a921
+            adapter.loadParameters(prunedParameters);
+        }
 
         if(mParamsFilter != null && mParamsFilter.getVisibility() == View.VISIBLE){
             mParamsFilter.setText("");
