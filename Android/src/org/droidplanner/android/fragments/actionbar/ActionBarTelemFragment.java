--- conflicted
+++ resolved
@@ -382,13 +382,9 @@
 
             switch(fixStatus){
                 case Gps.LOCK_3D:
-<<<<<<< HEAD
-                    gpsIcon = R.drawable.ic_gps_fixed_grey_700_18dp;
-=======
                 case Gps.LOCK_3D_DGPS:
                 case Gps.LOCK_3D_RTK:
                     gpsIcon = R.drawable.ic_gps_fixed_black_24dp;
->>>>>>> 2c54f59c
                     break;
 
                 case Gps.LOCK_2D:
