--- conflicted
+++ resolved
@@ -6,13 +6,6 @@
 
 import org.droidplanner.android.maps.providers.DPMapProvider;
 import org.droidplanner.android.utils.prefs.AutoPanMode;
-<<<<<<< HEAD
-=======
-import org.droidplanner.core.drone.DroneInterfaces;
-import org.droidplanner.core.gcs.location.Location;
-import org.droidplanner.core.helpers.coordinates.Coord2D;
-import org.droidplanner.core.survey.Footprint;
->>>>>>> 52cd147f
 
 import android.graphics.Color;
 import android.location.LocationListener;
@@ -367,7 +360,7 @@
 	 * Updates the polygons on the map.
 	 * 
 	 */
-    public void updatePolygonsPaths(List<List<Coord2D>> paths);
+    public void updatePolygonsPaths(List<List<LatLong>> paths);
 
 	/**
 	 * Zoom to fit coordinates on map
