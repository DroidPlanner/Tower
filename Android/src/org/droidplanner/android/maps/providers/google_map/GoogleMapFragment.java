package org.droidplanner.android.maps.providers.google_map;

import java.util.ArrayList;
import java.util.LinkedList;
import java.util.List;
import java.util.Map;
import java.util.concurrent.atomic.AtomicReference;

import org.droidplanner.android.DroidPlannerApp;
import org.droidplanner.android.helpers.LocalMapTileProvider;
import org.droidplanner.android.maps.DPMap;
import org.droidplanner.android.maps.MarkerInfo;
import org.droidplanner.android.maps.providers.DPMapProvider;
import org.droidplanner.android.utils.DroneHelper;
import org.droidplanner.android.utils.prefs.AutoPanMode;
import org.droidplanner.android.utils.prefs.DroidPlannerPrefs;
import org.droidplanner.core.drone.DroneInterfaces;
import org.droidplanner.core.helpers.coordinates.Coord2D;
import org.droidplanner.core.model.Drone;

import android.content.Context;
import android.content.IntentSender;
import android.content.SharedPreferences;
import android.graphics.Bitmap;
import android.graphics.Point;
import android.location.Location;
import android.os.Bundle;
import android.support.v4.app.FragmentActivity;
import android.util.Log;
import android.view.LayoutInflater;
import android.view.View;
import android.view.ViewGroup;
import android.widget.Toast;

import com.google.android.gms.common.ConnectionResult;
import com.google.android.gms.common.api.GoogleApiClient;
import com.google.android.gms.location.LocationListener;
import com.google.android.gms.location.LocationRequest;
import com.google.android.gms.location.LocationServices;
import com.google.android.gms.maps.CameraUpdate;
import com.google.android.gms.maps.CameraUpdateFactory;
import com.google.android.gms.maps.GoogleMap;
import com.google.android.gms.maps.MapsInitializer;
import com.google.android.gms.maps.Projection;
import com.google.android.gms.maps.SupportMapFragment;
import com.google.android.gms.maps.UiSettings;
import com.google.android.gms.maps.model.BitmapDescriptorFactory;
import com.google.android.gms.maps.model.CameraPosition;
import com.google.android.gms.maps.model.LatLng;
import com.google.android.gms.maps.model.LatLngBounds;
import com.google.android.gms.maps.model.Marker;
import com.google.android.gms.maps.model.MarkerOptions;
import com.google.android.gms.maps.model.Polyline;
import com.google.android.gms.maps.model.PolylineOptions;
import com.google.android.gms.maps.model.TileOverlay;
import com.google.android.gms.maps.model.TileOverlayOptions;
import com.google.common.collect.HashBiMap;

public class GoogleMapFragment extends SupportMapFragment implements DPMap,
		GoogleApiClient.OnConnectionFailedListener, LocationListener,
		GoogleApiClient.ConnectionCallbacks {

	private static final String TAG = GoogleMapFragment.class.getSimpleName();

	public static final String PREF_MAP_TYPE = "pref_map_type";

	public static final String MAP_TYPE_SATELLITE = "Satellite";
	public static final String MAP_TYPE_HYBRID = "Hybrid";
	public static final String MAP_TYPE_NORMAL = "Normal";
	public static final String MAP_TYPE_TERRAIN = "Terrain";

	// TODO: update the interval based on the user's current activity.
	private static final long USER_LOCATION_UPDATE_INTERVAL = 5000; // ms
	private static final long USER_LOCATION_UPDATE_FASTEST_INTERVAL = 1000; // ms
	private static final float USER_LOCATION_UPDATE_MIN_DISPLACEMENT = 5; // m

	private final HashBiMap<MarkerInfo, Marker> mMarkers = HashBiMap.create();

	private Drone mDrone;
	private DroidPlannerPrefs mAppPrefs;

	private final AtomicReference<AutoPanMode> mPanMode = new AtomicReference<AutoPanMode>(
			AutoPanMode.DISABLED);
	private final LinkedList<Runnable> mApiClientTasks = new LinkedList<Runnable>();

	private final Runnable mGoToMyLocationTask = new Runnable() {
		@Override
		public void run() {
			if (mApiClient.isConnected()) {
				final Location myLocation = LocationServices.FusedLocationApi
						.getLastLocation(mApiClient);
				if (myLocation != null) {
					final float currentZoomLevel = mMap.getCameraPosition().zoom;
					updateCamera(DroneHelper.LocationToCoord(myLocation), (int) currentZoomLevel);
				}
			} else {
				mApiClientTasks.add(this);
			}
		}
	};

	private final Runnable mRemoveLocationUpdateTask = new Runnable() {
		@Override
		public void run() {
			if (mApiClient.isConnected()) {
				LocationServices.FusedLocationApi.removeLocationUpdates(mApiClient,
						GoogleMapFragment.this);
			} else {
				mApiClientTasks.add(this);
			}
		}
	};

	private final Runnable mRequestLocationUpdateTask = new Runnable() {
		@Override
		public void run() {
			if (mApiClient.isConnected()) {
				final LocationRequest locationReq = LocationRequest.create()
						.setPriority(LocationRequest.PRIORITY_HIGH_ACCURACY)
						.setFastestInterval(USER_LOCATION_UPDATE_FASTEST_INTERVAL)
						.setInterval(USER_LOCATION_UPDATE_INTERVAL)
						.setSmallestDisplacement(USER_LOCATION_UPDATE_MIN_DISPLACEMENT);
				LocationServices.FusedLocationApi.requestLocationUpdates(mApiClient, locationReq,
						GoogleMapFragment.this);
			} else {
				mApiClientTasks.add(this);
			}
		}
	};

	private GoogleMap mMap;
	private GoogleApiClient mApiClient;

	private Polyline flightPath;
	private Polyline missionPath;
	private Polyline mDroneLeashPath;
	private int maxFlightPathSize;

	/*
	 * DP Map listeners
	 */
	private DPMap.OnMapClickListener mMapClickListener;
	private DPMap.OnMapLongClickListener mMapLongClickListener;
	private DPMap.OnMarkerClickListener mMarkerClickListener;
	private DPMap.OnMarkerDragListener mMarkerDragListener;

	@Override
	public View onCreateView(LayoutInflater inflater, ViewGroup viewGroup, Bundle bundle) {
		final FragmentActivity activity = getActivity();
		final Context context = activity.getApplicationContext();

		final View view = super.onCreateView(inflater, viewGroup, bundle);
		mApiClient = new GoogleApiClient.Builder(context).addApi(LocationServices.API)
				.addOnConnectionFailedListener(this).build();

		mDrone = ((DroidPlannerApp) activity.getApplication()).getDrone();
		mAppPrefs = new DroidPlannerPrefs(context);

		final Bundle args = getArguments();
		if (args != null) {
			maxFlightPathSize = args.getInt(EXTRA_MAX_FLIGHT_PATH_SIZE);
		}

		return view;
	}

	@Override
	public void onStart() {
		super.onStart();
		mApiClient.registerConnectionCallbacks(this);
		mApiClient.connect();
		setupMap();
	}

	@Override
	public void onStop() {
		super.onStop();
		mApiClient.unregisterConnectionCallbacks(this);
		mApiClient.disconnect();
		mApiClientTasks.clear();
	}

	@Override
	public void clearFlightPath() {
		if (flightPath != null) {
			List<LatLng> oldFlightPath = flightPath.getPoints();
			oldFlightPath.clear();
			flightPath.setPoints(oldFlightPath);
		}
	}

	@Override
	public Coord2D getMapCenter() {
		return DroneHelper.LatLngToCoord(mMap.getCameraPosition().target);
	}

	@Override
	public float getMapZoomLevel() {
		return mMap.getCameraPosition().zoom;
	}

	@Override
	public float getMaxZoomLevel() {
		return mMap.getMaxZoomLevel();
	}

	@Override
	public float getMinZoomLevel() {
		return mMap.getMinZoomLevel();
	}

	@Override
	public void selectAutoPanMode(AutoPanMode target) {
		final AutoPanMode currentMode = mPanMode.get();
		if (currentMode == target)
			return;

		setAutoPanMode(currentMode, target);
	}

	private void setAutoPanMode(AutoPanMode current, AutoPanMode update) {
		if (mPanMode.compareAndSet(current, update)) {
			switch (current) {
			case DRONE:
				mDrone.removeDroneListener(this);
				break;

			case USER:
				if (mApiClient.isConnected()) {
					mRemoveLocationUpdateTask.run();
				} else {
					mApiClientTasks.add(mRemoveLocationUpdateTask);
				}
				break;

			case DISABLED:
			default:
				break;
			}

			switch (update) {
			case DRONE:
				mDrone.addDroneListener(this);
				break;

			case USER:
				if (mApiClient.isConnected()) {
					mRequestLocationUpdateTask.run();
				} else {
					mApiClientTasks.add(mRequestLocationUpdateTask);
				}
				break;

			case DISABLED:
			default:
				break;
			}
		}
	}

	@Override
	public DPMapProvider getProvider() {
		return DPMapProvider.GOOGLE_MAP;
	}

	@Override
	public void addFlightPathPoint(Coord2D coord) {
		final LatLng position = DroneHelper.CoordToLatLang(coord);

		if (maxFlightPathSize > 0) {
			if (flightPath == null) {
				PolylineOptions flightPathOptions = new PolylineOptions();
				flightPathOptions.color(FLIGHT_PATH_DEFAULT_COLOR).width(FLIGHT_PATH_DEFAULT_WIDTH)
						.zIndex(1);
				flightPath = mMap.addPolyline(flightPathOptions);
			}

			List<LatLng> oldFlightPath = flightPath.getPoints();
			if (oldFlightPath.size() > maxFlightPathSize) {
				oldFlightPath.remove(0);
			}
			oldFlightPath.add(position);
			flightPath.setPoints(oldFlightPath);
		}
	}

	@Override
	public void cleanMarkers() {
		for (Map.Entry<MarkerInfo, Marker> entry : mMarkers.entrySet()) {
			Marker marker = entry.getValue();
			marker.remove();
		}

		mMarkers.clear();
	}

	@Override
	public void updateMarker(MarkerInfo markerInfo) {
		updateMarker(markerInfo, markerInfo.isDraggable());
	}

	@Override
	public void updateMarker(MarkerInfo markerInfo, boolean isDraggable) {
<<<<<<< HEAD
=======
        //if the drone hasn't received a gps signal yet
>>>>>>> 1fbbb310
        final Coord2D coord = markerInfo.getPosition();
        if(coord == null){
            return;
        }

		final LatLng position = DroneHelper.CoordToLatLang(coord);
		Marker marker = mMarkers.get(markerInfo);
		if (marker == null) {
			// Generate the marker
			marker = mMap.addMarker(new MarkerOptions().position(position));
			mMarkers.put(markerInfo, marker);
		}

		// Update the marker
		final Bitmap markerIcon = markerInfo.getIcon(getResources());
		if (markerIcon != null) {
			marker.setIcon(BitmapDescriptorFactory.fromBitmap(markerIcon));
		}

		marker.setAlpha(markerInfo.getAlpha());
		marker.setAnchor(markerInfo.getAnchorU(), markerInfo.getAnchorV());
		marker.setInfoWindowAnchor(markerInfo.getInfoWindowAnchorU(),
				markerInfo.getInfoWindowAnchorV());
		marker.setPosition(position);
		marker.setRotation(markerInfo.getRotation());
		marker.setSnippet(markerInfo.getSnippet());
		marker.setTitle(markerInfo.getTitle());
		marker.setDraggable(isDraggable);
		marker.setFlat(markerInfo.isFlat());
		marker.setVisible(markerInfo.isVisible());
	}

	@Override
	public void updateMarkers(List<MarkerInfo> markersInfos) {
		for (MarkerInfo info : markersInfos) {
			updateMarker(info);
		}
	}

	@Override
	public void updateMarkers(List<MarkerInfo> markersInfos, boolean isDraggable) {
		for (MarkerInfo info : markersInfos) {
			updateMarker(info, isDraggable);
		}
	}

	/**
	 * Used to retrieve the info for the given marker.
	 * 
	 * @param marker
	 *            marker whose info to retrieve
	 * @return marker's info
	 */
	private MarkerInfo getMarkerInfo(Marker marker) {
		return mMarkers.inverse().get(marker);
	}

	@Override
	public List<Coord2D> projectPathIntoMap(List<Coord2D> path) {
		List<Coord2D> coords = new ArrayList<Coord2D>();
		Projection projection = mMap.getProjection();

		for (Coord2D point : path) {
			LatLng coord = projection.fromScreenLocation(new Point((int) point.getX(), (int) point
					.getY()));
			coords.add(DroneHelper.LatLngToCoord(coord));
		}

		return coords;
	}

	@Override
	public void setMapPadding(int left, int top, int right, int bottom) {
		mMap.setPadding(left, top, right, bottom);
	}

	@Override
	public void setOnMapClickListener(OnMapClickListener listener) {
		mMapClickListener = listener;
	}

	@Override
	public void setOnMapLongClickListener(OnMapLongClickListener listener) {
		mMapLongClickListener = listener;
	}

	@Override
	public void setOnMarkerDragListener(OnMarkerDragListener listener) {
		mMarkerDragListener = listener;
	}

	@Override
	public void setOnMarkerClickListener(OnMarkerClickListener listener) {
		mMarkerClickListener = listener;
	}

	@Override
	public void updateCamera(Coord2D coord, float zoomLevel) {
		if (coord != null) {
			mMap.animateCamera(CameraUpdateFactory.newLatLngZoom(DroneHelper.CoordToLatLang(coord),
					zoomLevel));
		}
	}

	@Override
	public void updateDroneLeashPath(PathSource pathSource) {
		List<Coord2D> pathCoords = pathSource.getPathPoints();
		final List<LatLng> pathPoints = new ArrayList<LatLng>(pathCoords.size());
		for (Coord2D coord : pathCoords) {
			pathPoints.add(DroneHelper.CoordToLatLang(coord));
		}

		if (mDroneLeashPath == null) {
			PolylineOptions flightPath = new PolylineOptions();
			flightPath.color(DRONE_LEASH_DEFAULT_COLOR).width(
					DroneHelper.scaleDpToPixels(DRONE_LEASH_DEFAULT_WIDTH, getResources()));
			mDroneLeashPath = mMap.addPolyline(flightPath);
		}

		mDroneLeashPath.setPoints(pathPoints);
	}

	@Override
	public void updateMissionPath(PathSource pathSource) {
		List<Coord2D> pathCoords = pathSource.getPathPoints();
		final List<LatLng> pathPoints = new ArrayList<LatLng>(pathCoords.size());
		for (Coord2D coord : pathCoords) {
			pathPoints.add(DroneHelper.CoordToLatLang(coord));
		}

		if (missionPath == null) {
			PolylineOptions pathOptions = new PolylineOptions();
			pathOptions.color(MISSION_PATH_DEFAULT_COLOR).width(MISSION_PATH_DEFAULT_WIDTH);
			missionPath = mMap.addPolyline(pathOptions);
		}

		missionPath.setPoints(pathPoints);
	}

	/**
	 * Save the map camera state on a preference file
	 * http://stackoverflow.com/questions
	 * /16697891/google-maps-android-api-v2-restoring
	 * -map-state/16698624#16698624
	 */
	@Override
	public void saveCameraPosition() {
		CameraPosition camera = mMap.getCameraPosition();
		mAppPrefs.prefs.edit().putFloat(PREF_LAT, (float) camera.target.latitude)
				.putFloat(PREF_LNG, (float) camera.target.longitude)
				.putFloat(PREF_BEA, camera.bearing).putFloat(PREF_TILT, camera.tilt)
				.putFloat(PREF_ZOOM, camera.zoom).apply();
	}

	@Override
	public void loadCameraPosition() {
		final SharedPreferences settings = mAppPrefs.prefs;

		CameraPosition.Builder camera = new CameraPosition.Builder();
		camera.bearing(settings.getFloat(PREF_BEA, DEFAULT_BEARING));
		camera.tilt(settings.getFloat(PREF_TILT, DEFAULT_TILT));
		camera.zoom(settings.getFloat(PREF_ZOOM, DEFAULT_ZOOM_LEVEL));
		camera.target(new LatLng(settings.getFloat(PREF_LAT, DEFAULT_LATITUDE), settings.getFloat(
				PREF_LNG, DEFAULT_LONGITUDE)));

		mMap.moveCamera(CameraUpdateFactory.newCameraPosition(camera.build()));
	}

	private void setupMap() {
		// Make sure the map is initialized
		MapsInitializer.initialize(getActivity().getApplicationContext());

		mMap = getMap();
		if (isMapLayoutFinished()) {
			// TODO it should wait for the map layout
			// before setting it up, instead of just
			// skipping the setup
			setupMapUI();
			setupMapOverlay();
			setupMapListeners();
		}
	}

	@Override
	public void zoomToFit(List<Coord2D> coords) {
		if (!coords.isEmpty()) {
			final List<LatLng> points = new ArrayList<LatLng>();
			for (Coord2D coord : coords)
				points.add(DroneHelper.CoordToLatLang(coord));

			LatLngBounds bounds = getBounds(points);
			CameraUpdate animation;
			if (isMapLayoutFinished())
				animation = CameraUpdateFactory.newLatLngBounds(bounds, 100);
			else
				animation = CameraUpdateFactory.newLatLngBounds(bounds, 480, 360, 100);
			getMap().animateCamera(animation);
		}
	}

	@Override
	public void goToMyLocation() {
		if (mApiClient.isConnected())
			mGoToMyLocationTask.run();
		else {
			mApiClientTasks.add(mGoToMyLocationTask);
		}
	}

	@Override
	public void goToDroneLocation() {
		if(!mDrone.getGps().isPositionValid()){
			Toast.makeText(getActivity().getApplicationContext(), "No drone location available", Toast.LENGTH_SHORT).show();
			return;
		}
		final float currentZoomLevel = mMap.getCameraPosition().zoom;
		final Coord2D droneLocation = mDrone.getGps().getPosition();
		updateCamera(droneLocation, (int) currentZoomLevel);
	}

	private void setupMapListeners() {
		mMap.setOnMapClickListener(new GoogleMap.OnMapClickListener() {
			@Override
			public void onMapClick(LatLng latLng) {
				if (mMapClickListener != null) {
					mMapClickListener.onMapClick(DroneHelper.LatLngToCoord(latLng));
				}
			}
		});

		mMap.setOnMapLongClickListener(new GoogleMap.OnMapLongClickListener() {
			@Override
			public void onMapLongClick(LatLng latLng) {
				if (mMapLongClickListener != null) {
					mMapLongClickListener.onMapLongClick(DroneHelper.LatLngToCoord(latLng));
				}
			}
		});

		mMap.setOnMarkerDragListener(new GoogleMap.OnMarkerDragListener() {
			@Override
			public void onMarkerDragStart(Marker marker) {
				if (mMarkerDragListener != null) {
					final MarkerInfo markerInfo = getMarkerInfo(marker);
					markerInfo.setPosition(DroneHelper.LatLngToCoord(marker.getPosition()));
					mMarkerDragListener.onMarkerDragStart(markerInfo);
				}
			}

			@Override
			public void onMarkerDrag(Marker marker) {
				if (mMarkerDragListener != null) {
					final MarkerInfo markerInfo = getMarkerInfo(marker);
					markerInfo.setPosition(DroneHelper.LatLngToCoord(marker.getPosition()));
					mMarkerDragListener.onMarkerDrag(markerInfo);
				}
			}

			@Override
			public void onMarkerDragEnd(Marker marker) {
				if (mMarkerDragListener != null) {
					final MarkerInfo markerInfo = getMarkerInfo(marker);
					markerInfo.setPosition(DroneHelper.LatLngToCoord(marker.getPosition()));
					mMarkerDragListener.onMarkerDragEnd(markerInfo);
				}
			}
		});

		mMap.setOnMarkerClickListener(new GoogleMap.OnMarkerClickListener() {
			@Override
			public boolean onMarkerClick(Marker marker) {
				if (mMarkerClickListener != null) {
					return mMarkerClickListener.onMarkerClick(getMarkerInfo(marker));
				}
				return false;
			}
		});
	}

	private void setupMapUI() {
		mMap.setMyLocationEnabled(true);
		UiSettings mUiSettings = mMap.getUiSettings();
		mUiSettings.setMyLocationButtonEnabled(false);
		mUiSettings.setCompassEnabled(true);
		mUiSettings.setTiltGesturesEnabled(false);
		mUiSettings.setZoomControlsEnabled(false);
	}

	private void setupMapOverlay() {
		if (mAppPrefs.isOfflineMapEnabled()) {
			setupOfflineMapOverlay();
		} else {
			setupOnlineMapOverlay();
		}
	}

	private void setupOnlineMapOverlay() {
		mMap.setMapType(getMapType());
	}

	private int getMapType() {
		String mapType = mAppPrefs.getMapType();

		if (mapType.equalsIgnoreCase(MAP_TYPE_SATELLITE)) {
			return GoogleMap.MAP_TYPE_SATELLITE;
		}
		if (mapType.equalsIgnoreCase(MAP_TYPE_HYBRID)) {
			return GoogleMap.MAP_TYPE_HYBRID;
		}
		if (mapType.equalsIgnoreCase(MAP_TYPE_NORMAL)) {
			return GoogleMap.MAP_TYPE_NORMAL;
		}
		if (mapType.equalsIgnoreCase(MAP_TYPE_TERRAIN)) {
			return GoogleMap.MAP_TYPE_TERRAIN;
		} else {
			return GoogleMap.MAP_TYPE_SATELLITE;
		}
	}

	private void setupOfflineMapOverlay() {
		mMap.setMapType(GoogleMap.MAP_TYPE_NONE);
		TileOverlay tileOverlay = mMap.addTileOverlay(new TileOverlayOptions()
				.tileProvider(new LocalMapTileProvider()));
		tileOverlay.setZIndex(-1);
		tileOverlay.clearTileCache();
	}

	public void zoomToExtents(List<LatLng> pointsList) {
		if (!pointsList.isEmpty()) {
			LatLngBounds bounds = getBounds(pointsList);
			CameraUpdate animation;
			if (isMapLayoutFinished())
				animation = CameraUpdateFactory.newLatLngBounds(bounds, 100);
			else
				animation = CameraUpdateFactory.newLatLngBounds(bounds, 480, 360, 100);
			getMap().animateCamera(animation);
		}
	}

	protected void clearMap() {
		GoogleMap mMap = getMap();
		mMap.clear();
		setupMapOverlay();
	}

	private LatLngBounds getBounds(List<LatLng> pointsList) {
		LatLngBounds.Builder builder = new LatLngBounds.Builder();
		for (LatLng point : pointsList) {
			builder.include(point);
		}
		return builder.build();
	}

	public double getMapRotation() {
		if (isMapLayoutFinished()) {
			return mMap.getCameraPosition().bearing;
		} else {
			return 0;
		}
	}

	private boolean isMapLayoutFinished() {
		return getMap() != null;
	}

	@Override
	public void onConnectionFailed(ConnectionResult connectionResult) {
		Log.e(TAG, "Google API Client connection failed: " + connectionResult.getErrorCode());
		if (connectionResult.hasResolution()) {
			try {
				connectionResult.startResolutionForResult(getActivity(), 0);
			} catch (IntentSender.SendIntentException e) {
				Log.e(TAG, "Unable to launch the resolution intent.", e);
			}
		}
	}

	/**
	 * Used to monitor drone gps location updates if autopan is enabled.
	 * {@inheritDoc}
	 * 
	 * @param event
	 *            event type
	 * @param drone
	 *            drone state
	 */
	@Override
	public void onDroneEvent(DroneInterfaces.DroneEventsType event, Drone drone) {
		switch (event) {
		case GPS:
			if (mPanMode.get() == AutoPanMode.DRONE && drone.getGps().isPositionValid()) {
				final float currentZoomLevel = mMap.getCameraPosition().zoom;
				final Coord2D droneLocation = drone.getGps().getPosition();
				updateCamera(droneLocation, currentZoomLevel);
			}
			break;
		default:
			break;
		}
	}

	@Override
	public void onLocationChanged(Location location) {
		Log.d(TAG, "User location changed.");
		if (mPanMode.get() == AutoPanMode.USER) {
			updateCamera(DroneHelper.LocationToCoord(location), (int) mMap.getCameraPosition().zoom);
		}
	}

	@Override
	public void onConnected(Bundle bundle) {
		for (Runnable task : mApiClientTasks) {
			task.run();
		}
	}

	@Override
	public void onConnectionSuspended(int i) {
		Log.d(TAG, "Google API client connection suspended.");
	}
}<|MERGE_RESOLUTION|>--- conflicted
+++ resolved
@@ -301,10 +301,7 @@
 
 	@Override
 	public void updateMarker(MarkerInfo markerInfo, boolean isDraggable) {
-<<<<<<< HEAD
-=======
         //if the drone hasn't received a gps signal yet
->>>>>>> 1fbbb310
         final Coord2D coord = markerInfo.getPosition();
         if(coord == null){
             return;
