package org.droidplanner.android.maps.providers.google_map;

import java.util.ArrayList;
import java.util.List;
import java.util.Map;
import java.util.concurrent.atomic.AtomicReference;

import org.droidplanner.android.DroidPlannerApp;
import org.droidplanner.android.helpers.LocalMapTileProvider;
import org.droidplanner.android.lib.utils.GoogleApiClientManager;
import org.droidplanner.android.lib.utils.GoogleApiClientManager.GoogleApiClientTask;
import org.droidplanner.android.maps.DPMap;
import org.droidplanner.android.maps.MarkerInfo;
import org.droidplanner.android.maps.providers.DPMapProvider;
import org.droidplanner.android.utils.DroneHelper;
import org.droidplanner.android.utils.prefs.AutoPanMode;
import org.droidplanner.android.utils.prefs.DroidPlannerPrefs;
import org.droidplanner.core.model.Drone;
import org.droidplanner.core.drone.DroneInterfaces;
import org.droidplanner.core.helpers.coordinates.Coord2D;

import android.content.Context;
import android.content.SharedPreferences;
import android.graphics.Bitmap;
import android.graphics.Point;
import android.location.Location;
import android.os.Bundle;
import android.support.v4.app.FragmentActivity;
import android.util.Log;
import android.view.LayoutInflater;
import android.view.View;
import android.view.ViewGroup;
import android.widget.Toast;

import com.google.android.gms.location.LocationListener;
import com.google.android.gms.location.LocationRequest;
import com.google.android.gms.location.LocationServices;
import com.google.android.gms.maps.CameraUpdate;
import com.google.android.gms.maps.CameraUpdateFactory;
import com.google.android.gms.maps.GoogleMap;
import com.google.android.gms.maps.MapsInitializer;
import com.google.android.gms.maps.Projection;
import com.google.android.gms.maps.SupportMapFragment;
import com.google.android.gms.maps.UiSettings;
import com.google.android.gms.maps.model.BitmapDescriptorFactory;
import com.google.android.gms.maps.model.CameraPosition;
import com.google.android.gms.maps.model.LatLng;
import com.google.android.gms.maps.model.LatLngBounds;
import com.google.android.gms.maps.model.Marker;
import com.google.android.gms.maps.model.MarkerOptions;
import com.google.android.gms.maps.model.Polyline;
import com.google.android.gms.maps.model.PolylineOptions;
import com.google.android.gms.maps.model.TileOverlay;
import com.google.android.gms.maps.model.TileOverlayOptions;
import com.google.common.collect.HashBiMap;

public class GoogleMapFragment extends SupportMapFragment implements DPMap, LocationListener {

<<<<<<< HEAD
	private static final String TAG = GoogleMapFragment.class.getSimpleName();

	public static final String PREF_MAP_TYPE = "pref_map_type";

	public static final String MAP_TYPE_SATELLITE = "Satellite";
	public static final String MAP_TYPE_HYBRID = "Hybrid";
	public static final String MAP_TYPE_NORMAL = "Normal";
	public static final String MAP_TYPE_TERRAIN = "Terrain";

	// TODO: update the interval based on the user's current activity.
	private static final long USER_LOCATION_UPDATE_INTERVAL = 5000; // ms
	private static final long USER_LOCATION_UPDATE_FASTEST_INTERVAL = 1000; // ms
	private static final float USER_LOCATION_UPDATE_MIN_DISPLACEMENT = 5; // m

	private final HashBiMap<MarkerInfo, Marker> mMarkers = HashBiMap.create();

	private Drone mDrone;
	private DroidPlannerPrefs mAppPrefs;

	private final AtomicReference<AutoPanMode> mPanMode = new AtomicReference<AutoPanMode>(
			AutoPanMode.DISABLED);

	private GoogleApiClientTask mGoToMyLocationTask;
	private GoogleApiClientTask mRemoveLocationUpdateTask;
	private GoogleApiClientTask mRequestLocationUpdateTask;

	private GoogleMap mMap;
    private GoogleApiClientManager mGApiClientMgr;

	private Polyline flightPath;
	private Polyline missionPath;
	private Polyline mDroneLeashPath;
	private int maxFlightPathSize;

	/*
	 * DP Map listeners
	 */
	private DPMap.OnMapClickListener mMapClickListener;
	private DPMap.OnMapLongClickListener mMapLongClickListener;
	private DPMap.OnMarkerClickListener mMarkerClickListener;
	private DPMap.OnMarkerDragListener mMarkerDragListener;

	@Override
	public View onCreateView(LayoutInflater inflater, ViewGroup viewGroup,
			Bundle bundle) {
		final FragmentActivity activity = getActivity();
		final Context context = activity.getApplicationContext();

		final View view = super.onCreateView(inflater, viewGroup, bundle);
=======
    private static final String TAG = GoogleMapFragment.class.getSimpleName();

    public static final String PREF_MAP_TYPE = "pref_map_type";

    public static final String MAP_TYPE_SATELLITE = "Satellite";
    public static final String MAP_TYPE_HYBRID = "Hybrid";
    public static final String MAP_TYPE_NORMAL = "Normal";
    public static final String MAP_TYPE_TERRAIN = "Terrain";

    // TODO: update the interval based on the user's current activity.
    private static final long USER_LOCATION_UPDATE_INTERVAL = 60000; // ms
    private static final long USER_LOCATION_UPDATE_FASTEST_INTERVAL = 30000; // ms
    private static final float USER_LOCATION_UPDATE_MIN_DISPLACEMENT = 10; // m

    private final HashBiMap<MarkerInfo, Marker> mMarkers = HashBiMap.create();

    private Drone mDrone;
    private DroidPlannerPrefs mAppPrefs;

    private final AtomicReference<AutoPanMode> mPanMode = new AtomicReference<AutoPanMode>(
            AutoPanMode.DISABLED);

    private GoogleApiClientTask mGoToMyLocationTask;
    private GoogleApiClientTask mRemoveLocationUpdateTask;
    private GoogleApiClientTask mRequestLocationUpdateTask;

    private GoogleMap mMap;
    private GoogleApiClientManager mGApiClientMgr;

    private Polyline flightPath;
    private Polyline missionPath;
    private Polyline mDroneLeashPath;
    private int maxFlightPathSize;

    /*
     * DP Map listeners
     */
    private DPMap.OnMapClickListener mMapClickListener;
    private DPMap.OnMapLongClickListener mMapLongClickListener;
    private DPMap.OnMarkerClickListener mMarkerClickListener;
    private DPMap.OnMarkerDragListener mMarkerDragListener;

    @Override
    public View onCreateView(LayoutInflater inflater, ViewGroup viewGroup,
                             Bundle bundle) {
        final FragmentActivity activity = getActivity();
        final Context context = activity.getApplicationContext();

        final View view = super.onCreateView(inflater, viewGroup, bundle);
>>>>>>> 218c8dc4

        mGApiClientMgr = new GoogleApiClientManager(context, LocationServices.API);

        mGoToMyLocationTask = mGApiClientMgr.new GoogleApiClientTask() {
            @Override
            public void doRun() {
                final Location myLocation = LocationServices.FusedLocationApi
                        .getLastLocation(getGoogleApiClient());
                if (myLocation != null) {
                    final float currentZoomLevel = mMap.getCameraPosition().zoom;
                    updateCamera(DroneHelper.LocationToCoord(myLocation), (int) currentZoomLevel);
                }
            }
        };

        mRemoveLocationUpdateTask = mGApiClientMgr.new GoogleApiClientTask() {
            @Override
            public void doRun() {
                LocationServices.FusedLocationApi
                        .removeLocationUpdates(getGoogleApiClient(), GoogleMapFragment.this);
            }
        };

        mRequestLocationUpdateTask = mGApiClientMgr.new GoogleApiClientTask() {
            @Override
            public void doRun() {
                final LocationRequest locationReq = LocationRequest.create()
                        .setPriority(LocationRequest.PRIORITY_HIGH_ACCURACY)
                        .setFastestInterval(USER_LOCATION_UPDATE_FASTEST_INTERVAL)
                        .setInterval(USER_LOCATION_UPDATE_INTERVAL)
                        .setSmallestDisplacement(USER_LOCATION_UPDATE_MIN_DISPLACEMENT);
                LocationServices.FusedLocationApi.requestLocationUpdates(
                        getGoogleApiClient(), locationReq, GoogleMapFragment.this);

            }
        };

<<<<<<< HEAD
		mDrone = ((DroidPlannerApp) activity.getApplication()).getDrone();
		mAppPrefs = new DroidPlannerPrefs(context);

		final Bundle args = getArguments();
		if (args != null) {
			maxFlightPathSize = args.getInt(EXTRA_MAX_FLIGHT_PATH_SIZE);
		}

		return view;
	}

	@Override
	public void onStart() {
		super.onStart();
		mGApiClientMgr.start();
		setupMap();
	}

	@Override
	public void onStop() {
		super.onStop();
		mGApiClientMgr.stop();
	}

	@Override
	public void clearFlightPath() {
		if (flightPath != null) {
			List<LatLng> oldFlightPath = flightPath.getPoints();
			oldFlightPath.clear();
			flightPath.setPoints(oldFlightPath);
		}
	}
=======
        mDrone = ((DroidPlannerApp) activity.getApplication()).getDrone();
        mAppPrefs = new DroidPlannerPrefs(context);

        final Bundle args = getArguments();
        if (args != null) {
            maxFlightPathSize = args.getInt(EXTRA_MAX_FLIGHT_PATH_SIZE);
        }

        return view;
    }

    @Override
    public void onStart() {
        super.onStart();
        mGApiClientMgr.start();
        setupMap();
    }

    @Override
    public void onStop() {
        super.onStop();
        mGApiClientMgr.stop();
    }

    @Override
    public void clearFlightPath() {
        if (flightPath != null) {
            List<LatLng> oldFlightPath = flightPath.getPoints();
            oldFlightPath.clear();
            flightPath.setPoints(oldFlightPath);
        }
    }
>>>>>>> 218c8dc4

    @Override
    public Coord2D getMapCenter() {
        return DroneHelper.LatLngToCoord(mMap.getCameraPosition().target);
    }

    @Override
    public float getMapZoomLevel() {
        return mMap.getCameraPosition().zoom;
    }

    @Override
    public float getMaxZoomLevel() {
        return mMap.getMaxZoomLevel();
    }

    @Override
    public float getMinZoomLevel() {
        return mMap.getMinZoomLevel();
    }

    @Override
<<<<<<< HEAD
	public void selectAutoPanMode(AutoPanMode target) {
		final AutoPanMode currentMode = mPanMode.get();
		if (currentMode == target)
			return;

		setAutoPanMode(currentMode, target);
	}

	private void setAutoPanMode(AutoPanMode current, AutoPanMode update) {
		if (mPanMode.compareAndSet(current, update)) {
			switch (current) {
			case DRONE:
				mDrone.removeDroneListener(this);
				break;

			case USER:
                if(!mGApiClientMgr.addTask(mRemoveLocationUpdateTask)){
                    Log.e(TAG, "Unable to add google api client task.");
                }
                break;

			case DISABLED:
			default:
				break;
			}

			switch (update) {
			case DRONE:
				mDrone.addDroneListener(this);
				break;

			case USER:
                if(!mGApiClientMgr.addTask(mRequestLocationUpdateTask)){
                    Log.e(TAG, "Unable to add google api client task.");
                }
				break;

			case DISABLED:
			default:
				break;
			}
		}
	}

	@Override
	public DPMapProvider getProvider() {
		return DPMapProvider.GOOGLE_MAP;
	}

	@Override
	public void addFlightPathPoint(Coord2D coord) {
		final LatLng position = DroneHelper.CoordToLatLang(coord);

		if (maxFlightPathSize > 0) {
			if (flightPath == null) {
				PolylineOptions flightPathOptions = new PolylineOptions();
				flightPathOptions.color(FLIGHT_PATH_DEFAULT_COLOR)
						.width(FLIGHT_PATH_DEFAULT_WIDTH).zIndex(1);
				flightPath = mMap.addPolyline(flightPathOptions);
			}

			List<LatLng> oldFlightPath = flightPath.getPoints();
			if (oldFlightPath.size() > maxFlightPathSize) {
				oldFlightPath.remove(0);
			}
			oldFlightPath.add(position);
			flightPath.setPoints(oldFlightPath);
		}
	}

	@Override
	public void cleanMarkers() {
		for (Map.Entry<MarkerInfo, Marker> entry : mMarkers.entrySet()) {
			Marker marker = entry.getValue();
			marker.remove();
		}

		mMarkers.clear();
	}

	@Override
	public void updateMarker(MarkerInfo markerInfo) {
		updateMarker(markerInfo, markerInfo.isDraggable());
	}

	@Override
	public void updateMarker(MarkerInfo markerInfo, boolean isDraggable) {
=======
    public void selectAutoPanMode(AutoPanMode target) {
        final AutoPanMode currentMode = mPanMode.get();
        if (currentMode == target)
            return;

        setAutoPanMode(currentMode, target);
    }

    private void setAutoPanMode(AutoPanMode current, AutoPanMode update) {
        if (mPanMode.compareAndSet(current, update)) {
            switch (current) {
                case DRONE:
                    mDrone.removeDroneListener(this);
                    break;

                case USER:
                    if(!mGApiClientMgr.addTask(mRemoveLocationUpdateTask)){
                        Log.e(TAG, "Unable to add google api client task.");
                    }
                    break;

                case DISABLED:
                default:
                    break;
            }

            switch (update) {
                case DRONE:
                    mDrone.addDroneListener(this);
                    break;

                case USER:
                    if(!mGApiClientMgr.addTask(mRequestLocationUpdateTask)){
                        Log.e(TAG, "Unable to add google api client task.");
                    }
                    break;

                case DISABLED:
                default:
                    break;
            }
        }
    }

    @Override
    public DPMapProvider getProvider() {
        return DPMapProvider.GOOGLE_MAP;
    }

    @Override
    public void addFlightPathPoint(Coord2D coord) {
        final LatLng position = DroneHelper.CoordToLatLang(coord);

        if (maxFlightPathSize > 0) {
            if (flightPath == null) {
                PolylineOptions flightPathOptions = new PolylineOptions();
                flightPathOptions.color(FLIGHT_PATH_DEFAULT_COLOR)
                        .width(FLIGHT_PATH_DEFAULT_WIDTH).zIndex(1);
                flightPath = mMap.addPolyline(flightPathOptions);
            }

            List<LatLng> oldFlightPath = flightPath.getPoints();
            if (oldFlightPath.size() > maxFlightPathSize) {
                oldFlightPath.remove(0);
            }
            oldFlightPath.add(position);
            flightPath.setPoints(oldFlightPath);
        }
    }

    @Override
    public void cleanMarkers() {
        for (Map.Entry<MarkerInfo, Marker> entry : mMarkers.entrySet()) {
            Marker marker = entry.getValue();
            marker.remove();
        }

        mMarkers.clear();
    }

    @Override
    public void updateMarker(MarkerInfo markerInfo) {
        updateMarker(markerInfo, markerInfo.isDraggable());
    }

    @Override
    public void updateMarker(MarkerInfo markerInfo, boolean isDraggable) {
>>>>>>> 218c8dc4
        //if the drone hasn't received a gps signal yet
        final Coord2D coord = markerInfo.getPosition();
        if(coord == null){
            return;
        }

<<<<<<< HEAD
		final LatLng position = DroneHelper.CoordToLatLang(coord);
		Marker marker = mMarkers.get(markerInfo);
		if (marker == null) {
			// Generate the marker
			marker = mMap.addMarker(new MarkerOptions().position(position));
			mMarkers.put(markerInfo, marker);
		}

		// Update the marker
		final Bitmap markerIcon = markerInfo.getIcon(getResources());
		if (markerIcon != null) {
			marker.setIcon(BitmapDescriptorFactory.fromBitmap(markerIcon));
		}

		marker.setAlpha(markerInfo.getAlpha());
		marker.setAnchor(markerInfo.getAnchorU(), markerInfo.getAnchorV());
		marker.setInfoWindowAnchor(markerInfo.getInfoWindowAnchorU(),
				markerInfo.getInfoWindowAnchorV());
		marker.setPosition(position);
		marker.setRotation(markerInfo.getRotation());
		marker.setSnippet(markerInfo.getSnippet());
		marker.setTitle(markerInfo.getTitle());
		marker.setDraggable(isDraggable);
		marker.setFlat(markerInfo.isFlat());
		marker.setVisible(markerInfo.isVisible());
	}

	@Override
	public void updateMarkers(List<MarkerInfo> markersInfos) {
		for (MarkerInfo info : markersInfos) {
			updateMarker(info);
		}
	}

	@Override
	public void updateMarkers(List<MarkerInfo> markersInfos, boolean isDraggable) {
		for (MarkerInfo info : markersInfos) {
			updateMarker(info, isDraggable);
		}
	}

	/**
	 * Used to retrieve the info for the given marker.
	 * 
	 * @param marker
	 *            marker whose info to retrieve
	 * @return marker's info
	 */
	private MarkerInfo getMarkerInfo(Marker marker) {
		return mMarkers.inverse().get(marker);
	}

	@Override
	public List<Coord2D> projectPathIntoMap(List<Coord2D> path) {
		List<Coord2D> coords = new ArrayList<Coord2D>();
		Projection projection = mMap.getProjection();

		for (Coord2D point : path) {
			LatLng coord = projection.fromScreenLocation(new Point((int) point
					.getX(), (int) point.getY()));
			coords.add(DroneHelper.LatLngToCoord(coord));
		}

		return coords;
	}

	@Override
	public void setMapPadding(int left, int top, int right, int bottom) {
		mMap.setPadding(left, top, right, bottom);
	}

	@Override
	public void setOnMapClickListener(OnMapClickListener listener) {
		mMapClickListener = listener;
	}

	@Override
	public void setOnMapLongClickListener(OnMapLongClickListener listener) {
		mMapLongClickListener = listener;
	}

	@Override
	public void setOnMarkerDragListener(OnMarkerDragListener listener) {
		mMarkerDragListener = listener;
	}

	@Override
	public void setOnMarkerClickListener(OnMarkerClickListener listener) {
		mMarkerClickListener = listener;
	}

	@Override
	public void updateCamera(Coord2D coord, float zoomLevel) {
		if (coord != null) {
			mMap.animateCamera(CameraUpdateFactory.newLatLngZoom(
					DroneHelper.CoordToLatLang(coord), zoomLevel));
		}
	}

	@Override
	public void updateDroneLeashPath(PathSource pathSource) {
		List<Coord2D> pathCoords = pathSource.getPathPoints();
		final List<LatLng> pathPoints = new ArrayList<LatLng>(pathCoords.size());
		for (Coord2D coord : pathCoords) {
			pathPoints.add(DroneHelper.CoordToLatLang(coord));
		}

		if (mDroneLeashPath == null) {
			PolylineOptions flightPath = new PolylineOptions();
			flightPath.color(DRONE_LEASH_DEFAULT_COLOR).width(
					DroneHelper.scaleDpToPixels(DRONE_LEASH_DEFAULT_WIDTH,
							getResources()));
			mDroneLeashPath = mMap.addPolyline(flightPath);
		}

		mDroneLeashPath.setPoints(pathPoints);
	}

	@Override
	public void updateMissionPath(PathSource pathSource) {
		List<Coord2D> pathCoords = pathSource.getPathPoints();
		final List<LatLng> pathPoints = new ArrayList<LatLng>(pathCoords.size());
		for (Coord2D coord : pathCoords) {
			pathPoints.add(DroneHelper.CoordToLatLang(coord));
		}

		if (missionPath == null) {
			PolylineOptions pathOptions = new PolylineOptions();
			pathOptions.color(MISSION_PATH_DEFAULT_COLOR).width(
					MISSION_PATH_DEFAULT_WIDTH);
			missionPath = mMap.addPolyline(pathOptions);
		}

		missionPath.setPoints(pathPoints);
	}

	/**
	 * Save the map camera state on a preference file
	 * http://stackoverflow.com/questions
	 * /16697891/google-maps-android-api-v2-restoring
	 * -map-state/16698624#16698624
	 */
	@Override
	public void saveCameraPosition() {
		CameraPosition camera = mMap.getCameraPosition();
		mAppPrefs.prefs.edit()
				.putFloat(PREF_LAT, (float) camera.target.latitude)
				.putFloat(PREF_LNG, (float) camera.target.longitude)
				.putFloat(PREF_BEA, camera.bearing)
				.putFloat(PREF_TILT, camera.tilt)
				.putFloat(PREF_ZOOM, camera.zoom).apply();
	}

	@Override
	public void loadCameraPosition() {
		final SharedPreferences settings = mAppPrefs.prefs;

		CameraPosition.Builder camera = new CameraPosition.Builder();
		camera.bearing(settings.getFloat(PREF_BEA, DEFAULT_BEARING));
		camera.tilt(settings.getFloat(PREF_TILT, DEFAULT_TILT));
		camera.zoom(settings.getFloat(PREF_ZOOM, DEFAULT_ZOOM_LEVEL));
		camera.target(new LatLng(settings.getFloat(PREF_LAT, DEFAULT_LATITUDE),
				settings.getFloat(PREF_LNG, DEFAULT_LONGITUDE)));

		mMap.moveCamera(CameraUpdateFactory.newCameraPosition(camera.build()));
	}

	private void setupMap() {
		// Make sure the map is initialized
		MapsInitializer.initialize(getActivity().getApplicationContext());

		mMap = getMap();
		if (isMapLayoutFinished()) {
			// TODO it should wait for the map layout
			// before setting it up, instead of just
			// skipping the setup
			setupMapUI();
			setupMapOverlay();
			setupMapListeners();
		}
	}
=======
        final LatLng position = DroneHelper.CoordToLatLang(coord);
        Marker marker = mMarkers.get(markerInfo);
        if (marker == null) {
            // Generate the marker
            marker = mMap.addMarker(new MarkerOptions().position(position));
            mMarkers.put(markerInfo, marker);
        }

        // Update the marker
        final Bitmap markerIcon = markerInfo.getIcon(getResources());
        if (markerIcon != null) {
            marker.setIcon(BitmapDescriptorFactory.fromBitmap(markerIcon));
        }

        marker.setAlpha(markerInfo.getAlpha());
        marker.setAnchor(markerInfo.getAnchorU(), markerInfo.getAnchorV());
        marker.setInfoWindowAnchor(markerInfo.getInfoWindowAnchorU(),
                markerInfo.getInfoWindowAnchorV());
        marker.setPosition(position);
        marker.setRotation(markerInfo.getRotation());
        marker.setSnippet(markerInfo.getSnippet());
        marker.setTitle(markerInfo.getTitle());
        marker.setDraggable(isDraggable);
        marker.setFlat(markerInfo.isFlat());
        marker.setVisible(markerInfo.isVisible());
    }

    @Override
    public void updateMarkers(List<MarkerInfo> markersInfos) {
        for (MarkerInfo info : markersInfos) {
            updateMarker(info);
        }
    }

    @Override
    public void updateMarkers(List<MarkerInfo> markersInfos, boolean isDraggable) {
        for (MarkerInfo info : markersInfos) {
            updateMarker(info, isDraggable);
        }
    }

    /**
     * Used to retrieve the info for the given marker.
     *
     * @param marker
     *            marker whose info to retrieve
     * @return marker's info
     */
    private MarkerInfo getMarkerInfo(Marker marker) {
        return mMarkers.inverse().get(marker);
    }

    @Override
    public List<Coord2D> projectPathIntoMap(List<Coord2D> path) {
        List<Coord2D> coords = new ArrayList<Coord2D>();
        Projection projection = mMap.getProjection();

        for (Coord2D point : path) {
            LatLng coord = projection.fromScreenLocation(new Point((int) point
                    .getX(), (int) point.getY()));
            coords.add(DroneHelper.LatLngToCoord(coord));
        }

        return coords;
    }

    @Override
    public void setMapPadding(int left, int top, int right, int bottom) {
        mMap.setPadding(left, top, right, bottom);
    }

    @Override
    public void setOnMapClickListener(OnMapClickListener listener) {
        mMapClickListener = listener;
    }

    @Override
    public void setOnMapLongClickListener(OnMapLongClickListener listener) {
        mMapLongClickListener = listener;
    }

    @Override
    public void setOnMarkerDragListener(OnMarkerDragListener listener) {
        mMarkerDragListener = listener;
    }

    @Override
    public void setOnMarkerClickListener(OnMarkerClickListener listener) {
        mMarkerClickListener = listener;
    }

    @Override
    public void updateCamera(Coord2D coord, float zoomLevel) {
        if (coord != null) {
            mMap.animateCamera(CameraUpdateFactory.newLatLngZoom(
                    DroneHelper.CoordToLatLang(coord), zoomLevel));
        }
    }

    @Override
    public void updateDroneLeashPath(PathSource pathSource) {
        List<Coord2D> pathCoords = pathSource.getPathPoints();
        final List<LatLng> pathPoints = new ArrayList<LatLng>(pathCoords.size());
        for (Coord2D coord : pathCoords) {
            pathPoints.add(DroneHelper.CoordToLatLang(coord));
        }

        if (mDroneLeashPath == null) {
            PolylineOptions flightPath = new PolylineOptions();
            flightPath.color(DRONE_LEASH_DEFAULT_COLOR).width(
                    DroneHelper.scaleDpToPixels(DRONE_LEASH_DEFAULT_WIDTH,
                            getResources()));
            mDroneLeashPath = mMap.addPolyline(flightPath);
        }

        mDroneLeashPath.setPoints(pathPoints);
    }

    @Override
    public void updateMissionPath(PathSource pathSource) {
        List<Coord2D> pathCoords = pathSource.getPathPoints();
        final List<LatLng> pathPoints = new ArrayList<LatLng>(pathCoords.size());
        for (Coord2D coord : pathCoords) {
            pathPoints.add(DroneHelper.CoordToLatLang(coord));
        }

        if (missionPath == null) {
            PolylineOptions pathOptions = new PolylineOptions();
            pathOptions.color(MISSION_PATH_DEFAULT_COLOR).width(
                    MISSION_PATH_DEFAULT_WIDTH);
            missionPath = mMap.addPolyline(pathOptions);
        }

        missionPath.setPoints(pathPoints);
    }

    /**
     * Save the map camera state on a preference file
     * http://stackoverflow.com/questions
     * /16697891/google-maps-android-api-v2-restoring
     * -map-state/16698624#16698624
     */
    @Override
    public void saveCameraPosition() {
        CameraPosition camera = mMap.getCameraPosition();
        mAppPrefs.prefs.edit()
                .putFloat(PREF_LAT, (float) camera.target.latitude)
                .putFloat(PREF_LNG, (float) camera.target.longitude)
                .putFloat(PREF_BEA, camera.bearing)
                .putFloat(PREF_TILT, camera.tilt)
                .putFloat(PREF_ZOOM, camera.zoom).apply();
    }

    @Override
    public void loadCameraPosition() {
        final SharedPreferences settings = mAppPrefs.prefs;

        CameraPosition.Builder camera = new CameraPosition.Builder();
        camera.bearing(settings.getFloat(PREF_BEA, DEFAULT_BEARING));
        camera.tilt(settings.getFloat(PREF_TILT, DEFAULT_TILT));
        camera.zoom(settings.getFloat(PREF_ZOOM, DEFAULT_ZOOM_LEVEL));
        camera.target(new LatLng(settings.getFloat(PREF_LAT, DEFAULT_LATITUDE),
                settings.getFloat(PREF_LNG, DEFAULT_LONGITUDE)));

        mMap.moveCamera(CameraUpdateFactory.newCameraPosition(camera.build()));
    }

    private void setupMap() {
        // Make sure the map is initialized
        MapsInitializer.initialize(getActivity().getApplicationContext());

        mMap = getMap();
        if (isMapLayoutFinished()) {
            // TODO it should wait for the map layout
            // before setting it up, instead of just
            // skipping the setup
            setupMapUI();
            setupMapOverlay();
            setupMapListeners();
        }
    }
>>>>>>> 218c8dc4

    @Override
    public void zoomToFit(List<Coord2D> coords) {
        if (!coords.isEmpty()) {
            final List<LatLng> points = new ArrayList<LatLng>();
            for (Coord2D coord : coords)
                points.add(DroneHelper.CoordToLatLang(coord));

            LatLngBounds bounds = getBounds(points);
            CameraUpdate animation;
            if (isMapLayoutFinished())
                animation = CameraUpdateFactory.newLatLngBounds(bounds, 100);
            else
                animation = CameraUpdateFactory.newLatLngBounds(bounds, 480,
                        360, 100);
            getMap().animateCamera(animation);
        }
    }

<<<<<<< HEAD
	@Override
	public void goToMyLocation() {
        if(!mGApiClientMgr.addTask(mGoToMyLocationTask)){
            Log.e(TAG, "Unable to add google api client task.");
        }
	}

	@Override
	public void goToDroneLocation() {
		if(!mDrone.getGps().isPositionValid()){
			Toast.makeText(getActivity().getApplicationContext(), "No drone location available", Toast.LENGTH_SHORT).show();
			return;
		}
		final float currentZoomLevel = mMap.getCameraPosition().zoom;
		final Coord2D droneLocation = mDrone.getGps().getPosition();
		updateCamera(droneLocation, (int) currentZoomLevel);
	}

	private void setupMapListeners() {
		mMap.setOnMapClickListener(new GoogleMap.OnMapClickListener() {
			@Override
			public void onMapClick(LatLng latLng) {
				if (mMapClickListener != null) {
					mMapClickListener.onMapClick(DroneHelper
							.LatLngToCoord(latLng));
				}
			}
		});

		mMap.setOnMapLongClickListener(new GoogleMap.OnMapLongClickListener() {
			@Override
			public void onMapLongClick(LatLng latLng) {
				if (mMapLongClickListener != null) {
					mMapLongClickListener.onMapLongClick(DroneHelper
							.LatLngToCoord(latLng));
				}
			}
		});

		mMap.setOnMarkerDragListener(new GoogleMap.OnMarkerDragListener() {
			@Override
			public void onMarkerDragStart(Marker marker) {
				if (mMarkerDragListener != null) {
					final MarkerInfo markerInfo = getMarkerInfo(marker);
					markerInfo.setPosition(DroneHelper.LatLngToCoord(marker
							.getPosition()));
					mMarkerDragListener.onMarkerDragStart(markerInfo);
				}
			}

			@Override
			public void onMarkerDrag(Marker marker) {
				if (mMarkerDragListener != null) {
					final MarkerInfo markerInfo = getMarkerInfo(marker);
					markerInfo.setPosition(DroneHelper.LatLngToCoord(marker
							.getPosition()));
					mMarkerDragListener.onMarkerDrag(markerInfo);
				}
			}

			@Override
			public void onMarkerDragEnd(Marker marker) {
				if (mMarkerDragListener != null) {
					final MarkerInfo markerInfo = getMarkerInfo(marker);
					markerInfo.setPosition(DroneHelper.LatLngToCoord(marker
							.getPosition()));
					mMarkerDragListener.onMarkerDragEnd(markerInfo);
				}
			}
		});

		mMap.setOnMarkerClickListener(new GoogleMap.OnMarkerClickListener() {
			@Override
			public boolean onMarkerClick(Marker marker) {
				if (mMarkerClickListener != null) {
					return mMarkerClickListener
							.onMarkerClick(getMarkerInfo(marker));
				}
				return false;
			}
		});
	}

	private void setupMapUI() {
		mMap.setMyLocationEnabled(true);
		UiSettings mUiSettings = mMap.getUiSettings();
		mUiSettings.setMyLocationButtonEnabled(false);
		mUiSettings.setCompassEnabled(true);
		mUiSettings.setTiltGesturesEnabled(false);
		mUiSettings.setZoomControlsEnabled(false);
	}

	private void setupMapOverlay() {
		if (mAppPrefs.isOfflineMapEnabled()) {
			setupOfflineMapOverlay();
		} else {
			setupOnlineMapOverlay();
		}
	}

	private void setupOnlineMapOverlay() {
		mMap.setMapType(getMapType());
	}

	private int getMapType() {
		String mapType = mAppPrefs.getMapType();

		if (mapType.equalsIgnoreCase(MAP_TYPE_SATELLITE)) {
			return GoogleMap.MAP_TYPE_SATELLITE;
		}
		if (mapType.equalsIgnoreCase(MAP_TYPE_HYBRID)) {
			return GoogleMap.MAP_TYPE_HYBRID;
		}
		if (mapType.equalsIgnoreCase(MAP_TYPE_NORMAL)) {
			return GoogleMap.MAP_TYPE_NORMAL;
		}
		if (mapType.equalsIgnoreCase(MAP_TYPE_TERRAIN)) {
			return GoogleMap.MAP_TYPE_TERRAIN;
		} else {
			return GoogleMap.MAP_TYPE_SATELLITE;
		}
	}

	private void setupOfflineMapOverlay() {
		mMap.setMapType(GoogleMap.MAP_TYPE_NONE);
		TileOverlay tileOverlay = mMap.addTileOverlay(new TileOverlayOptions()
				.tileProvider(new LocalMapTileProvider()));
		tileOverlay.setZIndex(-1);
		tileOverlay.clearTileCache();
	}

	public void zoomToExtents(List<LatLng> pointsList) {
		if (!pointsList.isEmpty()) {
			LatLngBounds bounds = getBounds(pointsList);
			CameraUpdate animation;
			if (isMapLayoutFinished())
				animation = CameraUpdateFactory.newLatLngBounds(bounds, 100);
			else
				animation = CameraUpdateFactory.newLatLngBounds(bounds, 480,
						360, 100);
			getMap().animateCamera(animation);
		}
	}

	protected void clearMap() {
		GoogleMap mMap = getMap();
		mMap.clear();
		setupMapOverlay();
	}

	private LatLngBounds getBounds(List<LatLng> pointsList) {
		LatLngBounds.Builder builder = new LatLngBounds.Builder();
		for (LatLng point : pointsList) {
			builder.include(point);
		}
		return builder.build();
	}

	public double getMapRotation() {
		if (isMapLayoutFinished()) {
			return mMap.getCameraPosition().bearing;
		} else {
			return 0;
		}
	}

	private boolean isMapLayoutFinished() {
		return getMap() != null;
	}

	/**
	 * Used to monitor drone gps location updates if autopan is enabled.
	 * {@inheritDoc}
	 * 
	 * @param event
	 *            event type
	 * @param drone
	 *            drone state
	 */
	@Override
	public void onDroneEvent(DroneInterfaces.DroneEventsType event, Drone drone) {
		switch (event) {
		case GPS:
			if (mPanMode.get() == AutoPanMode.DRONE && drone.getGps().isPositionValid()) {
				final float currentZoomLevel = mMap.getCameraPosition().zoom;
				final Coord2D droneLocation = drone.getGps().getPosition();
				updateCamera(droneLocation, currentZoomLevel);
			}
			break;
		default:
			break;
		}
	}

	@Override
	public void onLocationChanged(Location location) {
		Log.d(TAG, "User location changed.");
		if (mPanMode.get() == AutoPanMode.USER) {
			updateCamera(DroneHelper.LocationToCoord(location),(int) mMap.getCameraPosition().zoom);
		}
	}
=======
    @Override
    public void goToMyLocation() {
        if(!mGApiClientMgr.addTask(mGoToMyLocationTask)){
            Log.e(TAG, "Unable to add google api client task.");
        }
    }

    @Override
    public void goToDroneLocation() {
        if(!mDrone.getGps().isPositionValid()){
            Toast.makeText(getActivity().getApplicationContext(), "No drone location available", Toast.LENGTH_SHORT).show();
            return;
        }
        final float currentZoomLevel = mMap.getCameraPosition().zoom;
        final Coord2D droneLocation = mDrone.getGps().getPosition();
        updateCamera(droneLocation, (int) currentZoomLevel);
    }

    private void setupMapListeners() {
        mMap.setOnMapClickListener(new GoogleMap.OnMapClickListener() {
            @Override
            public void onMapClick(LatLng latLng) {
                if (mMapClickListener != null) {
                    mMapClickListener.onMapClick(DroneHelper
                            .LatLngToCoord(latLng));
                }
            }
        });

        mMap.setOnMapLongClickListener(new GoogleMap.OnMapLongClickListener() {
            @Override
            public void onMapLongClick(LatLng latLng) {
                if (mMapLongClickListener != null) {
                    mMapLongClickListener.onMapLongClick(DroneHelper
                            .LatLngToCoord(latLng));
                }
            }
        });

        mMap.setOnMarkerDragListener(new GoogleMap.OnMarkerDragListener() {
            @Override
            public void onMarkerDragStart(Marker marker) {
                if (mMarkerDragListener != null) {
                    final MarkerInfo markerInfo = getMarkerInfo(marker);
                    markerInfo.setPosition(DroneHelper.LatLngToCoord(marker
                            .getPosition()));
                    mMarkerDragListener.onMarkerDragStart(markerInfo);
                }
            }

            @Override
            public void onMarkerDrag(Marker marker) {
                if (mMarkerDragListener != null) {
                    final MarkerInfo markerInfo = getMarkerInfo(marker);
                    markerInfo.setPosition(DroneHelper.LatLngToCoord(marker
                            .getPosition()));
                    mMarkerDragListener.onMarkerDrag(markerInfo);
                }
            }

            @Override
            public void onMarkerDragEnd(Marker marker) {
                if (mMarkerDragListener != null) {
                    final MarkerInfo markerInfo = getMarkerInfo(marker);
                    markerInfo.setPosition(DroneHelper.LatLngToCoord(marker
                            .getPosition()));
                    mMarkerDragListener.onMarkerDragEnd(markerInfo);
                }
            }
        });

        mMap.setOnMarkerClickListener(new GoogleMap.OnMarkerClickListener() {
            @Override
            public boolean onMarkerClick(Marker marker) {
                if (mMarkerClickListener != null) {
                    return mMarkerClickListener
                            .onMarkerClick(getMarkerInfo(marker));
                }
                return false;
            }
        });
    }

    private void setupMapUI() {
        mMap.setMyLocationEnabled(true);
        UiSettings mUiSettings = mMap.getUiSettings();
        mUiSettings.setMyLocationButtonEnabled(false);
        mUiSettings.setCompassEnabled(true);
        mUiSettings.setTiltGesturesEnabled(false);
        mUiSettings.setZoomControlsEnabled(false);
    }

    private void setupMapOverlay() {
        if (mAppPrefs.isOfflineMapEnabled()) {
            setupOfflineMapOverlay();
        } else {
            setupOnlineMapOverlay();
        }
    }

    private void setupOnlineMapOverlay() {
        mMap.setMapType(getMapType());
    }

    private int getMapType() {
        String mapType = mAppPrefs.getMapType();

        if (mapType.equalsIgnoreCase(MAP_TYPE_SATELLITE)) {
            return GoogleMap.MAP_TYPE_SATELLITE;
        }
        if (mapType.equalsIgnoreCase(MAP_TYPE_HYBRID)) {
            return GoogleMap.MAP_TYPE_HYBRID;
        }
        if (mapType.equalsIgnoreCase(MAP_TYPE_NORMAL)) {
            return GoogleMap.MAP_TYPE_NORMAL;
        }
        if (mapType.equalsIgnoreCase(MAP_TYPE_TERRAIN)) {
            return GoogleMap.MAP_TYPE_TERRAIN;
        } else {
            return GoogleMap.MAP_TYPE_SATELLITE;
        }
    }

    private void setupOfflineMapOverlay() {
        mMap.setMapType(GoogleMap.MAP_TYPE_NONE);
        TileOverlay tileOverlay = mMap.addTileOverlay(new TileOverlayOptions()
                .tileProvider(new LocalMapTileProvider()));
        tileOverlay.setZIndex(-1);
        tileOverlay.clearTileCache();
    }

    public void zoomToExtents(List<LatLng> pointsList) {
        if (!pointsList.isEmpty()) {
            LatLngBounds bounds = getBounds(pointsList);
            CameraUpdate animation;
            if (isMapLayoutFinished())
                animation = CameraUpdateFactory.newLatLngBounds(bounds, 100);
            else
                animation = CameraUpdateFactory.newLatLngBounds(bounds, 480,
                        360, 100);
            getMap().animateCamera(animation);
        }
    }

    protected void clearMap() {
        GoogleMap mMap = getMap();
        mMap.clear();
        setupMapOverlay();
    }

    private LatLngBounds getBounds(List<LatLng> pointsList) {
        LatLngBounds.Builder builder = new LatLngBounds.Builder();
        for (LatLng point : pointsList) {
            builder.include(point);
        }
        return builder.build();
    }

    public double getMapRotation() {
        if (isMapLayoutFinished()) {
            return mMap.getCameraPosition().bearing;
        } else {
            return 0;
        }
    }

    private boolean isMapLayoutFinished() {
        return getMap() != null;
    }

    /**
     * Used to monitor drone gps location updates if autopan is enabled.
     * {@inheritDoc}
     *
     * @param event
     *            event type
     * @param drone
     *            drone state
     */
    @Override
    public void onDroneEvent(DroneInterfaces.DroneEventsType event, Drone drone) {
        switch (event) {
            case GPS:
                if (mPanMode.get() == AutoPanMode.DRONE && drone.getGps().isPositionValid()) {
                    final float currentZoomLevel = mMap.getCameraPosition().zoom;
                    final Coord2D droneLocation = drone.getGps().getPosition();
                    updateCamera(droneLocation, currentZoomLevel);
                }
                break;
            default:
                break;
        }
    }

    @Override
    public void onLocationChanged(Location location) {
        Log.d(TAG, "User location changed.");
        if (mPanMode.get() == AutoPanMode.USER) {
            updateCamera(DroneHelper.LocationToCoord(location),(int) mMap.getCameraPosition().zoom);
        }
    }
>>>>>>> 218c8dc4
}<|MERGE_RESOLUTION|>--- conflicted
+++ resolved
@@ -56,57 +56,6 @@
 
 public class GoogleMapFragment extends SupportMapFragment implements DPMap, LocationListener {
 
-<<<<<<< HEAD
-	private static final String TAG = GoogleMapFragment.class.getSimpleName();
-
-	public static final String PREF_MAP_TYPE = "pref_map_type";
-
-	public static final String MAP_TYPE_SATELLITE = "Satellite";
-	public static final String MAP_TYPE_HYBRID = "Hybrid";
-	public static final String MAP_TYPE_NORMAL = "Normal";
-	public static final String MAP_TYPE_TERRAIN = "Terrain";
-
-	// TODO: update the interval based on the user's current activity.
-	private static final long USER_LOCATION_UPDATE_INTERVAL = 5000; // ms
-	private static final long USER_LOCATION_UPDATE_FASTEST_INTERVAL = 1000; // ms
-	private static final float USER_LOCATION_UPDATE_MIN_DISPLACEMENT = 5; // m
-
-	private final HashBiMap<MarkerInfo, Marker> mMarkers = HashBiMap.create();
-
-	private Drone mDrone;
-	private DroidPlannerPrefs mAppPrefs;
-
-	private final AtomicReference<AutoPanMode> mPanMode = new AtomicReference<AutoPanMode>(
-			AutoPanMode.DISABLED);
-
-	private GoogleApiClientTask mGoToMyLocationTask;
-	private GoogleApiClientTask mRemoveLocationUpdateTask;
-	private GoogleApiClientTask mRequestLocationUpdateTask;
-
-	private GoogleMap mMap;
-    private GoogleApiClientManager mGApiClientMgr;
-
-	private Polyline flightPath;
-	private Polyline missionPath;
-	private Polyline mDroneLeashPath;
-	private int maxFlightPathSize;
-
-	/*
-	 * DP Map listeners
-	 */
-	private DPMap.OnMapClickListener mMapClickListener;
-	private DPMap.OnMapLongClickListener mMapLongClickListener;
-	private DPMap.OnMarkerClickListener mMarkerClickListener;
-	private DPMap.OnMarkerDragListener mMarkerDragListener;
-
-	@Override
-	public View onCreateView(LayoutInflater inflater, ViewGroup viewGroup,
-			Bundle bundle) {
-		final FragmentActivity activity = getActivity();
-		final Context context = activity.getApplicationContext();
-
-		final View view = super.onCreateView(inflater, viewGroup, bundle);
-=======
     private static final String TAG = GoogleMapFragment.class.getSimpleName();
 
     public static final String PREF_MAP_TYPE = "pref_map_type";
@@ -156,7 +105,6 @@
         final Context context = activity.getApplicationContext();
 
         final View view = super.onCreateView(inflater, viewGroup, bundle);
->>>>>>> 218c8dc4
 
         mGApiClientMgr = new GoogleApiClientManager(context, LocationServices.API);
 
@@ -194,40 +142,6 @@
             }
         };
 
-<<<<<<< HEAD
-		mDrone = ((DroidPlannerApp) activity.getApplication()).getDrone();
-		mAppPrefs = new DroidPlannerPrefs(context);
-
-		final Bundle args = getArguments();
-		if (args != null) {
-			maxFlightPathSize = args.getInt(EXTRA_MAX_FLIGHT_PATH_SIZE);
-		}
-
-		return view;
-	}
-
-	@Override
-	public void onStart() {
-		super.onStart();
-		mGApiClientMgr.start();
-		setupMap();
-	}
-
-	@Override
-	public void onStop() {
-		super.onStop();
-		mGApiClientMgr.stop();
-	}
-
-	@Override
-	public void clearFlightPath() {
-		if (flightPath != null) {
-			List<LatLng> oldFlightPath = flightPath.getPoints();
-			oldFlightPath.clear();
-			flightPath.setPoints(oldFlightPath);
-		}
-	}
-=======
         mDrone = ((DroidPlannerApp) activity.getApplication()).getDrone();
         mAppPrefs = new DroidPlannerPrefs(context);
 
@@ -260,7 +174,6 @@
             flightPath.setPoints(oldFlightPath);
         }
     }
->>>>>>> 218c8dc4
 
     @Override
     public Coord2D getMapCenter() {
@@ -283,95 +196,6 @@
     }
 
     @Override
-<<<<<<< HEAD
-	public void selectAutoPanMode(AutoPanMode target) {
-		final AutoPanMode currentMode = mPanMode.get();
-		if (currentMode == target)
-			return;
-
-		setAutoPanMode(currentMode, target);
-	}
-
-	private void setAutoPanMode(AutoPanMode current, AutoPanMode update) {
-		if (mPanMode.compareAndSet(current, update)) {
-			switch (current) {
-			case DRONE:
-				mDrone.removeDroneListener(this);
-				break;
-
-			case USER:
-                if(!mGApiClientMgr.addTask(mRemoveLocationUpdateTask)){
-                    Log.e(TAG, "Unable to add google api client task.");
-                }
-                break;
-
-			case DISABLED:
-			default:
-				break;
-			}
-
-			switch (update) {
-			case DRONE:
-				mDrone.addDroneListener(this);
-				break;
-
-			case USER:
-                if(!mGApiClientMgr.addTask(mRequestLocationUpdateTask)){
-                    Log.e(TAG, "Unable to add google api client task.");
-                }
-				break;
-
-			case DISABLED:
-			default:
-				break;
-			}
-		}
-	}
-
-	@Override
-	public DPMapProvider getProvider() {
-		return DPMapProvider.GOOGLE_MAP;
-	}
-
-	@Override
-	public void addFlightPathPoint(Coord2D coord) {
-		final LatLng position = DroneHelper.CoordToLatLang(coord);
-
-		if (maxFlightPathSize > 0) {
-			if (flightPath == null) {
-				PolylineOptions flightPathOptions = new PolylineOptions();
-				flightPathOptions.color(FLIGHT_PATH_DEFAULT_COLOR)
-						.width(FLIGHT_PATH_DEFAULT_WIDTH).zIndex(1);
-				flightPath = mMap.addPolyline(flightPathOptions);
-			}
-
-			List<LatLng> oldFlightPath = flightPath.getPoints();
-			if (oldFlightPath.size() > maxFlightPathSize) {
-				oldFlightPath.remove(0);
-			}
-			oldFlightPath.add(position);
-			flightPath.setPoints(oldFlightPath);
-		}
-	}
-
-	@Override
-	public void cleanMarkers() {
-		for (Map.Entry<MarkerInfo, Marker> entry : mMarkers.entrySet()) {
-			Marker marker = entry.getValue();
-			marker.remove();
-		}
-
-		mMarkers.clear();
-	}
-
-	@Override
-	public void updateMarker(MarkerInfo markerInfo) {
-		updateMarker(markerInfo, markerInfo.isDraggable());
-	}
-
-	@Override
-	public void updateMarker(MarkerInfo markerInfo, boolean isDraggable) {
-=======
     public void selectAutoPanMode(AutoPanMode target) {
         final AutoPanMode currentMode = mPanMode.get();
         if (currentMode == target)
@@ -459,196 +283,12 @@
 
     @Override
     public void updateMarker(MarkerInfo markerInfo, boolean isDraggable) {
->>>>>>> 218c8dc4
         //if the drone hasn't received a gps signal yet
         final Coord2D coord = markerInfo.getPosition();
         if(coord == null){
             return;
         }
 
-<<<<<<< HEAD
-		final LatLng position = DroneHelper.CoordToLatLang(coord);
-		Marker marker = mMarkers.get(markerInfo);
-		if (marker == null) {
-			// Generate the marker
-			marker = mMap.addMarker(new MarkerOptions().position(position));
-			mMarkers.put(markerInfo, marker);
-		}
-
-		// Update the marker
-		final Bitmap markerIcon = markerInfo.getIcon(getResources());
-		if (markerIcon != null) {
-			marker.setIcon(BitmapDescriptorFactory.fromBitmap(markerIcon));
-		}
-
-		marker.setAlpha(markerInfo.getAlpha());
-		marker.setAnchor(markerInfo.getAnchorU(), markerInfo.getAnchorV());
-		marker.setInfoWindowAnchor(markerInfo.getInfoWindowAnchorU(),
-				markerInfo.getInfoWindowAnchorV());
-		marker.setPosition(position);
-		marker.setRotation(markerInfo.getRotation());
-		marker.setSnippet(markerInfo.getSnippet());
-		marker.setTitle(markerInfo.getTitle());
-		marker.setDraggable(isDraggable);
-		marker.setFlat(markerInfo.isFlat());
-		marker.setVisible(markerInfo.isVisible());
-	}
-
-	@Override
-	public void updateMarkers(List<MarkerInfo> markersInfos) {
-		for (MarkerInfo info : markersInfos) {
-			updateMarker(info);
-		}
-	}
-
-	@Override
-	public void updateMarkers(List<MarkerInfo> markersInfos, boolean isDraggable) {
-		for (MarkerInfo info : markersInfos) {
-			updateMarker(info, isDraggable);
-		}
-	}
-
-	/**
-	 * Used to retrieve the info for the given marker.
-	 * 
-	 * @param marker
-	 *            marker whose info to retrieve
-	 * @return marker's info
-	 */
-	private MarkerInfo getMarkerInfo(Marker marker) {
-		return mMarkers.inverse().get(marker);
-	}
-
-	@Override
-	public List<Coord2D> projectPathIntoMap(List<Coord2D> path) {
-		List<Coord2D> coords = new ArrayList<Coord2D>();
-		Projection projection = mMap.getProjection();
-
-		for (Coord2D point : path) {
-			LatLng coord = projection.fromScreenLocation(new Point((int) point
-					.getX(), (int) point.getY()));
-			coords.add(DroneHelper.LatLngToCoord(coord));
-		}
-
-		return coords;
-	}
-
-	@Override
-	public void setMapPadding(int left, int top, int right, int bottom) {
-		mMap.setPadding(left, top, right, bottom);
-	}
-
-	@Override
-	public void setOnMapClickListener(OnMapClickListener listener) {
-		mMapClickListener = listener;
-	}
-
-	@Override
-	public void setOnMapLongClickListener(OnMapLongClickListener listener) {
-		mMapLongClickListener = listener;
-	}
-
-	@Override
-	public void setOnMarkerDragListener(OnMarkerDragListener listener) {
-		mMarkerDragListener = listener;
-	}
-
-	@Override
-	public void setOnMarkerClickListener(OnMarkerClickListener listener) {
-		mMarkerClickListener = listener;
-	}
-
-	@Override
-	public void updateCamera(Coord2D coord, float zoomLevel) {
-		if (coord != null) {
-			mMap.animateCamera(CameraUpdateFactory.newLatLngZoom(
-					DroneHelper.CoordToLatLang(coord), zoomLevel));
-		}
-	}
-
-	@Override
-	public void updateDroneLeashPath(PathSource pathSource) {
-		List<Coord2D> pathCoords = pathSource.getPathPoints();
-		final List<LatLng> pathPoints = new ArrayList<LatLng>(pathCoords.size());
-		for (Coord2D coord : pathCoords) {
-			pathPoints.add(DroneHelper.CoordToLatLang(coord));
-		}
-
-		if (mDroneLeashPath == null) {
-			PolylineOptions flightPath = new PolylineOptions();
-			flightPath.color(DRONE_LEASH_DEFAULT_COLOR).width(
-					DroneHelper.scaleDpToPixels(DRONE_LEASH_DEFAULT_WIDTH,
-							getResources()));
-			mDroneLeashPath = mMap.addPolyline(flightPath);
-		}
-
-		mDroneLeashPath.setPoints(pathPoints);
-	}
-
-	@Override
-	public void updateMissionPath(PathSource pathSource) {
-		List<Coord2D> pathCoords = pathSource.getPathPoints();
-		final List<LatLng> pathPoints = new ArrayList<LatLng>(pathCoords.size());
-		for (Coord2D coord : pathCoords) {
-			pathPoints.add(DroneHelper.CoordToLatLang(coord));
-		}
-
-		if (missionPath == null) {
-			PolylineOptions pathOptions = new PolylineOptions();
-			pathOptions.color(MISSION_PATH_DEFAULT_COLOR).width(
-					MISSION_PATH_DEFAULT_WIDTH);
-			missionPath = mMap.addPolyline(pathOptions);
-		}
-
-		missionPath.setPoints(pathPoints);
-	}
-
-	/**
-	 * Save the map camera state on a preference file
-	 * http://stackoverflow.com/questions
-	 * /16697891/google-maps-android-api-v2-restoring
-	 * -map-state/16698624#16698624
-	 */
-	@Override
-	public void saveCameraPosition() {
-		CameraPosition camera = mMap.getCameraPosition();
-		mAppPrefs.prefs.edit()
-				.putFloat(PREF_LAT, (float) camera.target.latitude)
-				.putFloat(PREF_LNG, (float) camera.target.longitude)
-				.putFloat(PREF_BEA, camera.bearing)
-				.putFloat(PREF_TILT, camera.tilt)
-				.putFloat(PREF_ZOOM, camera.zoom).apply();
-	}
-
-	@Override
-	public void loadCameraPosition() {
-		final SharedPreferences settings = mAppPrefs.prefs;
-
-		CameraPosition.Builder camera = new CameraPosition.Builder();
-		camera.bearing(settings.getFloat(PREF_BEA, DEFAULT_BEARING));
-		camera.tilt(settings.getFloat(PREF_TILT, DEFAULT_TILT));
-		camera.zoom(settings.getFloat(PREF_ZOOM, DEFAULT_ZOOM_LEVEL));
-		camera.target(new LatLng(settings.getFloat(PREF_LAT, DEFAULT_LATITUDE),
-				settings.getFloat(PREF_LNG, DEFAULT_LONGITUDE)));
-
-		mMap.moveCamera(CameraUpdateFactory.newCameraPosition(camera.build()));
-	}
-
-	private void setupMap() {
-		// Make sure the map is initialized
-		MapsInitializer.initialize(getActivity().getApplicationContext());
-
-		mMap = getMap();
-		if (isMapLayoutFinished()) {
-			// TODO it should wait for the map layout
-			// before setting it up, instead of just
-			// skipping the setup
-			setupMapUI();
-			setupMapOverlay();
-			setupMapListeners();
-		}
-	}
-=======
         final LatLng position = DroneHelper.CoordToLatLang(coord);
         Marker marker = mMarkers.get(markerInfo);
         if (marker == null) {
@@ -830,7 +470,6 @@
             setupMapListeners();
         }
     }
->>>>>>> 218c8dc4
 
     @Override
     public void zoomToFit(List<Coord2D> coords) {
@@ -850,209 +489,6 @@
         }
     }
 
-<<<<<<< HEAD
-	@Override
-	public void goToMyLocation() {
-        if(!mGApiClientMgr.addTask(mGoToMyLocationTask)){
-            Log.e(TAG, "Unable to add google api client task.");
-        }
-	}
-
-	@Override
-	public void goToDroneLocation() {
-		if(!mDrone.getGps().isPositionValid()){
-			Toast.makeText(getActivity().getApplicationContext(), "No drone location available", Toast.LENGTH_SHORT).show();
-			return;
-		}
-		final float currentZoomLevel = mMap.getCameraPosition().zoom;
-		final Coord2D droneLocation = mDrone.getGps().getPosition();
-		updateCamera(droneLocation, (int) currentZoomLevel);
-	}
-
-	private void setupMapListeners() {
-		mMap.setOnMapClickListener(new GoogleMap.OnMapClickListener() {
-			@Override
-			public void onMapClick(LatLng latLng) {
-				if (mMapClickListener != null) {
-					mMapClickListener.onMapClick(DroneHelper
-							.LatLngToCoord(latLng));
-				}
-			}
-		});
-
-		mMap.setOnMapLongClickListener(new GoogleMap.OnMapLongClickListener() {
-			@Override
-			public void onMapLongClick(LatLng latLng) {
-				if (mMapLongClickListener != null) {
-					mMapLongClickListener.onMapLongClick(DroneHelper
-							.LatLngToCoord(latLng));
-				}
-			}
-		});
-
-		mMap.setOnMarkerDragListener(new GoogleMap.OnMarkerDragListener() {
-			@Override
-			public void onMarkerDragStart(Marker marker) {
-				if (mMarkerDragListener != null) {
-					final MarkerInfo markerInfo = getMarkerInfo(marker);
-					markerInfo.setPosition(DroneHelper.LatLngToCoord(marker
-							.getPosition()));
-					mMarkerDragListener.onMarkerDragStart(markerInfo);
-				}
-			}
-
-			@Override
-			public void onMarkerDrag(Marker marker) {
-				if (mMarkerDragListener != null) {
-					final MarkerInfo markerInfo = getMarkerInfo(marker);
-					markerInfo.setPosition(DroneHelper.LatLngToCoord(marker
-							.getPosition()));
-					mMarkerDragListener.onMarkerDrag(markerInfo);
-				}
-			}
-
-			@Override
-			public void onMarkerDragEnd(Marker marker) {
-				if (mMarkerDragListener != null) {
-					final MarkerInfo markerInfo = getMarkerInfo(marker);
-					markerInfo.setPosition(DroneHelper.LatLngToCoord(marker
-							.getPosition()));
-					mMarkerDragListener.onMarkerDragEnd(markerInfo);
-				}
-			}
-		});
-
-		mMap.setOnMarkerClickListener(new GoogleMap.OnMarkerClickListener() {
-			@Override
-			public boolean onMarkerClick(Marker marker) {
-				if (mMarkerClickListener != null) {
-					return mMarkerClickListener
-							.onMarkerClick(getMarkerInfo(marker));
-				}
-				return false;
-			}
-		});
-	}
-
-	private void setupMapUI() {
-		mMap.setMyLocationEnabled(true);
-		UiSettings mUiSettings = mMap.getUiSettings();
-		mUiSettings.setMyLocationButtonEnabled(false);
-		mUiSettings.setCompassEnabled(true);
-		mUiSettings.setTiltGesturesEnabled(false);
-		mUiSettings.setZoomControlsEnabled(false);
-	}
-
-	private void setupMapOverlay() {
-		if (mAppPrefs.isOfflineMapEnabled()) {
-			setupOfflineMapOverlay();
-		} else {
-			setupOnlineMapOverlay();
-		}
-	}
-
-	private void setupOnlineMapOverlay() {
-		mMap.setMapType(getMapType());
-	}
-
-	private int getMapType() {
-		String mapType = mAppPrefs.getMapType();
-
-		if (mapType.equalsIgnoreCase(MAP_TYPE_SATELLITE)) {
-			return GoogleMap.MAP_TYPE_SATELLITE;
-		}
-		if (mapType.equalsIgnoreCase(MAP_TYPE_HYBRID)) {
-			return GoogleMap.MAP_TYPE_HYBRID;
-		}
-		if (mapType.equalsIgnoreCase(MAP_TYPE_NORMAL)) {
-			return GoogleMap.MAP_TYPE_NORMAL;
-		}
-		if (mapType.equalsIgnoreCase(MAP_TYPE_TERRAIN)) {
-			return GoogleMap.MAP_TYPE_TERRAIN;
-		} else {
-			return GoogleMap.MAP_TYPE_SATELLITE;
-		}
-	}
-
-	private void setupOfflineMapOverlay() {
-		mMap.setMapType(GoogleMap.MAP_TYPE_NONE);
-		TileOverlay tileOverlay = mMap.addTileOverlay(new TileOverlayOptions()
-				.tileProvider(new LocalMapTileProvider()));
-		tileOverlay.setZIndex(-1);
-		tileOverlay.clearTileCache();
-	}
-
-	public void zoomToExtents(List<LatLng> pointsList) {
-		if (!pointsList.isEmpty()) {
-			LatLngBounds bounds = getBounds(pointsList);
-			CameraUpdate animation;
-			if (isMapLayoutFinished())
-				animation = CameraUpdateFactory.newLatLngBounds(bounds, 100);
-			else
-				animation = CameraUpdateFactory.newLatLngBounds(bounds, 480,
-						360, 100);
-			getMap().animateCamera(animation);
-		}
-	}
-
-	protected void clearMap() {
-		GoogleMap mMap = getMap();
-		mMap.clear();
-		setupMapOverlay();
-	}
-
-	private LatLngBounds getBounds(List<LatLng> pointsList) {
-		LatLngBounds.Builder builder = new LatLngBounds.Builder();
-		for (LatLng point : pointsList) {
-			builder.include(point);
-		}
-		return builder.build();
-	}
-
-	public double getMapRotation() {
-		if (isMapLayoutFinished()) {
-			return mMap.getCameraPosition().bearing;
-		} else {
-			return 0;
-		}
-	}
-
-	private boolean isMapLayoutFinished() {
-		return getMap() != null;
-	}
-
-	/**
-	 * Used to monitor drone gps location updates if autopan is enabled.
-	 * {@inheritDoc}
-	 * 
-	 * @param event
-	 *            event type
-	 * @param drone
-	 *            drone state
-	 */
-	@Override
-	public void onDroneEvent(DroneInterfaces.DroneEventsType event, Drone drone) {
-		switch (event) {
-		case GPS:
-			if (mPanMode.get() == AutoPanMode.DRONE && drone.getGps().isPositionValid()) {
-				final float currentZoomLevel = mMap.getCameraPosition().zoom;
-				final Coord2D droneLocation = drone.getGps().getPosition();
-				updateCamera(droneLocation, currentZoomLevel);
-			}
-			break;
-		default:
-			break;
-		}
-	}
-
-	@Override
-	public void onLocationChanged(Location location) {
-		Log.d(TAG, "User location changed.");
-		if (mPanMode.get() == AutoPanMode.USER) {
-			updateCamera(DroneHelper.LocationToCoord(location),(int) mMap.getCameraPosition().zoom);
-		}
-	}
-=======
     @Override
     public void goToMyLocation() {
         if(!mGApiClientMgr.addTask(mGoToMyLocationTask)){
@@ -1254,5 +690,4 @@
             updateCamera(DroneHelper.LocationToCoord(location),(int) mMap.getCameraPosition().zoom);
         }
     }
->>>>>>> 218c8dc4
 }