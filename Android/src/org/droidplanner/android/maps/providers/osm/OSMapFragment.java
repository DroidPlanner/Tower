package org.droidplanner.android.maps.providers.osm;

import java.util.ArrayList;
import java.util.List;
import java.util.Map;
import java.util.concurrent.atomic.AtomicReference;

import org.droidplanner.R;
import org.droidplanner.android.DroidPlannerApp;
import org.droidplanner.android.maps.DPMap;
import org.droidplanner.android.maps.MarkerInfo;
import org.droidplanner.android.maps.providers.DPMapProvider;
import org.droidplanner.android.utils.DroneHelper;
import org.droidplanner.android.utils.prefs.AutoPanMode;
import org.droidplanner.android.utils.prefs.DroidPlannerPrefs;
import org.droidplanner.core.drone.Drone;
import org.droidplanner.core.drone.DroneInterfaces;
import org.droidplanner.core.helpers.coordinates.Coord2D;
import org.osmdroid.api.IGeoPoint;
import org.osmdroid.api.IMapController;
import org.osmdroid.bonuspack.overlays.MapEventsOverlay;
import org.osmdroid.bonuspack.overlays.MapEventsReceiver;
import org.osmdroid.bonuspack.overlays.Marker;
import org.osmdroid.bonuspack.overlays.Polyline;
import org.osmdroid.tileprovider.tilesource.ITileSource;
import org.osmdroid.tileprovider.tilesource.TileSourceFactory;
import org.osmdroid.util.GeoPoint;
import org.osmdroid.views.MapView;
import org.osmdroid.views.overlay.Overlay;
import org.osmdroid.views.overlay.compass.CompassOverlay;
import org.osmdroid.views.overlay.compass.InternalCompassOrientationProvider;
import org.osmdroid.views.overlay.mylocation.GpsMyLocationProvider;
import org.osmdroid.views.overlay.mylocation.MyLocationNewOverlay;

import android.app.Activity;
import android.content.Context;
import android.content.SharedPreferences;
import android.content.res.Resources;
import android.graphics.Bitmap;
import android.graphics.drawable.BitmapDrawable;
import android.os.Bundle;
import android.support.v4.app.Fragment;
import android.view.LayoutInflater;
import android.view.View;
import android.view.ViewGroup;

import com.google.common.collect.HashBiMap;

/**
 * This fragment abstracts the use and interaction with an OpenStreetMap view.
 */
public class OSMapFragment extends Fragment implements DPMap {

<<<<<<< HEAD
    private static final String PREFS_NAME = "OSMAP";

    private final HashBiMap<MarkerInfo, Marker> mMarkers = HashBiMap.create();

    private final Marker.OnMarkerClickListener mMarkerClickHandler = new Marker
            .OnMarkerClickListener() {

        @Override
        public boolean onMarkerClick(Marker marker, MapView mapView) {
            if (mMarkerClickListener != null) {
                return mMarkerClickListener.onMarkerClick(getMarkerInfo(marker));
            }
            return false;
        }
    };

    private final Marker.OnMarkerDragListener mMarkerDragHandler = new Marker
            .OnMarkerDragListener() {

        @Override
        public void onMarkerDrag(Marker marker) {
            if (mMarkerDragListener != null) {
                final MarkerInfo markerInfo = getMarkerInfo(marker);
                markerInfo.setPosition(DroneHelper.GeoPointToCoord(marker.getPosition()));
                mMarkerDragListener.onMarkerDrag(markerInfo);
            }
        }

        @Override
        public void onMarkerDragEnd(Marker marker) {
            if (mMarkerDragListener != null) {
                final MarkerInfo markerInfo = getMarkerInfo(marker);
                markerInfo.setPosition(DroneHelper.GeoPointToCoord(marker.getPosition()));
                mMarkerDragListener.onMarkerDragEnd(markerInfo);
            }
        }

        @Override
        public void onMarkerDragStart(Marker marker) {
            if (mMarkerDragListener != null) {
                final MarkerInfo markerInfo = getMarkerInfo(marker);
                markerInfo.setPosition(DroneHelper.GeoPointToCoord(marker.getPosition()));
                mMarkerDragListener.onMarkerDragStart(markerInfo);
            }
        }
    };

    /**
     * osmdroid MapView handle.
     */
    private MapView mMapView;

    private MyLocationNewOverlay mLocationOverlay;
    private CompassOverlay mCompassOverlay;

    private Polyline mFlightPath;
    private Polyline mMissionPath;
    private Polyline mDroneLeashPath;
    private int mMaxFlightPathSize;

    /*
    DP Map listeners
     */
    private DPMap.OnMapClickListener mMapClickListener;
    private DPMap.OnMapLongClickListener mMapLongClickListener;
    private DPMap.OnMarkerClickListener mMarkerClickListener;
    private DPMap.OnMarkerDragListener mMarkerDragListener;

    @Override
    public View onCreateView(LayoutInflater inflater, ViewGroup container,
                             Bundle savedInstanceState) {
        final View view = inflater.inflate(R.layout.fragment_osmap, container, false);
        mMapView = (MapView) view.findViewById(R.id.osm_mapview);

        final Bundle args = getArguments();
        if (args != null) {
            mMaxFlightPathSize = args.getInt(EXTRA_MAX_FLIGHT_PATH_SIZE);
        }

        return view;
    }

    @Override
    public void onStart(){
        super.onStart();
        setupMapUI();
    }

    private void setupMapUI() {
        final Context context = getActivity();

        mCompassOverlay = new CompassOverlay(context, new InternalCompassOrientationProvider
                (context), mMapView);
        mLocationOverlay = new MyLocationNewOverlay(context, new GpsMyLocationProvider(context),
                mMapView);
        mLocationOverlay.setDrawAccuracyEnabled(true);

        final RotationGestureOverlay rotationOverlay = new RotationGestureOverlay(context,
                mMapView);
        rotationOverlay.setEnabled(true);

        final MapEventsOverlay eventsOverlay = new MapEventsOverlay(context,
                new MapEventsReceiver() {

            @Override
            public boolean singleTapConfirmedHelper(GeoPoint iGeoPoint) {
                if (mMapClickListener != null) {
                    mMapClickListener.onMapClick(DroneHelper.GeoPointToCoord(iGeoPoint));
                    return true;
                }
                return false;
            }

            @Override
            public boolean longPressHelper(GeoPoint iGeoPoint) {
                if (mMapLongClickListener != null) {
                    mMapLongClickListener.onMapLongClick(DroneHelper.GeoPointToCoord(iGeoPoint));
                    return true;
                }
                return false;
            }
        });

        mMapView.setUseSafeCanvas(true);
        mMapView.setMinZoomLevel(4);

        mMapView.setBuiltInZoomControls(false);
        mMapView.setMultiTouchControls(true);

        List<Overlay> mapOverlays = mMapView.getOverlays();
        mapOverlays.add(mLocationOverlay);
        mapOverlays.add(mCompassOverlay);
        mapOverlays.add(rotationOverlay);
        mapOverlays.add(eventsOverlay);

        mMapView.invalidate();
    }

    @Override
    public void onPause() {
        super.onPause();
        mLocationOverlay.disableMyLocation();
        mCompassOverlay.disableCompass();
    }

    @Override
    public void onResume() {
        super.onResume();

        final ITileSource tileSource = TileSourceFactory.getTileSource(TileSourceFactory
                .DEFAULT_TILE_SOURCE.name());
        mMapView.setTileSource(tileSource);

        mLocationOverlay.enableMyLocation();
        mCompassOverlay.enableCompass();
    }

    @Override
    public void cleanMarkers() {
        for (Map.Entry<MarkerInfo, Marker> entry : mMarkers.entrySet()) {
            Marker marker = entry.getValue();
            marker.remove(mMapView);
            marker.setOnMarkerClickListener(null);
            marker.setOnMarkerDragListener(null);
        }

        mMarkers.clear();
        mMapView.invalidate();
    }

    @Override
    public void clearFlightPath() {
        if (mFlightPath != null) {
            mFlightPath.clearPath();
            mMapView.invalidate();
        }
    }

    @Override
    public Coord2D getMapCenter() {
        return DroneHelper.GeoPointToCoord(mMapView.getMapCenter());
    }

    @Override
    public float getMapZoomLevel() {
        return mMapView.getZoomLevel();
    }

    @Override
    public float getMaxZoomLevel() {
        return mMapView.getMaxZoomLevel();
    }

    @Override
    public float getMinZoomLevel() {
        return mMapView.getMinZoomLevel();
    }

    @Override
    public DPMapProvider getProvider(){
        return DPMapProvider.OPEN_STREET_MAP;
    }

    @Override
    public void addFlightPathPoint(Coord2D coord) {
        final GeoPoint position = DroneHelper.CoordToGeoPoint(coord);
        if (mMaxFlightPathSize > 0) {
            if (mFlightPath == null) {
                mFlightPath = new Polyline(getActivity().getApplicationContext());
                mFlightPath.setColor(FLIGHT_PATH_DEFAULT_COLOR);
                mFlightPath.setWidth(FLIGHT_PATH_DEFAULT_WIDTH);
                mMapView.getOverlays().add(mFlightPath);
            }

            List<GeoPoint> oldFlightPath = mFlightPath.getPoints();
            if (oldFlightPath.size() > mMaxFlightPathSize) {
                oldFlightPath.remove(0);
            }

            oldFlightPath.add(position);
            mFlightPath.setPoints(oldFlightPath);
            mMapView.invalidate();
        }
    }

    /**
     * Used to retrieve the info for the given marker.
     *
     * @param marker marker whose info to retrieve
     * @return marker's info
     */
    private MarkerInfo getMarkerInfo(Marker marker) {
        return mMarkers.inverse().get(marker);
    }

    @Override
    public void loadCameraPosition() {
        SharedPreferences settings = getActivity().getSharedPreferences(PREFS_NAME, 0);

        final IMapController mapController = mMapView.getController();
        mapController.setCenter(new GeoPoint(settings.getFloat(PREF_LAT, 0),
                settings.getFloat(PREF_LNG, 0)));
        mapController.setZoom(settings.getInt(PREF_ZOOM, 0));
        mMapView.setRotation(settings.getFloat(PREF_BEA, 0));
    }

    @Override
    public List<Coord2D> projectPathIntoMap(List<Coord2D> path) {
        List<Coord2D> coords = new ArrayList<Coord2D>();

        MapView.Projection projection = mMapView.getProjection();

        for(Coord2D point : path){
            IGeoPoint coord = projection.fromPixels((float)point.getX(), (float)point.getY());
            coords.add(DroneHelper.GeoPointToCoord(coord));
        }

        return coords;
    }

    @Override
    public void saveCameraPosition() {
        SharedPreferences.Editor editor = getActivity().getSharedPreferences(PREFS_NAME, 0).edit();
        final IGeoPoint mapCenter = mMapView.getMapCenter();
        editor.putFloat(PREF_LAT, (float) mapCenter.getLatitude())
                .putFloat(PREF_LNG, (float) mapCenter.getLongitude())
                .putFloat(PREF_BEA, mMapView.getRotation())
                .putInt(PREF_ZOOM, mMapView.getZoomLevel())
                .apply();
    }

    /**
     * Nop operation
     * <p/>
     * {@inheritDoc}
     *
     * @param left   the number of pixels of padding to be added on the left of the map.
     * @param top    the number of pixels of padding to be added on the top of the map.
     * @param right  the number of pixels of padding to be added on the right of the map.
     * @param bottom the number of pixels of padding to be added on the bottom of the map.
     */
    @Override
    public void setMapPadding(int left, int top, int right, int bottom) {
    }

    @Override
    public void setOnMapClickListener(OnMapClickListener listener) {
        mMapClickListener = listener;
    }

    @Override
    public void setOnMapLongClickListener(OnMapLongClickListener listener) {
        mMapLongClickListener = listener;
    }

    @Override
    public void setOnMarkerDragListener(OnMarkerDragListener listener) {
        mMarkerDragListener = listener;
    }

    @Override
    public void setOnMarkerClickListener(OnMarkerClickListener listener) {
        mMarkerClickListener = listener;
    }

    @Override
    public void updateCamera(Coord2D coord, float zoomLevel) {
        IMapController mapController = mMapView.getController();
        mapController.animateTo(DroneHelper.CoordToGeoPoint(coord));
        mapController.setZoom((int)zoomLevel);
    }

    @Override
    public void updateMarker(MarkerInfo markerInfo) {
        updateMarker(markerInfo, markerInfo.isDraggable());
    }

    @Override
    public void updateMarker(MarkerInfo markerInfo, boolean isDraggable) {
        final GeoPoint position = DroneHelper.CoordToGeoPoint(markerInfo.getPosition());
        Marker marker = mMarkers.get(markerInfo);
        if (marker == null) {
            marker = new Marker(mMapView);
            marker.setPosition(position);
            mMapView.getOverlays().add(marker);
            mMarkers.put(markerInfo, marker);

            marker.setOnMarkerClickListener(mMarkerClickHandler);
            marker.setOnMarkerDragListener(mMarkerDragHandler);
        }

        //Update the marker
        final Resources res = getResources();
        final Bitmap markerIcon = markerInfo.getIcon(res);
        if(markerIcon != null) {
            marker.setIcon(new BitmapDrawable(res, markerIcon));
        }

        marker.setAlpha(markerInfo.getAlpha());
        marker.setAnchor(markerInfo.getAnchorU(), markerInfo.getAnchorV());
        marker.setInfoWindowAnchor(markerInfo.getInfoWindowAnchorU(),
                markerInfo.getInfoWindowAnchorV());
        marker.setPosition(position);
        marker.setRotation(markerInfo.getRotation());
        marker.setSnippet(markerInfo.getSnippet());
        marker.setTitle(markerInfo.getTitle());
        marker.setDraggable(isDraggable);
        marker.setFlat(markerInfo.isFlat());
        marker.setEnabled(markerInfo.isVisible());

        mMapView.invalidate();
    }

    @Override
    public void updateMarkers(List<MarkerInfo> markersInfos) {
        for (MarkerInfo info : markersInfos) {
            updateMarker(info);
        }
    }

    @Override
    public void updateMarkers(List<MarkerInfo> markersInfos, boolean isDraggable) {
        for (MarkerInfo info : markersInfos) {
            updateMarker(info, isDraggable);
        }
    }

    @Override
    public void updateDroneLeashPath(PathSource pathSource) {
        List<Coord2D> pathCoords = pathSource.getPathPoints();
        final List<GeoPoint> geoPoints = new ArrayList<GeoPoint>(pathCoords.size());
        for (Coord2D coord : pathCoords) {
            geoPoints.add(DroneHelper.CoordToGeoPoint(coord));
        }

        if (mDroneLeashPath == null) {
            mDroneLeashPath = new Polyline(getActivity().getApplicationContext());
            mDroneLeashPath.setColor(DRONE_LEASH_DEFAULT_COLOR);
            mDroneLeashPath.setWidth(DroneHelper.scaleDpToPixels(DRONE_LEASH_DEFAULT_WIDTH,
                    getResources()));
            mMapView.getOverlays().add(mDroneLeashPath);
        }

        mDroneLeashPath.setPoints(geoPoints);
        mMapView.invalidate();
    }

    @Override
    public void updateMissionPath(PathSource pathSource) {
        List<Coord2D> pathCoords = pathSource.getPathPoints();
        final List<GeoPoint> geoPoints = new ArrayList<GeoPoint>(pathCoords.size());
        for (Coord2D coord : pathCoords) {
            geoPoints.add(DroneHelper.CoordToGeoPoint(coord));
        }

        if (mMissionPath == null) {
            mMissionPath = new Polyline(getActivity().getApplicationContext());
            mMissionPath.setColor(MISSION_PATH_DEFAULT_COLOR);
            mMissionPath.setWidth(MISSION_PATH_DEFAULT_WIDTH);
            mMapView.getOverlays().add(mMissionPath);
        }

        mMissionPath.setPoints(geoPoints);
        mMapView.invalidate();
    }
=======
	private final HashBiMap<MarkerInfo, Marker> mMarkers = HashBiMap.create();

	private final Marker.OnMarkerClickListener mMarkerClickHandler = new Marker.OnMarkerClickListener() {

		@Override
		public boolean onMarkerClick(Marker marker, MapView mapView) {
			if (mMarkerClickListener != null) {
				return mMarkerClickListener.onMarkerClick(getMarkerInfo(marker));
			}
			return false;
		}
	};

	private final Marker.OnMarkerDragListener mMarkerDragHandler = new Marker.OnMarkerDragListener() {

		@Override
		public void onMarkerDrag(Marker marker) {
			if (mMarkerDragListener != null) {
				final MarkerInfo markerInfo = getMarkerInfo(marker);
				markerInfo.setPosition(DroneHelper.GeoPointToCoord(marker.getPosition()));
				mMarkerDragListener.onMarkerDrag(markerInfo);
			}
		}

		@Override
		public void onMarkerDragEnd(Marker marker) {
			if (mMarkerDragListener != null) {
				final MarkerInfo markerInfo = getMarkerInfo(marker);
				markerInfo.setPosition(DroneHelper.GeoPointToCoord(marker.getPosition()));
				mMarkerDragListener.onMarkerDragEnd(markerInfo);
			}
		}

		@Override
		public void onMarkerDragStart(Marker marker) {
			if (mMarkerDragListener != null) {
				final MarkerInfo markerInfo = getMarkerInfo(marker);
				markerInfo.setPosition(DroneHelper.GeoPointToCoord(marker.getPosition()));
				mMarkerDragListener.onMarkerDragStart(markerInfo);
			}
		}
	};

	/**
	 * osmdroid MapView handle.
	 */
	private MapView mMapView;

	private Drone mDrone;
	private DroidPlannerPrefs mAppPrefs;

	@SuppressWarnings({ "unchecked", "rawtypes" })
	private final AtomicReference<AutoPanMode> mPanMode = new AtomicReference(AutoPanMode.DISABLED);

	private MyLocationNewOverlay mLocationOverlay;
	private CompassOverlay mCompassOverlay;

	private Polyline mFlightPath;
	private Polyline mMissionPath;
	private Polyline mDroneLeashPath;
	private int mMaxFlightPathSize;

	/*
	 * DP Map listeners
	 */
	private DPMap.OnMapClickListener mMapClickListener;
	private DPMap.OnMapLongClickListener mMapLongClickListener;
	private DPMap.OnMarkerClickListener mMarkerClickListener;
	private DPMap.OnMarkerDragListener mMarkerDragListener;

	@Override
	public View onCreateView(LayoutInflater inflater, ViewGroup container, Bundle savedInstanceState) {
		final View view = inflater.inflate(R.layout.fragment_osmap, container, false);
		mMapView = (MapView) view.findViewById(R.id.osm_mapview);

		final Bundle args = getArguments();
		if (args != null) {
			mMaxFlightPathSize = args.getInt(EXTRA_MAX_FLIGHT_PATH_SIZE);
		}

		final Activity activity = getActivity();
		mDrone = ((DroidPlannerApp) activity.getApplication()).getDrone();
		mAppPrefs = new DroidPlannerPrefs(activity.getApplicationContext());

		return view;
	}

	@Override
	public void onStart() {
		super.onStart();
		setupMapUI();
	}

	private void setupMapUI() {
		final Context context = getActivity();

		mCompassOverlay = new CompassOverlay(context, new InternalCompassOrientationProvider(
				context), mMapView);
		mLocationOverlay = new MyLocationNewOverlay(context, new GpsMyLocationProvider(context),
				mMapView);
		final RotationGestureOverlay rotationOverlay = new RotationGestureOverlay(context, mMapView);
		rotationOverlay.setEnabled(true);

		final MapEventsOverlay eventsOverlay = new MapEventsOverlay(context,
				new MapEventsReceiver() {

					@Override
					public boolean singleTapConfirmedHelper(GeoPoint iGeoPoint) {
						if (mMapClickListener != null) {
							mMapClickListener.onMapClick(DroneHelper.GeoPointToCoord(iGeoPoint));
							return true;
						}
						return false;
					}

					@Override
					public boolean longPressHelper(GeoPoint iGeoPoint) {
						if (mMapLongClickListener != null) {
							mMapLongClickListener.onMapLongClick(DroneHelper
									.GeoPointToCoord(iGeoPoint));
							return true;
						}
						return false;
					}
				});

		mMapView.setUseSafeCanvas(true);
		mMapView.setMinZoomLevel(4);

		mMapView.setBuiltInZoomControls(false);
		mMapView.setMultiTouchControls(true);

		List<Overlay> mapOverlays = mMapView.getOverlays();
		mapOverlays.add(mLocationOverlay);
		mapOverlays.add(mCompassOverlay);
		mapOverlays.add(rotationOverlay);
		mapOverlays.add(eventsOverlay);

		mMapView.invalidate();
	}

	@Override
	public void onPause() {
		super.onPause();
		mLocationOverlay.disableMyLocation();
		mCompassOverlay.disableCompass();
	}

	@Override
	public void onResume() {
		super.onResume();

		final ITileSource tileSource = TileSourceFactory
				.getTileSource(TileSourceFactory.DEFAULT_TILE_SOURCE.name());
		mMapView.setTileSource(tileSource);

		mLocationOverlay.enableMyLocation();
		mCompassOverlay.enableCompass();
	}

	@Override
	public void cleanMarkers() {
		for (Map.Entry<MarkerInfo, Marker> entry : mMarkers.entrySet()) {
			Marker marker = entry.getValue();
			marker.remove(mMapView);
			marker.setOnMarkerClickListener(null);
			marker.setOnMarkerDragListener(null);
		}

		mMarkers.clear();
		mMapView.invalidate();
	}

	@Override
	public void clearFlightPath() {
		if (mFlightPath != null) {
			mFlightPath.clearPath();
			mMapView.invalidate();
		}
	}

	@Override
	public void selectAutoPanMode(AutoPanMode target) {
		final AutoPanMode currentMode = mPanMode.get();
		if (currentMode == target)
			return;

		setAutoPanMode(currentMode, target);
	}

	private void setAutoPanMode(AutoPanMode current, AutoPanMode update) {
		if (mPanMode.compareAndSet(current, update)) {
			switch (current) {
			case DRONE:
				mDrone.events.removeDroneListener(this);
				break;

			case USER:
				mLocationOverlay.disableFollowLocation();
				break;

			case DISABLED:
			default:
				break;
			}

			switch (update) {
			case DRONE:
				mDrone.events.addDroneListener(this);
				break;

			case USER:
				mLocationOverlay.enableFollowLocation();
				break;

			case DISABLED:
			default:
				break;
			}
		}
	}

	@Override
	public DPMapProvider getProvider() {
		return DPMapProvider.OPEN_STREET_MAP;
	}

	@Override
	public void goToMyLocation() {
		final int currentZoomLevel = mMapView.getZoomLevel();
		final GeoPoint myLocation = mLocationOverlay.getMyLocation();
		if (myLocation != null) {
			updateCamera(DroneHelper.GeoPointToCoord(myLocation), currentZoomLevel);
		}
	}

	@Override
	public void goToDroneLocation() {
		final int currentZoomLevel = mMapView.getZoomLevel();
		final Coord2D droneLocation = mDrone.GPS.getPosition();
		updateCamera(droneLocation, currentZoomLevel);
	}

	@Override
	public void addFlightPathPoint(Coord2D coord) {
		final GeoPoint position = DroneHelper.CoordToGeoPoint(coord);
		if (mMaxFlightPathSize > 0) {
			if (mFlightPath == null) {
				mFlightPath = new Polyline(getActivity().getApplicationContext());
				mFlightPath.setColor(FLIGHT_PATH_DEFAULT_COLOR);
				mFlightPath.setWidth(FLIGHT_PATH_DEFAULT_WIDTH);
				mMapView.getOverlays().add(mFlightPath);
			}

			List<GeoPoint> oldFlightPath = mFlightPath.getPoints();
			if (oldFlightPath.size() > mMaxFlightPathSize) {
				oldFlightPath.remove(0);
			}

			oldFlightPath.add(position);
			mFlightPath.setPoints(oldFlightPath);
			mMapView.invalidate();
		}
	}

	/**
	 * Used to retrieve the info for the given marker.
	 * 
	 * @param marker
	 *            marker whose info to retrieve
	 * @return marker's info
	 */
	private MarkerInfo getMarkerInfo(Marker marker) {
		return mMarkers.inverse().get(marker);
	}

	@Override
	public void loadCameraPosition() {
		final SharedPreferences settings = mAppPrefs.prefs;

		final IMapController mapController = mMapView.getController();
		mapController.setCenter(new GeoPoint(settings.getFloat(PREF_LAT, DEFAULT_LATITUDE),
				settings.getFloat(PREF_LNG, DEFAULT_LONGITUDE)));
		mapController.setZoom(settings.getInt(PREF_ZOOM, DEFAULT_ZOOM_LEVEL));
		mMapView.setRotation(settings.getFloat(PREF_BEA, DEFAULT_BEARING));
	}

	@Override
	public List<Coord2D> projectPathIntoMap(List<Coord2D> path) {
		List<Coord2D> coords = new ArrayList<Coord2D>();

		MapView.Projection projection = mMapView.getProjection();

		for (Coord2D point : path) {
			IGeoPoint coord = projection.fromPixels((float) point.getX(), (float) point.getY());
			coords.add(DroneHelper.GeoPointToCoord(coord));
		}

		return coords;
	}

	@Override
	public void saveCameraPosition() {
		final IGeoPoint mapCenter = mMapView.getMapCenter();
		mAppPrefs.prefs.edit().putFloat(PREF_LAT, (float) mapCenter.getLatitude())
				.putFloat(PREF_LNG, (float) mapCenter.getLongitude())
				.putFloat(PREF_BEA, mMapView.getRotation())
				.putInt(PREF_ZOOM, mMapView.getZoomLevel()).apply();
	}

	/**
	 * Nop operation
	 * <p/>
	 * {@inheritDoc}
	 * 
	 * @param left
	 *            the number of pixels of padding to be added on the left of the
	 *            map.
	 * @param top
	 *            the number of pixels of padding to be added on the top of the
	 *            map.
	 * @param right
	 *            the number of pixels of padding to be added on the right of
	 *            the map.
	 * @param bottom
	 *            the number of pixels of padding to be added on the bottom of
	 *            the map.
	 */
	@Override
	public void setMapPadding(int left, int top, int right, int bottom) {
	}

	@Override
	public void setOnMapClickListener(OnMapClickListener listener) {
		mMapClickListener = listener;
	}

	@Override
	public void setOnMapLongClickListener(OnMapLongClickListener listener) {
		mMapLongClickListener = listener;
	}

	@Override
	public void setOnMarkerDragListener(OnMarkerDragListener listener) {
		mMarkerDragListener = listener;
	}

	@Override
	public void setOnMarkerClickListener(OnMarkerClickListener listener) {
		mMarkerClickListener = listener;
	}

	@Override
	public void updateCamera(Coord2D coord, int zoomLevel) {
		if (coord == null) {
			return;
		}

		IMapController mapController = mMapView.getController();
		mapController.animateTo(DroneHelper.CoordToGeoPoint(coord));
		mapController.setZoom(zoomLevel);
	}

	@Override
	public void updateMarker(MarkerInfo markerInfo) {
		updateMarker(markerInfo, markerInfo.isDraggable());
	}

	@Override
	public void updateMarker(MarkerInfo markerInfo, boolean isDraggable) {
		final GeoPoint position = DroneHelper.CoordToGeoPoint(markerInfo.getPosition());
		Marker marker = mMarkers.get(markerInfo);
		if (marker == null) {
			marker = new Marker(mMapView);
			marker.setPosition(position);
			mMapView.getOverlays().add(marker);
			mMarkers.put(markerInfo, marker);

			marker.setOnMarkerClickListener(mMarkerClickHandler);
			marker.setOnMarkerDragListener(mMarkerDragHandler);
		}

		// Update the marker
		final Resources res = getResources();
		final Bitmap markerIcon = markerInfo.getIcon(res);
		if (markerIcon != null) {
			marker.setIcon(new BitmapDrawable(res, markerIcon));
		}

		marker.setAlpha(markerInfo.getAlpha());
		marker.setAnchor(markerInfo.getAnchorU(), markerInfo.getAnchorV());
		marker.setInfoWindowAnchor(markerInfo.getInfoWindowAnchorU(),
				markerInfo.getInfoWindowAnchorV());
		marker.setPosition(position);
		marker.setRotation(markerInfo.getRotation());
		marker.setSnippet(markerInfo.getSnippet());
		marker.setTitle(markerInfo.getTitle());
		marker.setDraggable(isDraggable);
		marker.setFlat(markerInfo.isFlat());
		marker.setEnabled(markerInfo.isVisible());

		mMapView.invalidate();
	}

	@Override
	public void updateMarkers(List<MarkerInfo> markersInfos) {
		for (MarkerInfo info : markersInfos) {
			updateMarker(info);
		}
	}

	@Override
	public void updateMarkers(List<MarkerInfo> markersInfos, boolean isDraggable) {
		for (MarkerInfo info : markersInfos) {
			updateMarker(info, isDraggable);
		}
	}

	@Override
	public void updateDroneLeashPath(PathSource pathSource) {
		List<Coord2D> pathCoords = pathSource.getPathPoints();
		final List<GeoPoint> geoPoints = new ArrayList<GeoPoint>(pathCoords.size());
		for (Coord2D coord : pathCoords) {
			geoPoints.add(DroneHelper.CoordToGeoPoint(coord));
		}

		if (mDroneLeashPath == null) {
			mDroneLeashPath = new Polyline(getActivity().getApplicationContext());
			mDroneLeashPath.setColor(DRONE_LEASH_DEFAULT_COLOR);
			mDroneLeashPath.setWidth(DroneHelper.scaleDpToPixels(DRONE_LEASH_DEFAULT_WIDTH,
					getResources()));
			mMapView.getOverlays().add(mDroneLeashPath);
		}

		mDroneLeashPath.setPoints(geoPoints);
		mMapView.invalidate();
	}

	@Override
	public void updateMissionPath(PathSource pathSource) {
		List<Coord2D> pathCoords = pathSource.getPathPoints();
		final List<GeoPoint> geoPoints = new ArrayList<GeoPoint>(pathCoords.size());
		for (Coord2D coord : pathCoords) {
			geoPoints.add(DroneHelper.CoordToGeoPoint(coord));
		}

		if (mMissionPath == null) {
			mMissionPath = new Polyline(getActivity().getApplicationContext());
			mMissionPath.setColor(MISSION_PATH_DEFAULT_COLOR);
			mMissionPath.setWidth(MISSION_PATH_DEFAULT_WIDTH);
			mMapView.getOverlays().add(mMissionPath);
		}

		mMissionPath.setPoints(geoPoints);
		mMapView.invalidate();
	}

	/**
	 * Used to monitor drone gps location updates if autopan is enabled.
	 * {@inheritDoc}
	 * 
	 * @param event
	 *            event type
	 * @param drone
	 *            drone state
	 */
	@Override
	public void onDroneEvent(DroneInterfaces.DroneEventsType event, Drone drone) {
		switch (event) {
		case GPS:
			break;
		default:
			break;
		}
	}

	@Override
	public void zoomToFit(List<Coord2D> coords) {
		// NOP - not implemented at this time
	}
>>>>>>> 86a760bd
}<|MERGE_RESOLUTION|>--- conflicted
+++ resolved
@@ -51,413 +51,6 @@
  */
 public class OSMapFragment extends Fragment implements DPMap {
 
-<<<<<<< HEAD
-    private static final String PREFS_NAME = "OSMAP";
-
-    private final HashBiMap<MarkerInfo, Marker> mMarkers = HashBiMap.create();
-
-    private final Marker.OnMarkerClickListener mMarkerClickHandler = new Marker
-            .OnMarkerClickListener() {
-
-        @Override
-        public boolean onMarkerClick(Marker marker, MapView mapView) {
-            if (mMarkerClickListener != null) {
-                return mMarkerClickListener.onMarkerClick(getMarkerInfo(marker));
-            }
-            return false;
-        }
-    };
-
-    private final Marker.OnMarkerDragListener mMarkerDragHandler = new Marker
-            .OnMarkerDragListener() {
-
-        @Override
-        public void onMarkerDrag(Marker marker) {
-            if (mMarkerDragListener != null) {
-                final MarkerInfo markerInfo = getMarkerInfo(marker);
-                markerInfo.setPosition(DroneHelper.GeoPointToCoord(marker.getPosition()));
-                mMarkerDragListener.onMarkerDrag(markerInfo);
-            }
-        }
-
-        @Override
-        public void onMarkerDragEnd(Marker marker) {
-            if (mMarkerDragListener != null) {
-                final MarkerInfo markerInfo = getMarkerInfo(marker);
-                markerInfo.setPosition(DroneHelper.GeoPointToCoord(marker.getPosition()));
-                mMarkerDragListener.onMarkerDragEnd(markerInfo);
-            }
-        }
-
-        @Override
-        public void onMarkerDragStart(Marker marker) {
-            if (mMarkerDragListener != null) {
-                final MarkerInfo markerInfo = getMarkerInfo(marker);
-                markerInfo.setPosition(DroneHelper.GeoPointToCoord(marker.getPosition()));
-                mMarkerDragListener.onMarkerDragStart(markerInfo);
-            }
-        }
-    };
-
-    /**
-     * osmdroid MapView handle.
-     */
-    private MapView mMapView;
-
-    private MyLocationNewOverlay mLocationOverlay;
-    private CompassOverlay mCompassOverlay;
-
-    private Polyline mFlightPath;
-    private Polyline mMissionPath;
-    private Polyline mDroneLeashPath;
-    private int mMaxFlightPathSize;
-
-    /*
-    DP Map listeners
-     */
-    private DPMap.OnMapClickListener mMapClickListener;
-    private DPMap.OnMapLongClickListener mMapLongClickListener;
-    private DPMap.OnMarkerClickListener mMarkerClickListener;
-    private DPMap.OnMarkerDragListener mMarkerDragListener;
-
-    @Override
-    public View onCreateView(LayoutInflater inflater, ViewGroup container,
-                             Bundle savedInstanceState) {
-        final View view = inflater.inflate(R.layout.fragment_osmap, container, false);
-        mMapView = (MapView) view.findViewById(R.id.osm_mapview);
-
-        final Bundle args = getArguments();
-        if (args != null) {
-            mMaxFlightPathSize = args.getInt(EXTRA_MAX_FLIGHT_PATH_SIZE);
-        }
-
-        return view;
-    }
-
-    @Override
-    public void onStart(){
-        super.onStart();
-        setupMapUI();
-    }
-
-    private void setupMapUI() {
-        final Context context = getActivity();
-
-        mCompassOverlay = new CompassOverlay(context, new InternalCompassOrientationProvider
-                (context), mMapView);
-        mLocationOverlay = new MyLocationNewOverlay(context, new GpsMyLocationProvider(context),
-                mMapView);
-        mLocationOverlay.setDrawAccuracyEnabled(true);
-
-        final RotationGestureOverlay rotationOverlay = new RotationGestureOverlay(context,
-                mMapView);
-        rotationOverlay.setEnabled(true);
-
-        final MapEventsOverlay eventsOverlay = new MapEventsOverlay(context,
-                new MapEventsReceiver() {
-
-            @Override
-            public boolean singleTapConfirmedHelper(GeoPoint iGeoPoint) {
-                if (mMapClickListener != null) {
-                    mMapClickListener.onMapClick(DroneHelper.GeoPointToCoord(iGeoPoint));
-                    return true;
-                }
-                return false;
-            }
-
-            @Override
-            public boolean longPressHelper(GeoPoint iGeoPoint) {
-                if (mMapLongClickListener != null) {
-                    mMapLongClickListener.onMapLongClick(DroneHelper.GeoPointToCoord(iGeoPoint));
-                    return true;
-                }
-                return false;
-            }
-        });
-
-        mMapView.setUseSafeCanvas(true);
-        mMapView.setMinZoomLevel(4);
-
-        mMapView.setBuiltInZoomControls(false);
-        mMapView.setMultiTouchControls(true);
-
-        List<Overlay> mapOverlays = mMapView.getOverlays();
-        mapOverlays.add(mLocationOverlay);
-        mapOverlays.add(mCompassOverlay);
-        mapOverlays.add(rotationOverlay);
-        mapOverlays.add(eventsOverlay);
-
-        mMapView.invalidate();
-    }
-
-    @Override
-    public void onPause() {
-        super.onPause();
-        mLocationOverlay.disableMyLocation();
-        mCompassOverlay.disableCompass();
-    }
-
-    @Override
-    public void onResume() {
-        super.onResume();
-
-        final ITileSource tileSource = TileSourceFactory.getTileSource(TileSourceFactory
-                .DEFAULT_TILE_SOURCE.name());
-        mMapView.setTileSource(tileSource);
-
-        mLocationOverlay.enableMyLocation();
-        mCompassOverlay.enableCompass();
-    }
-
-    @Override
-    public void cleanMarkers() {
-        for (Map.Entry<MarkerInfo, Marker> entry : mMarkers.entrySet()) {
-            Marker marker = entry.getValue();
-            marker.remove(mMapView);
-            marker.setOnMarkerClickListener(null);
-            marker.setOnMarkerDragListener(null);
-        }
-
-        mMarkers.clear();
-        mMapView.invalidate();
-    }
-
-    @Override
-    public void clearFlightPath() {
-        if (mFlightPath != null) {
-            mFlightPath.clearPath();
-            mMapView.invalidate();
-        }
-    }
-
-    @Override
-    public Coord2D getMapCenter() {
-        return DroneHelper.GeoPointToCoord(mMapView.getMapCenter());
-    }
-
-    @Override
-    public float getMapZoomLevel() {
-        return mMapView.getZoomLevel();
-    }
-
-    @Override
-    public float getMaxZoomLevel() {
-        return mMapView.getMaxZoomLevel();
-    }
-
-    @Override
-    public float getMinZoomLevel() {
-        return mMapView.getMinZoomLevel();
-    }
-
-    @Override
-    public DPMapProvider getProvider(){
-        return DPMapProvider.OPEN_STREET_MAP;
-    }
-
-    @Override
-    public void addFlightPathPoint(Coord2D coord) {
-        final GeoPoint position = DroneHelper.CoordToGeoPoint(coord);
-        if (mMaxFlightPathSize > 0) {
-            if (mFlightPath == null) {
-                mFlightPath = new Polyline(getActivity().getApplicationContext());
-                mFlightPath.setColor(FLIGHT_PATH_DEFAULT_COLOR);
-                mFlightPath.setWidth(FLIGHT_PATH_DEFAULT_WIDTH);
-                mMapView.getOverlays().add(mFlightPath);
-            }
-
-            List<GeoPoint> oldFlightPath = mFlightPath.getPoints();
-            if (oldFlightPath.size() > mMaxFlightPathSize) {
-                oldFlightPath.remove(0);
-            }
-
-            oldFlightPath.add(position);
-            mFlightPath.setPoints(oldFlightPath);
-            mMapView.invalidate();
-        }
-    }
-
-    /**
-     * Used to retrieve the info for the given marker.
-     *
-     * @param marker marker whose info to retrieve
-     * @return marker's info
-     */
-    private MarkerInfo getMarkerInfo(Marker marker) {
-        return mMarkers.inverse().get(marker);
-    }
-
-    @Override
-    public void loadCameraPosition() {
-        SharedPreferences settings = getActivity().getSharedPreferences(PREFS_NAME, 0);
-
-        final IMapController mapController = mMapView.getController();
-        mapController.setCenter(new GeoPoint(settings.getFloat(PREF_LAT, 0),
-                settings.getFloat(PREF_LNG, 0)));
-        mapController.setZoom(settings.getInt(PREF_ZOOM, 0));
-        mMapView.setRotation(settings.getFloat(PREF_BEA, 0));
-    }
-
-    @Override
-    public List<Coord2D> projectPathIntoMap(List<Coord2D> path) {
-        List<Coord2D> coords = new ArrayList<Coord2D>();
-
-        MapView.Projection projection = mMapView.getProjection();
-
-        for(Coord2D point : path){
-            IGeoPoint coord = projection.fromPixels((float)point.getX(), (float)point.getY());
-            coords.add(DroneHelper.GeoPointToCoord(coord));
-        }
-
-        return coords;
-    }
-
-    @Override
-    public void saveCameraPosition() {
-        SharedPreferences.Editor editor = getActivity().getSharedPreferences(PREFS_NAME, 0).edit();
-        final IGeoPoint mapCenter = mMapView.getMapCenter();
-        editor.putFloat(PREF_LAT, (float) mapCenter.getLatitude())
-                .putFloat(PREF_LNG, (float) mapCenter.getLongitude())
-                .putFloat(PREF_BEA, mMapView.getRotation())
-                .putInt(PREF_ZOOM, mMapView.getZoomLevel())
-                .apply();
-    }
-
-    /**
-     * Nop operation
-     * <p/>
-     * {@inheritDoc}
-     *
-     * @param left   the number of pixels of padding to be added on the left of the map.
-     * @param top    the number of pixels of padding to be added on the top of the map.
-     * @param right  the number of pixels of padding to be added on the right of the map.
-     * @param bottom the number of pixels of padding to be added on the bottom of the map.
-     */
-    @Override
-    public void setMapPadding(int left, int top, int right, int bottom) {
-    }
-
-    @Override
-    public void setOnMapClickListener(OnMapClickListener listener) {
-        mMapClickListener = listener;
-    }
-
-    @Override
-    public void setOnMapLongClickListener(OnMapLongClickListener listener) {
-        mMapLongClickListener = listener;
-    }
-
-    @Override
-    public void setOnMarkerDragListener(OnMarkerDragListener listener) {
-        mMarkerDragListener = listener;
-    }
-
-    @Override
-    public void setOnMarkerClickListener(OnMarkerClickListener listener) {
-        mMarkerClickListener = listener;
-    }
-
-    @Override
-    public void updateCamera(Coord2D coord, float zoomLevel) {
-        IMapController mapController = mMapView.getController();
-        mapController.animateTo(DroneHelper.CoordToGeoPoint(coord));
-        mapController.setZoom((int)zoomLevel);
-    }
-
-    @Override
-    public void updateMarker(MarkerInfo markerInfo) {
-        updateMarker(markerInfo, markerInfo.isDraggable());
-    }
-
-    @Override
-    public void updateMarker(MarkerInfo markerInfo, boolean isDraggable) {
-        final GeoPoint position = DroneHelper.CoordToGeoPoint(markerInfo.getPosition());
-        Marker marker = mMarkers.get(markerInfo);
-        if (marker == null) {
-            marker = new Marker(mMapView);
-            marker.setPosition(position);
-            mMapView.getOverlays().add(marker);
-            mMarkers.put(markerInfo, marker);
-
-            marker.setOnMarkerClickListener(mMarkerClickHandler);
-            marker.setOnMarkerDragListener(mMarkerDragHandler);
-        }
-
-        //Update the marker
-        final Resources res = getResources();
-        final Bitmap markerIcon = markerInfo.getIcon(res);
-        if(markerIcon != null) {
-            marker.setIcon(new BitmapDrawable(res, markerIcon));
-        }
-
-        marker.setAlpha(markerInfo.getAlpha());
-        marker.setAnchor(markerInfo.getAnchorU(), markerInfo.getAnchorV());
-        marker.setInfoWindowAnchor(markerInfo.getInfoWindowAnchorU(),
-                markerInfo.getInfoWindowAnchorV());
-        marker.setPosition(position);
-        marker.setRotation(markerInfo.getRotation());
-        marker.setSnippet(markerInfo.getSnippet());
-        marker.setTitle(markerInfo.getTitle());
-        marker.setDraggable(isDraggable);
-        marker.setFlat(markerInfo.isFlat());
-        marker.setEnabled(markerInfo.isVisible());
-
-        mMapView.invalidate();
-    }
-
-    @Override
-    public void updateMarkers(List<MarkerInfo> markersInfos) {
-        for (MarkerInfo info : markersInfos) {
-            updateMarker(info);
-        }
-    }
-
-    @Override
-    public void updateMarkers(List<MarkerInfo> markersInfos, boolean isDraggable) {
-        for (MarkerInfo info : markersInfos) {
-            updateMarker(info, isDraggable);
-        }
-    }
-
-    @Override
-    public void updateDroneLeashPath(PathSource pathSource) {
-        List<Coord2D> pathCoords = pathSource.getPathPoints();
-        final List<GeoPoint> geoPoints = new ArrayList<GeoPoint>(pathCoords.size());
-        for (Coord2D coord : pathCoords) {
-            geoPoints.add(DroneHelper.CoordToGeoPoint(coord));
-        }
-
-        if (mDroneLeashPath == null) {
-            mDroneLeashPath = new Polyline(getActivity().getApplicationContext());
-            mDroneLeashPath.setColor(DRONE_LEASH_DEFAULT_COLOR);
-            mDroneLeashPath.setWidth(DroneHelper.scaleDpToPixels(DRONE_LEASH_DEFAULT_WIDTH,
-                    getResources()));
-            mMapView.getOverlays().add(mDroneLeashPath);
-        }
-
-        mDroneLeashPath.setPoints(geoPoints);
-        mMapView.invalidate();
-    }
-
-    @Override
-    public void updateMissionPath(PathSource pathSource) {
-        List<Coord2D> pathCoords = pathSource.getPathPoints();
-        final List<GeoPoint> geoPoints = new ArrayList<GeoPoint>(pathCoords.size());
-        for (Coord2D coord : pathCoords) {
-            geoPoints.add(DroneHelper.CoordToGeoPoint(coord));
-        }
-
-        if (mMissionPath == null) {
-            mMissionPath = new Polyline(getActivity().getApplicationContext());
-            mMissionPath.setColor(MISSION_PATH_DEFAULT_COLOR);
-            mMissionPath.setWidth(MISSION_PATH_DEFAULT_WIDTH);
-            mMapView.getOverlays().add(mMissionPath);
-        }
-
-        mMissionPath.setPoints(geoPoints);
-        mMapView.invalidate();
-    }
-=======
 	private final HashBiMap<MarkerInfo, Marker> mMarkers = HashBiMap.create();
 
 	private final Marker.OnMarkerClickListener mMarkerClickHandler = new Marker.OnMarkerClickListener() {
@@ -938,5 +531,4 @@
 	public void zoomToFit(List<Coord2D> coords) {
 		// NOP - not implemented at this time
 	}
->>>>>>> 86a760bd
 }