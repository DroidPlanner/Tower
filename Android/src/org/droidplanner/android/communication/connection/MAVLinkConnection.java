--- conflicted
+++ resolved
@@ -91,26 +91,15 @@
 		try {
 			parser.stats.mavlinkResetStats();
 			openConnection();
-<<<<<<< HEAD
 
             //If we get here, the connection is successful. Notify the listener
             listener.onConnect();
             
-			if (prefs.getLogEnabled()) {
 				logFile = FileStream.getTLogFile();
 				logWriter = FileStream.openOutputStream(logFile);
 				logBuffer = ByteBuffer.allocate(Long.SIZE / Byte.SIZE);
 				logBuffer.order(ByteOrder.BIG_ENDIAN);
-			}
-
-=======
-			
-			logFile = FileStream.getTLogFile();
-			logWriter = FileStream.openOutputStream(logFile);
-			logBuffer = ByteBuffer.allocate(Long.SIZE / Byte.SIZE);
-			logBuffer.order(ByteOrder.BIG_ENDIAN);
-			
->>>>>>> d220c195
+
 			String login = prefs.getDroneshareLogin();
 			String password = prefs.getDronesharePassword();
 			if (prefs.getLiveUploadEnabled() && !login.isEmpty()
