package org.droidplanner.android;

<<<<<<< HEAD
import org.droidplanner.core.bus.events.DroneConnectedEvent;
import org.droidplanner.core.bus.events.DroneDisconnectedEvent;
import org.droidplanner.android.proxy.mission.MissionProxy;
=======
import org.droidplanner.android.communication.service.MAVLinkClient;
import org.droidplanner.android.communication.service.NetworkStateReceiver;
import org.droidplanner.android.mission.MissionRender;
>>>>>>> d469064f
import org.droidplanner.android.notifications.NotificationHandler;
import org.droidplanner.android.utils.DroidplannerPrefs;
import org.droidplanner.core.MAVLink.MAVLinkStreams;
import org.droidplanner.core.MAVLink.MavLinkMsgHandler;
import org.droidplanner.core.bus.events.DroneEvent;
import org.droidplanner.core.drone.Drone;
import org.droidplanner.core.drone.DroneInterfaces;
import org.droidplanner.core.drone.DroneInterfaces.Clock;
import org.droidplanner.core.drone.DroneInterfaces.DroneEventsType;
import org.droidplanner.core.drone.DroneInterfaces.Handler;
import org.droidplanner.core.drone.Preferences;

import android.os.SystemClock;

import com.MAVLink.Messages.MAVLinkMessage;

<<<<<<< HEAD
import de.greenrobot.event.EventBus;

public class DroidPlannerApp extends ErrorReportApp implements MAVLinkStreams.MavlinkInputStream,
        DroneInterfaces.OnDroneListener {

	public Drone drone;
    public MissionProxy missionProxy;
=======
public class DroidPlannerApp extends ErrorReportApp implements
		MAVLinkStreams.MavlinkInputStream, DroneInterfaces.OnDroneListener {

	public Drone drone;
	public MissionRender missionRender;
>>>>>>> d469064f
	private MavLinkMsgHandler mavLinkMsgHandler;

	/**
	 * Handles dispatching of status bar, and audible notification.
	 */
	public NotificationHandler mNotificationHandler;

	@Override
	public void onCreate() {
		super.onCreate();

		mNotificationHandler = new NotificationHandler(getApplicationContext());

		MAVLinkClient MAVClient = new MAVLinkClient(this, this);
		Clock clock = new Clock() {
			@Override
			public long elapsedRealtime() {
				return SystemClock.elapsedRealtime();
			}
		};
		Handler handler = new Handler() {
			android.os.Handler handler = new android.os.Handler();

			@Override
			public void removeCallbacks(Runnable thread) {
				handler.removeCallbacks(thread);
			}

			@Override
			public void postDelayed(Runnable thread, long timeout) {
				handler.postDelayed(thread, timeout);
			}
		};
		Preferences pref = new DroidplannerPrefs(getApplicationContext());
		drone = new Drone(MAVClient, clock, handler, pref);
		drone.events.addDroneListener(this);

		missionRender = new MissionRender(drone.mission);
		mavLinkMsgHandler = new org.droidplanner.core.MAVLink.MavLinkMsgHandler(
				drone);

<<<<<<< HEAD
        missionProxy = new MissionProxy(drone.mission);
		mavLinkMsgHandler = new org.droidplanner.core.MAVLink.MavLinkMsgHandler(drone);
=======
		NetworkStateReceiver.register(getApplicationContext());
>>>>>>> d469064f
	}

	@Override
	public void notifyReceivedData(MAVLinkMessage msg) {
		mavLinkMsgHandler.receiveData(msg);
	}

	@Override
	public void notifyConnected() {
		drone.events.notifyDroneEvent(DroneEventsType.CONNECTED);

        //Broadcast the events
        final EventBus bus = EventBus.getDefault();
        bus.removeStickyEvent(DroneDisconnectedEvent.class);
        bus.postSticky(new DroneConnectedEvent());

	}

	@Override
	public void notifyDisconnected() {
        drone.events.notifyDroneEvent(DroneEventsType.DISCONNECTED);

        //Broadcast the events
        final EventBus bus = EventBus.getDefault();

        //Remove all prior drone event broadcasts.
        bus.removeStickyEvent(DroneEvent.class);
        bus.postSticky(new DroneDisconnectedEvent());
    }

<<<<<<< HEAD
    @Override
    public void onDroneEvent(DroneEventsType event, Drone drone) {
        mNotificationHandler.onDroneEvent(event, drone);

        switch (event) {
            case MISSION_RECEIVED:
                //Refresh the mission render state
                missionProxy.refresh();
                break;
        }
    }
=======
	@Override
	public void onDroneEvent(DroneEventsType event, Drone drone) {
		mNotificationHandler.onDroneEvent(event, drone);

		switch (event) {
		case MISSION_RECEIVED:
			// Refresh the mission render state
			missionRender.refresh();
			break;
		default:
			break;
		}
	}
>>>>>>> d469064f
}<|MERGE_RESOLUTION|>--- conflicted
+++ resolved
@@ -1,14 +1,10 @@
 package org.droidplanner.android;
 
-<<<<<<< HEAD
 import org.droidplanner.core.bus.events.DroneConnectedEvent;
 import org.droidplanner.core.bus.events.DroneDisconnectedEvent;
 import org.droidplanner.android.proxy.mission.MissionProxy;
-=======
 import org.droidplanner.android.communication.service.MAVLinkClient;
 import org.droidplanner.android.communication.service.NetworkStateReceiver;
-import org.droidplanner.android.mission.MissionRender;
->>>>>>> d469064f
 import org.droidplanner.android.notifications.NotificationHandler;
 import org.droidplanner.android.utils.DroidplannerPrefs;
 import org.droidplanner.core.MAVLink.MAVLinkStreams;
@@ -25,7 +21,6 @@
 
 import com.MAVLink.Messages.MAVLinkMessage;
 
-<<<<<<< HEAD
 import de.greenrobot.event.EventBus;
 
 public class DroidPlannerApp extends ErrorReportApp implements MAVLinkStreams.MavlinkInputStream,
@@ -33,13 +28,6 @@
 
 	public Drone drone;
     public MissionProxy missionProxy;
-=======
-public class DroidPlannerApp extends ErrorReportApp implements
-		MAVLinkStreams.MavlinkInputStream, DroneInterfaces.OnDroneListener {
-
-	public Drone drone;
-	public MissionRender missionRender;
->>>>>>> d469064f
 	private MavLinkMsgHandler mavLinkMsgHandler;
 
 	/**
@@ -77,16 +65,10 @@
 		drone = new Drone(MAVClient, clock, handler, pref);
 		drone.events.addDroneListener(this);
 
-		missionRender = new MissionRender(drone.mission);
-		mavLinkMsgHandler = new org.droidplanner.core.MAVLink.MavLinkMsgHandler(
-				drone);
-
-<<<<<<< HEAD
         missionProxy = new MissionProxy(drone.mission);
 		mavLinkMsgHandler = new org.droidplanner.core.MAVLink.MavLinkMsgHandler(drone);
-=======
-		NetworkStateReceiver.register(getApplicationContext());
->>>>>>> d469064f
+
+        NetworkStateReceiver.register(getApplicationContext());
 	}
 
 	@Override
@@ -117,7 +99,6 @@
         bus.postSticky(new DroneDisconnectedEvent());
     }
 
-<<<<<<< HEAD
     @Override
     public void onDroneEvent(DroneEventsType event, Drone drone) {
         mNotificationHandler.onDroneEvent(event, drone);
@@ -129,19 +110,4 @@
                 break;
         }
     }
-=======
-	@Override
-	public void onDroneEvent(DroneEventsType event, Drone drone) {
-		mNotificationHandler.onDroneEvent(event, drone);
-
-		switch (event) {
-		case MISSION_RECEIVED:
-			// Refresh the mission render state
-			missionRender.refresh();
-			break;
-		default:
-			break;
-		}
-	}
->>>>>>> d469064f
 }