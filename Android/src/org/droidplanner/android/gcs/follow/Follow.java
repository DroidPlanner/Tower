package org.droidplanner.android.gcs.follow;

import org.droidplanner.android.gcs.follow.FollowAlgorithm.FollowModes;
import org.droidplanner.android.gcs.location.FusedLocation;
import org.droidplanner.android.gcs.location.LocationFinder;
import org.droidplanner.android.gcs.location.LocationReceiver;
import org.droidplanner.android.gcs.location.ROIEstimator;
import org.droidplanner.core.drone.Drone;
import org.droidplanner.core.drone.DroneInterfaces.DroneEventsType;
import org.droidplanner.core.drone.DroneInterfaces.Handler;
import org.droidplanner.core.drone.DroneInterfaces.OnDroneListener;
import org.droidplanner.core.helpers.units.Length;

import android.content.Context;
import android.location.Location;
import android.util.Log;
import android.widget.Toast;

import com.MAVLink.Messages.ApmModes;

public class Follow implements OnDroneListener, LocationReceiver {

	private Context context;
	private boolean followMeEnabled = false;
	private Drone drone;

	private ROIEstimator roiEstimator;
	private LocationFinder locationFinder;
	private FollowAlgorithm followAlgorithm;

	public Follow(Context context, Drone drone, Handler handler) {
		this.context = context;
		this.drone = drone;
		followAlgorithm = new FollowLeash(drone, new Length(5.0));
		locationFinder = new FusedLocation(context, this);
		roiEstimator = new ROIEstimator(handler,drone);
		drone.events.addDroneListener(this);
	}

	public void toggleFollowMeState() {
		if (isEnabled()) {
			disableFollowMe();
			drone.state.changeFlightMode(ApmModes.ROTOR_LOITER);
		} else {
			if (drone.MavClient.isConnected()) {
				if (drone.state.isArmed()) {
					drone.state.changeFlightMode(ApmModes.ROTOR_GUIDED);
					enableFollowMe();
				} else {
					Toast.makeText(context, "Drone Not Armed", Toast.LENGTH_SHORT).show();
				}
			} else {
				Toast.makeText(context, "Drone Not Connected", Toast.LENGTH_SHORT).show();
			}
		}
	}

	private void enableFollowMe() {
		Log.d("follow", "enable");
		Toast.makeText(context, "FollowMe Enabled", Toast.LENGTH_SHORT).show();
		
		locationFinder.enableLocationUpdates();

		followMeEnabled = true;
        drone.events.notifyDroneEvent(DroneEventsType.FOLLOW_START);
	}

	private void disableFollowMe() {
		if (followMeEnabled) {
			Toast.makeText(context, "FollowMe Disabled", Toast.LENGTH_SHORT).show();
			followMeEnabled = false;
			Log.d("follow", "disable");
		}
<<<<<<< HEAD
		if (mLocationClient.isConnected()) {
			mLocationClient.removeLocationUpdates(this);
		}
        drone.events.notifyDroneEvent(DroneEventsType.FOLLOW_STOP);
=======
		locationFinder.disableLocationUpdates();
		roiEstimator.disableLocationUpdates();
>>>>>>> be73eaa5
	}

	public boolean isEnabled() {
		return followMeEnabled;
	}

	@Override
	public void onDroneEvent(DroneEventsType event, Drone drone) {
		switch (event) {
		case MODE:
			if ((drone.state.getMode() != ApmModes.ROTOR_GUIDED)) {
				disableFollowMe();
			}
			break;
		case DISCONNECTED:
			disableFollowMe();
			break;
		default:
		}
	}

	public Length getRadius() {
		return followAlgorithm.radius;
	}

	@Override
	public void onLocationChanged(Location location) {
		followAlgorithm.processNewLocation(location);
		roiEstimator.onLocationChanged(location);
	}

	public void setType(FollowModes item) {
		followAlgorithm = item.getAlgorithmType(drone);
		drone.events.notifyDroneEvent(DroneEventsType.FOLLOW_CHANGE_TYPE);
	}

	public void changeRadius(double increment) {
		followAlgorithm.changeRadius(increment);

	}

	public void cycleType() {
		setType(followAlgorithm.getType().next());
	}

	public FollowModes getType() {
		return followAlgorithm.getType();
	}
}<|MERGE_RESOLUTION|>--- conflicted
+++ resolved
@@ -71,15 +71,9 @@
 			followMeEnabled = false;
 			Log.d("follow", "disable");
 		}
-<<<<<<< HEAD
-		if (mLocationClient.isConnected()) {
-			mLocationClient.removeLocationUpdates(this);
-		}
-        drone.events.notifyDroneEvent(DroneEventsType.FOLLOW_STOP);
-=======
 		locationFinder.disableLocationUpdates();
 		roiEstimator.disableLocationUpdates();
->>>>>>> be73eaa5
+        drone.events.notifyDroneEvent(DroneEventsType.FOLLOW_STOP);
 	}
 
 	public boolean isEnabled() {
