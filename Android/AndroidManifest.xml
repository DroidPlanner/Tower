--- conflicted
+++ resolved
@@ -2,11 +2,7 @@
 <manifest xmlns:android="http://schemas.android.com/apk/res/android"
     xmlns:tools="http://schemas.android.com/tools"
           package="org.droidplanner"
-<<<<<<< HEAD
-          android:versionCode="84"
-=======
           android:versionCode="85"
->>>>>>> 7f71cc07
           android:versionName="please run version.sh to get the version name">
 
     <uses-sdk
