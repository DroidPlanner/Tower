--- conflicted
+++ resolved
@@ -147,9 +147,6 @@
             android:noHistory="true"
             android:theme="@style/CustomActionBarTheme.Transparent"/>
 
-<<<<<<< HEAD
-        <service android:name=".AppService"/>
-=======
         <receiver
             android:name=".droneshare.NetworkConnectivityReceiver"
             android:enabled="false">
@@ -161,7 +158,6 @@
 
         <service android:name=".AppService" />
         <service android:name=".droneshare.UploaderService" />
->>>>>>> beb48f27
 
     </application>
 
