<?xml version="1.0" encoding="utf-8"?>
<manifest xmlns:android="http://schemas.android.com/apk/res/android"
          package="org.droidplanner"
<<<<<<< HEAD
          android:versionCode="72"
=======
          android:versionCode="73"
>>>>>>> 649579d3
          android:versionName="please run version.sh to get the version name">

    <uses-sdk
        android:minSdkVersion="14"
        android:targetSdkVersion="19" />

    <supports-screens
        android:requiresSmallestWidthDp="320"/>

    <permission
        android:name=".permission.MAPS_RECEIVE"
        android:protectionLevel="signature" />

    <uses-permission android:name=".permission.MAPS_RECEIVE" />
    <uses-permission android:name="android.permission.INTERNET" />
    <uses-permission android:name="com.google.android.providers.gsf.permission.READ_GSERVICES" />
    <uses-permission android:name="android.permission.WRITE_EXTERNAL_STORAGE" />
    <uses-permission android:name="android.permission.ACCESS_NETWORK_STATE" />
    <uses-permission android:name="android.permission.ACCESS_WIFI_STATE" />
    <uses-permission android:name="android.permission.ACCESS_COARSE_LOCATION" />
    <uses-permission android:name="android.permission.ACCESS_FINE_LOCATION" />
    <uses-permission android:name="android.permission.BLUETOOTH" />
    <uses-permission android:name="android.permission.BLUETOOTH_ADMIN" />

    <uses-feature android:name="android.hardware.screen.portrait" />

    <!-- Support devices without Bluetooth since there are other connection types -->
    <uses-feature
        android:name="android.hardware.bluetooth"
        android:required="false" />

    <!-- Support devices without USB host mode since there are other connection types -->
    <uses-feature
        android:name="android.hardware.usb.host"
        android:required="false" />

    <!-- Support devices that don't have location services -->
    <uses-feature
        android:name="android.hardware.location.gps"
        android:required="false" />
    <uses-feature
        android:name="android.hardware.location.network"
        android:required="false" />
    <uses-feature
        android:name="android.hardware.location"
        android:required="false" />
    <uses-feature
        android:glEsVersion="0x00020000"
        android:required="true" />

    <application
        android:name=".android.DroidPlannerApp"
        android:allowBackup="true"
        android:hardwareAccelerated="true"
        android:icon="@drawable/ic_launcher"
        android:label="@string/app_title"
        android:theme="@style/CustomActionBarTheme"
        android:windowSoftInputMode="adjustPan" >

        <!-- You must insert your own Google Maps for Android API v2 key in here. -->
        <meta-data
            android:name="com.google.android.maps.v2.API_KEY"
            android:value="AIzaSyDFsAn5xo-mILEirpcUsF9BU9Vb_yR-Er4" />
        <meta-data
            android:name="com.google.android.gms.version"
            android:value="@integer/google_play_services_version" />

        <service android:name=".android.communication.service.MAVLinkService" >
        </service>

		<activity
		    android:name=".android.activities.FlightActivity"
		    android:launchMode="singleTask" >

            <!-- Launcher Intent -->
            <intent-filter>
                <action android:name="android.intent.action.MAIN" />

                <category android:name="android.intent.category.LAUNCHER" />
            </intent-filter>

            <!-- USB connection  intent -->
            <intent-filter>
                <action android:name="android.hardware.usb.action.USB_DEVICE_ATTACHED" />
            </intent-filter>

            <meta-data
                android:name="android.hardware.usb.action.USB_DEVICE_ATTACHED"
                android:resource="@xml/device_filter" />
        </activity>
        <activity
            android:name=".android.activities.EditorActivity"
            android:label="@string/editor"
            android:launchMode="singleTop"
            android:parentActivityName=".android.activities.FlightActivity" >

            <!-- Parent activity meta-data to support API level 7+ -->
            <meta-data
                android:name="android.support.PARENT_ACTIVITY"
                android:value=".android.activities.FlightActivity" />

            <!-- Intent for opening mission files -->
            <intent-filter>
                <action android:name="android.intent.action.VIEW" />

                <category android:name="android.intent.category.DEFAULT" />

                <data android:mimeType="text/plain" />
            </intent-filter>
        </activity>
        <activity
            android:name=".android.activities.ConfigurationActivity"
            android:windowSoftInputMode="adjustPan"
            android:launchMode="singleTop"
            android:theme="@style/Theme.PageIndicatorDefaults"
            android:label="@string/menu_drone_setup"
            android:parentActivityName=".android.activities.SettingsActivity" >

            <!-- Parent activity meta-data to support API level 7+ -->
            <meta-data
                android:name="android.support.PARENT_ACTIVITY"
                android:value=".android.activities.SettingsActivity" />
        </activity>
        <activity android:name=".android.activities.SettingsActivity"
                  android:launchMode="singleTop"
                  android:label="@string/settings"/>
    </application>

</manifest><|MERGE_RESOLUTION|>--- conflicted
+++ resolved
@@ -1,11 +1,7 @@
 <?xml version="1.0" encoding="utf-8"?>
 <manifest xmlns:android="http://schemas.android.com/apk/res/android"
           package="org.droidplanner"
-<<<<<<< HEAD
-          android:versionCode="72"
-=======
           android:versionCode="73"
->>>>>>> 649579d3
           android:versionName="please run version.sh to get the version name">
 
     <uses-sdk
