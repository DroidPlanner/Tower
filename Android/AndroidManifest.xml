--- conflicted
+++ resolved
@@ -2,11 +2,7 @@
 <manifest xmlns:android="http://schemas.android.com/apk/res/android"
     xmlns:tools="http://schemas.android.com/tools"
           package="org.droidplanner"
-<<<<<<< HEAD
-          android:versionCode="89"
-=======
           android:versionCode="90"
->>>>>>> 970782a3
           android:versionName="please run version.sh to get the version name">
 
     <uses-sdk
