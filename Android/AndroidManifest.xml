--- conflicted
+++ resolved
@@ -1,11 +1,7 @@
 <?xml version="1.0" encoding="utf-8"?>
 <manifest xmlns:android="http://schemas.android.com/apk/res/android"
           package="org.droidplanner"
-<<<<<<< HEAD
-          android:versionCode="79"
-=======
           android:versionCode="80"
->>>>>>> 8b2b7fee
           android:versionName="please run version.sh to get the version name">
 
     <uses-sdk
