--- conflicted
+++ resolved
@@ -128,7 +128,16 @@
         <activity android:name=".android.activities.SettingsActivity"
                   android:launchMode="singleTop"
                   android:label="@string/settings"/>
-<<<<<<< HEAD
+
+        <activity android:name=".android.activities.helpers.MapPreferencesActivity"
+            android:launchMode="singleTop"
+            android:label="@string/activity_title_map_provider_preferences"
+            android:parentActivityName=".android.activities.SettingsActivity">
+            <!-- Parent activity meta-data to support API level 7+ -->
+            <meta-data
+                android:name="android.support.PARENT_ACTIVITY"
+                android:value=".android.activities.SettingsActivity" />
+            </activity>
         <activity
                 android:name=".android.glass.activities.GlassFlightActivity"
                 android:launchMode="singleTask"
@@ -141,18 +150,6 @@
                     android:name="com.google.android.glass.VoiceTrigger"
                     android:resource="@xml/glass_trigger"/>
                 </activity>
-=======
-
-        <activity android:name=".android.activities.helpers.MapPreferencesActivity"
-            android:launchMode="singleTop"
-            android:label="@string/activity_title_map_provider_preferences"
-            android:parentActivityName=".android.activities.SettingsActivity">
-            <!-- Parent activity meta-data to support API level 7+ -->
-            <meta-data
-                android:name="android.support.PARENT_ACTIVITY"
-                android:value=".android.activities.SettingsActivity" />
-            </activity>
->>>>>>> 2fe02d89
     </application>
 
 </manifest>