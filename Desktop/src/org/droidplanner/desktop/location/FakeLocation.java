package org.droidplanner.desktop.location;

import java.util.Timer;
import java.util.TimerTask;

import org.droidplanner.core.gcs.location.Location;
import org.droidplanner.core.gcs.location.Location.LocationFinder;
import org.droidplanner.core.gcs.location.Location.LocationReceiver;
import org.droidplanner.core.helpers.coordinates.Coord2D;
import org.droidplanner.core.helpers.geoTools.GeoTools;

public class FakeLocation implements LocationFinder {
	private static final int UPDATE_INTERVAL = 500;
	private static final double SPEED = 3;
	private LocationReceiver receiver;

	@Override
<<<<<<< HEAD
=======
	public void setLocationListener(LocationReceiver receiver) {
		this.receiver = receiver;
	}

	@Override
>>>>>>> af8182ac
	public void enableLocationUpdates() {
		Timer timer = new Timer();
		timer.scheduleAtFixedRate(new TimerTask() {
			Coord2D loc = new Coord2D(-35.363154, 149.165067);
			long lastTime = System.currentTimeMillis();

			@Override
			public void run() {
				long now = System.currentTimeMillis();
				double dt = (now - lastTime) / 1000.0;
				lastTime = now;
				if (((now / (90 * 1000)) % 2) == 0) {
					loc = GeoTools.newCoordFromBearingAndDistance(loc, 90, SPEED * dt);
				} else {
					loc = GeoTools.newCoordFromBearingAndDistance(loc, 90, -SPEED * dt);
				}
				receiver.onLocationChanged(new Location(loc, 0, 0, false));
			}
		}, 0, UPDATE_INTERVAL);

	}

	@Override
	public void disableLocationUpdates() {
		// TODO Auto-generated method stub

	}

<<<<<<< HEAD
	@Override
	public void setLocationListener(LocationReceiver receiver) {	
		this.receiver = receiver;
	}
=======
	
>>>>>>> af8182ac
}<|MERGE_RESOLUTION|>--- conflicted
+++ resolved
@@ -15,14 +15,11 @@
 	private LocationReceiver receiver;
 
 	@Override
-<<<<<<< HEAD
-=======
 	public void setLocationListener(LocationReceiver receiver) {
 		this.receiver = receiver;
 	}
 
 	@Override
->>>>>>> af8182ac
 	public void enableLocationUpdates() {
 		Timer timer = new Timer();
 		timer.scheduleAtFixedRate(new TimerTask() {
@@ -39,7 +36,7 @@
 				} else {
 					loc = GeoTools.newCoordFromBearingAndDistance(loc, 90, -SPEED * dt);
 				}
-				receiver.onLocationChanged(new Location(loc, 0, 0, false));
+				receiver.onLocationChanged(new Location(loc));
 			}
 		}, 0, UPDATE_INTERVAL);
 
@@ -51,12 +48,5 @@
 
 	}
 
-<<<<<<< HEAD
-	@Override
-	public void setLocationListener(LocationReceiver receiver) {	
-		this.receiver = receiver;
-	}
-=======
 	
->>>>>>> af8182ac
 }