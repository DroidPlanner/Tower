--- conflicted
+++ resolved
@@ -1,19 +1,6 @@
 <?xml version="1.0" encoding="utf-8"?>
-<PreferenceScreen xmlns:android="http://schemas.android.com/apk/res/android">
-
-<<<<<<< HEAD
-    <PreferenceScreen
-            android:key="pref_mavlink"
-            android:title="MavLink">
-        <ListPreference
-                android:defaultValue="USB"
-                android:entries="@array/TelemetryConnectionTypes"
-                android:entryValues="@array/TelemetryConnectionTypes"
-                android:key="pref_connection_type"
-                android:summary="Which link to use to connect to the drone"
-                android:title="Telemetry Connection Type"/>
-
-=======
+<PreferenceScreen xmlns:android="http://schemas.android.com/apk/res/android" >
+
     <ListPreference
         android:defaultValue="USB"
         android:entries="@array/TelemetryConnectionTypes"
@@ -25,55 +12,42 @@
     <PreferenceScreen
         android:key="pref_mavlink"
         android:title="MavLink" >
->>>>>>> ee7b3731
-        <CheckBoxPreference
-                android:defaultValue="true"
-                android:key="pref_mavlink_log_enabled"
-                android:summary="Logs the MAVlink communication to a *.tlog file, may degrade performance"
-                android:title="Enable Logging"/>
-
-        <CheckBoxPreference
-                android:title="Enable bluetooth relay server"
-                android:summary="Mavlink data is relayed from this device to other bluetooth connected devices."
-                android:defaultValue="false"
-                android:key="pref_bluetooth_relay_server_toggle"/>
+        <CheckBoxPreference
+            android:defaultValue="true"
+            android:key="pref_mavlink_log_enabled"
+            android:summary="Logs the MAVlink communication to a *.tlog file, may degrade performance"
+            android:title="Enable Logging" />
 
         <PreferenceScreen
-                android:key="pref_mavlink_rates"
-                android:summary="Rate in which flight data should be received from the drone (in Hz)"
-                android:title="Stream Rates">
-            <EditTextPreference
-                    android:defaultValue="2"
-                    android:inputType="number"
-                    android:key="pref_mavlink_stream_rate_ext_stat"
-                    android:title="Waypoints, GPS raw, fence data, current waypoint, etc"/>
-            <EditTextPreference
-                    android:defaultValue="10"
-                    android:inputType="number"
-                    android:key="pref_mavlink_stream_rate_extra1"
-                    android:title="Attitude"/>
-            <EditTextPreference
-                    android:defaultValue="2"
-                    android:inputType="number"
-                    android:key="pref_mavlink_stream_rate_extra2"
-                    android:title="VFR_Hud data"/>
-            <EditTextPreference
-                    android:defaultValue="2"
-                    android:inputType="number"
-                    android:key="pref_mavlink_stream_rate_extra3"
-                    android:title="AHRS, Hardware Status, Wind"/>
-            <EditTextPreference
-                    android:defaultValue="3"
-                    android:inputType="number"
-                    android:key="pref_mavlink_stream_rate_position"
-                    android:title="Position data"/>
-            <EditTextPreference
-<<<<<<< HEAD
-                    android:defaultValue="50"
-                    android:inputType="number"
-                    android:key="pref_mavlink_stream_rate_RC_override"
-                    android:title="RC override"/>
-=======
+            android:key="pref_mavlink_rates"
+            android:summary="Rate in which flight data should be received from the drone (in Hz)"
+            android:title="Stream Rates" >
+            <EditTextPreference
+                android:defaultValue="2"
+                android:inputType="number"
+                android:key="pref_mavlink_stream_rate_ext_stat"
+                android:title="Waypoints, GPS raw, fence data, current waypoint, etc" />
+            <EditTextPreference
+                android:defaultValue="10"
+                android:inputType="number"
+                android:key="pref_mavlink_stream_rate_extra1"
+                android:title="Attitude" />
+            <EditTextPreference
+                android:defaultValue="2"
+                android:inputType="number"
+                android:key="pref_mavlink_stream_rate_extra2"
+                android:title="VFR_Hud data" />
+            <EditTextPreference
+                android:defaultValue="2"
+                android:inputType="number"
+                android:key="pref_mavlink_stream_rate_extra3"
+                android:title="AHRS, Hardware Status, Wind" />
+            <EditTextPreference
+                android:defaultValue="3"
+                android:inputType="number"
+                android:key="pref_mavlink_stream_rate_position"
+                android:title="Position data" />
+            <EditTextPreference
                 android:defaultValue="50"
                 android:inputType="number"
                 android:key="pref_mavlink_stream_rate_RC_override"
@@ -88,50 +62,13 @@
                 android:inputType="number"
                 android:key="pref_mavlink_stream_rate_raw_sensors"
                 android:title="Raw sensors" />
->>>>>>> ee7b3731
-            <EditTextPreference
-                    android:defaultValue="5"
-                    android:inputType="number"
-                    android:key="pref_mavlink_stream_rate_rc_channels"
-                    android:title="RC channel data"/>
-            <EditTextPreference
-                    android:defaultValue="2"
-                    android:inputType="number"
-                    android:key="pref_mavlink_stream_rate_raw_sensors"
-                    android:title="Raw sensors"/>
-            <EditTextPreference
-                    android:defaultValue="3"
-                    android:inputType="number"
-                    android:key="pref_mavlink_stream_rate_raw_controller"
-                    android:title="Raw Controler"/>
+            <EditTextPreference
+                android:defaultValue="3"
+                android:inputType="number"
+                android:key="pref_mavlink_stream_rate_raw_controller"
+                android:title="Raw Controler" />
         </PreferenceScreen>
     </PreferenceScreen>
-<<<<<<< HEAD
-
-    <PreferenceScreen
-            android:key="pref_ui"
-            android:title="User Interface">
-        <PreferenceCategory
-                android:key="pref_connection_actions"
-                android:summary="Actions to perform on or while connected to the Drone\nTo apply disconnect and reconnect"
-                android:title="While Connected to Drone">
-            <CheckBoxPreference
-                    android:defaultValue="true"
-                    android:key="pref_keep_screen_bright"
-                    android:summary="If unchecked the Screen will dim after a while (safes Battery)"
-                    android:title="Keep Screen bright"/>
-            <CheckBoxPreference
-                    android:defaultValue="true"
-                    android:key="pref_lock_screen_orientation"
-                    android:summary="Locks screen to the orientation which is present when connecting"
-                    android:title="Lock Screen Orientation"/>
-        </PreferenceCategory>
-    </PreferenceScreen>
-
-    <PreferenceScreen
-            android:key="pref_flight_data"
-            android:title="Flight Data">
-=======
     <PreferenceScreen
         android:key="pref_ui"
         android:title="User Interface" >
@@ -154,36 +91,24 @@
     <PreferenceScreen
         android:key="pref_flight_data"
         android:title="Flight Data" >
->>>>>>> ee7b3731
         <EditTextPreference
-                android:defaultValue="100"
-                android:inputType="number"
-                android:key="pref_max_fligth_path_size"
-                android:summary="Size of the fligth path, set to zero to disable."
-                android:title="Flight path size"/>
-
-        <CheckBoxPreference
-                android:defaultValue="true"
-                android:key="pref_guided_mode_enabled"
-                android:summary="Point and click guided flight"
-                android:title="Enable Guided Mode"/>
-        <CheckBoxPreference
-                android:defaultValue="false"
-                android:key="pref_follow_me_mode_enabled"
-                android:summary="In development"
-                android:title="Enable FollowMe Mode"/>
-        <CheckBoxPreference
-<<<<<<< HEAD
-                android:defaultValue="false"
-                android:key="pref_auto_pan_enabled"
-                android:summary="Auto pan the map when a new GPS coordinate is received"
-                android:title="Enable auto pan"/>
-    </PreferenceScreen>
-
-    <PreferenceScreen
-            android:key="pref_advanced"
-            android:title="Advanced">
-=======
+            android:defaultValue="100"
+            android:inputType="number"
+            android:key="pref_max_fligth_path_size"
+            android:summary="Size of the fligth path, set to zero to disable."
+            android:title="Flight path size" />
+
+        <CheckBoxPreference
+            android:defaultValue="true"
+            android:key="pref_guided_mode_enabled"
+            android:summary="Point and click guided flight"
+            android:title="Enable Guided Mode" />
+        <CheckBoxPreference
+            android:defaultValue="false"
+            android:key="pref_follow_me_mode_enabled"
+            android:summary="In development"
+            android:title="Enable FollowMe Mode" />
+        <CheckBoxPreference
             android:defaultValue="false"
             android:key="pref_auto_pan_enabled"
             android:summary="Auto pan the map when a new GPS coordinate is received"
@@ -192,164 +117,103 @@
     <PreferenceScreen
         android:key="pref_advanced"
         android:title="Advanced" >
->>>>>>> ee7b3731
-        <CheckBoxPreference
-                android:defaultValue="false"
-                android:key="pref_advanced_use_offline_maps"
-                android:summary="Use map tiles on the local storage, for offline map view"
-                android:title="Use offline maps"/>
+        <CheckBoxPreference
+            android:defaultValue="false"
+            android:key="pref_advanced_use_offline_maps"
+            android:summary="Use map tiles on the local storage, for offline map view"
+            android:title="Use offline maps" />
 
         <ListPreference
-<<<<<<< HEAD
-                android:defaultValue="Satellite"
-                android:entries="@array/MapTypes"
-                android:entryValues="@array/MapTypes"
-                android:key="pref_map_type"
-                android:summary="Which type of map to use, user must reset the app"
-                android:title="Map Type"/>
-=======
             android:defaultValue="Satellite"
             android:entries="@array/MapTypes"
             android:entryValues="@array/MapTypes"
             android:key="pref_map_type"
             android:summary="Which type of map to use"
             android:title="Map Type" />
->>>>>>> ee7b3731
-
-        <CheckBoxPreference
-                android:defaultValue="true"
-                android:key="pref_enable_tts"
-                android:summary="Audible messages for important events"
-                android:title="Enable Text To Speech"/>
+
+        <CheckBoxPreference
+            android:defaultValue="true"
+            android:key="pref_enable_tts"
+            android:summary="Audible messages for important events"
+            android:title="Enable Text To Speech" />
 
         <ListPreference
-<<<<<<< HEAD
-                android:defaultValue="None"
-                android:entries="@array/ParamMeta"
-                android:entryValues="@array/ParamMetaValues"
-                android:key="pref_param_metadata"
-                android:summary="Metadata to use when displaying parameters"
-                android:title="Parameter Metadata"/>
-=======
             android:defaultValue="ArduCopter"
             android:entries="@array/VehicleType"
             android:entryValues="@array/VehicleType"
             android:key="pref_vehicle_type"
             android:summary="Default vehicle type when disconnected"
             android:title="Default Vehicle Type" />
->>>>>>> ee7b3731
 
         <PreferenceScreen
-                android:key="pref_rc"
-                android:title="RC Screen">
-            <PreferenceCategory
-                    android:key="pref_rc_general"
-                    android:title="General">
+            android:key="pref_rc"
+            android:title="RC Screen" >
+            <PreferenceCategory
+                android:key="pref_rc_general"
+                android:title="General" >
                 <ListPreference
-                        android:defaultValue="MODE2"
-                        android:entries="@array/RCModes"
-                        android:entryValues="@array/RCModeValues"
-                        android:key="pref_rc_mode"
-                        android:summary="Throttle on left or right stick"
-                        android:title="RC Mode"/>
+                    android:defaultValue="MODE2"
+                    android:entries="@array/RCModes"
+                    android:entryValues="@array/RCModeValues"
+                    android:key="pref_rc_mode"
+                    android:summary="Throttle on left or right stick"
+                    android:title="RC Mode" />
                 <ListPreference
-                        android:defaultValue="Loiter"
-                        android:entries="@array/RCQuickModes"
-                        android:entryValues="@array/RCQuickModes"
-                        android:key="pref_rc_quickmode_left"
-                        android:title="QuickMode Left"/>
+                    android:defaultValue="Loiter"
+                    android:entries="@array/RCQuickModes"
+                    android:entryValues="@array/RCQuickModes"
+                    android:key="pref_rc_quickmode_left"
+                    android:title="QuickMode Left" />
                 <ListPreference
-                        android:defaultValue="Stabilize"
-                        android:entries="@array/RCQuickModes"
-                        android:entryValues="@array/RCQuickModes"
-                        android:key="pref_rc_quickmode_right"
-                        android:title="QuickMode Right"/>
-            </PreferenceCategory>
-            <PreferenceCategory
-                    android:key="pref_rc_throttle"
-                    android:title="Throttle">
-                <CheckBoxPreference
-                        android:defaultValue="false"
-                        android:key="pref_rc_throttle_reverse"
-                        android:summary="reverses Throttle direction"
-                        android:title="Reverse"/>
-                <CheckBoxPreference
-                        android:defaultValue="false"
-                        android:key="pref_rc_throttle_returntocenter"
-                        android:summary="on touch release Throttle returns to center"
-                        android:title="Return to Center"/>
-            </PreferenceCategory>
-            <PreferenceCategory
-                    android:key="pref_rc_rudder"
-                    android:title="Rudder">
-                <CheckBoxPreference
-                        android:defaultValue="false"
-                        android:key="pref_rc_rudder_reverse"
-                        android:summary="reverses Rudder/Yaw direction"
-                        android:title="Reverse"/>
-            </PreferenceCategory>
-            <PreferenceCategory
-                    android:key="pref_rc_aileron"
-                    android:title="Aileron">
-                <CheckBoxPreference
-                        android:defaultValue="false"
-                        android:key="pref_rc_aileron_reverse"
-                        android:summary="reverses Aileron/Roll direction"
-                        android:title="Reverse"/>
-            </PreferenceCategory>
-            <PreferenceCategory
-                    android:key="pref_rc_elevator"
-                    android:title="Elevator">
-                <CheckBoxPreference
-                        android:defaultValue="false"
-                        android:key="pref_rc_elevator_reverse"
-                        android:summary="reverses Elevator/Pitch direction"
-                        android:title="Reverse"/>
+                    android:defaultValue="Stabilize"
+                    android:entries="@array/RCQuickModes"
+                    android:entryValues="@array/RCQuickModes"
+                    android:key="pref_rc_quickmode_right"
+                    android:title="QuickMode Right" />
+            </PreferenceCategory>
+            <PreferenceCategory
+                android:key="pref_rc_throttle"
+                android:title="Throttle" >
+                <CheckBoxPreference
+                    android:defaultValue="false"
+                    android:key="pref_rc_throttle_reverse"
+                    android:summary="reverses Throttle direction"
+                    android:title="Reverse" />
+                <CheckBoxPreference
+                    android:defaultValue="false"
+                    android:key="pref_rc_throttle_returntocenter"
+                    android:summary="on touch release Throttle returns to center"
+                    android:title="Return to Center" />
+            </PreferenceCategory>
+            <PreferenceCategory
+                android:key="pref_rc_rudder"
+                android:title="Rudder" >
+                <CheckBoxPreference
+                    android:defaultValue="false"
+                    android:key="pref_rc_rudder_reverse"
+                    android:summary="reverses Rudder/Yaw direction"
+                    android:title="Reverse" />
+            </PreferenceCategory>
+            <PreferenceCategory
+                android:key="pref_rc_aileron"
+                android:title="Aileron" >
+                <CheckBoxPreference
+                    android:defaultValue="false"
+                    android:key="pref_rc_aileron_reverse"
+                    android:summary="reverses Aileron/Roll direction"
+                    android:title="Reverse" />
+            </PreferenceCategory>
+            <PreferenceCategory
+                android:key="pref_rc_elevator"
+                android:title="Elevator" >
+                <CheckBoxPreference
+                    android:defaultValue="false"
+                    android:key="pref_rc_elevator_reverse"
+                    android:summary="reverses Elevator/Pitch direction"
+                    android:title="Reverse" />
             </PreferenceCategory>
         </PreferenceScreen>
     </PreferenceScreen>
-<<<<<<< HEAD
-
-    <PreferenceScreen
-            android:key="pref_connection"
-            android:title="Connection Preferences">
-        <PreferenceCategory
-                android:key="pref_usb"
-                android:title="USB connection">
-            <ListPreference
-                    android:defaultValue="57600"
-                    android:entries="@array/TelemetryBaudTypes"
-                    android:entryValues="@array/TelemetryBaudTypes"
-                    android:key="pref_baud_type"
-                    android:summary="Baud Rate of the USB Telementry Link"
-                    android:title="Telemetry link speed"/>
-        </PreferenceCategory>
-        <PreferenceCategory
-                android:key="pref_server"
-                android:title="TCP connection">
-            <EditTextPreference
-                    android:defaultValue="192.168.40.100"
-                    android:key="pref_server_ip"
-                    android:title="Server IP"/>
-            <EditTextPreference
-                    android:defaultValue="9761"
-                    android:inputType="number"
-                    android:key="pref_server_port"
-                    android:title="Server Port"/>
-        </PreferenceCategory>
-        <PreferenceCategory
-                android:key="pref_server_udp"
-                android:title="UDP connection">
-            <EditTextPreference
-                    android:defaultValue="14550"
-                    android:inputType="number"
-                    android:key="pref_udp_server_port"
-                    android:title="UDP server Port"/>
-        </PreferenceCategory>
-    </PreferenceScreen>
-
-    <PreferenceCategory android:title="@string/about">
-=======
     <PreferenceScreen
         android:key="pref_connection"
         android:title="Connection Preferences" >
@@ -389,21 +253,20 @@
     </PreferenceScreen>
 
     <PreferenceCategory android:title="@string/about" >
->>>>>>> ee7b3731
         <EditTextPreference
-                android:enabled="false"
-                android:key="pref_version"
-                android:persistent="false"
-                android:selectable="false"
-                android:shouldDisableView="false"
-                android:title="@string/version"/>
+            android:enabled="false"
+            android:key="pref_version"
+            android:persistent="false"
+            android:selectable="false"
+            android:shouldDisableView="false"
+            android:title="@string/version" />
         <EditTextPreference
-                android:enabled="false"
-                android:key="pref_storage"
-                android:persistent="false"
-                android:selectable="false"
-                android:shouldDisableView="false"
-                android:title="@string/storage_folder"/>
+            android:enabled="false"
+            android:key="pref_storage"
+            android:persistent="false"
+            android:selectable="false"
+            android:shouldDisableView="false"
+            android:title="@string/storage_folder" />
     </PreferenceCategory>
 
 </PreferenceScreen>