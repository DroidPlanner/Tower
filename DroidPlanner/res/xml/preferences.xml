--- conflicted
+++ resolved
@@ -18,6 +18,7 @@
             android:key="pref_baud_type"
             android:summary="Baud Rate of the USB Telementry Link"
             android:title="Telemetry link speed" />
+
         <CheckBoxPreference
             android:defaultValue="false"
             android:key="pref_mavlink_log_enabled"
@@ -69,6 +70,7 @@
             android:key="pref_max_fligth_path_size"
             android:summary="Size of the fligth path, set to zero to disable."
             android:title="Flight path size" />
+
         <CheckBoxPreference
             android:defaultValue="true"
             android:key="pref_guided_mode_enabled"
@@ -106,113 +108,109 @@
             android:key="pref_advanced_use_offline_maps"
             android:summary="Use map tiles on the local storage, for offline map view"
             android:title="Use offline maps" />
-         <ListPreference
+
+        <ListPreference
             android:defaultValue="Satellite"
             android:entries="@array/MapTypes"
             android:entryValues="@array/MapTypes"
             android:key="pref_map_type"
             android:summary="Which type of map to use, user must reset the app"
             android:title="Map Type" />
+
         <CheckBoxPreference
             android:defaultValue="true"
             android:key="pref_enable_tts"
             android:summary="Audible messages for important events"
             android:title="Enable Text To Speech" />
-<<<<<<< HEAD
-        <CheckBoxPreference android:key="pref_advanced_use_absolute_altitude" android:title="Use absolute altitude" android:defaultValue="false" android:summary="Careful!!! This option will set your drone to use positive altitude over mean sea level (MSL)"/>
-=======
-        
+        <CheckBoxPreference
+            android:defaultValue="false"
+            android:key="pref_advanced_use_absolute_altitude"
+            android:summary="Careful!!! This option will set your drone to use positive altitude over mean sea level (MSL)"
+            android:title="Use absolute altitude" />
+
         <PreferenceScreen
-			android:title="RC Screen"
-			android:key="pref_rc">
-            
-            <PreferenceCategory
-        		android:title="General"
-        		android:key="pref_rc_general">	
-            	<ListPreference
-                	android:title="RC Mode"
-                	android:summary="Throttle on left or right stick"
-            		android:defaultValue="MODE2"
-            		android:entries="@array/RCModes"
-            		android:entryValues="@array/RCModeValues"
-            		android:key="pref_rc_mode" />
-            	<ListPreference
-                	android:title="QuickMode Left"
-            		android:defaultValue="Loiter"
-            		android:entries="@array/RCQuickModes"
-            		android:entryValues="@array/RCQuickModes"
-            		android:key="pref_rc_quickmode_left" />
-            	<ListPreference
-                	android:title="QuickMode Right"
-            		android:defaultValue="Stabilize"
-            		android:entries="@array/RCQuickModes"
-            		android:entryValues="@array/RCQuickModes"
-            		android:key="pref_rc_quickmode_right" />
-            	
-            </PreferenceCategory>
-            
-            <PreferenceCategory
-        		android:title="Throttle"
-        		android:key="pref_rc_throttle">
-                <CheckBoxPreference
-                    android:title="Reverse"
+            android:key="pref_rc"
+            android:title="RC Screen" >
+            <PreferenceCategory
+                android:key="pref_rc_general"
+                android:title="General" >
+                <ListPreference
+                    android:defaultValue="MODE2"
+                    android:entries="@array/RCModes"
+                    android:entryValues="@array/RCModeValues"
+                    android:key="pref_rc_mode"
+                    android:summary="Throttle on left or right stick"
+                    android:title="RC Mode" />
+                <ListPreference
+                    android:defaultValue="Loiter"
+                    android:entries="@array/RCQuickModes"
+                    android:entryValues="@array/RCQuickModes"
+                    android:key="pref_rc_quickmode_left"
+                    android:title="QuickMode Left" />
+                <ListPreference
+                    android:defaultValue="Stabilize"
+                    android:entries="@array/RCQuickModes"
+                    android:entryValues="@array/RCQuickModes"
+                    android:key="pref_rc_quickmode_right"
+                    android:title="QuickMode Right" />
+            </PreferenceCategory>
+            <PreferenceCategory
+                android:key="pref_rc_throttle"
+                android:title="Throttle" >
+                <CheckBoxPreference
+                    android:defaultValue="false"
+                    android:key="pref_rc_throttle_reverse"
                     android:summary="reverses Throttle direction"
-                    android:key="pref_rc_throttle_reverse"
-            		android:defaultValue="false"/>
-                <CheckBoxPreference
-                    android:title="Return to Center"
+                    android:title="Reverse" />
+                <CheckBoxPreference
+                    android:defaultValue="false"
+                    android:key="pref_rc_throttle_returntocenter"
                     android:summary="on touch release Throttle returns to center"
-                    android:key="pref_rc_throttle_returntocenter"
-            		android:defaultValue="false"/>
-            </PreferenceCategory>
-            
-            <PreferenceCategory
-        		android:title="Rudder"
-        		android:key="pref_rc_rudder">
-                <CheckBoxPreference
-                    android:title="Reverse"
+                    android:title="Return to Center" />
+            </PreferenceCategory>
+            <PreferenceCategory
+                android:key="pref_rc_rudder"
+                android:title="Rudder" >
+                <CheckBoxPreference
+                    android:defaultValue="false"
+                    android:key="pref_rc_rudder_reverse"
                     android:summary="reverses Rudder/Yaw direction"
-                    android:key="pref_rc_rudder_reverse"
-            		android:defaultValue="false"/>
-            </PreferenceCategory>
-            
-            <PreferenceCategory
-        		android:title="Aileron"
-        		android:key="pref_rc_aileron">	
-                <CheckBoxPreference
-                    android:title="Reverse"
+                    android:title="Reverse" />
+            </PreferenceCategory>
+            <PreferenceCategory
+                android:key="pref_rc_aileron"
+                android:title="Aileron" >
+                <CheckBoxPreference
+                    android:defaultValue="false"
+                    android:key="pref_rc_aileron_reverse"
                     android:summary="reverses Aileron/Roll direction"
-                    android:key="pref_rc_aileron_reverse"
-            		android:defaultValue="false"/>
-            </PreferenceCategory>
-            
-            <PreferenceCategory
-        		android:title="Elevator"
-        		android:key="pref_rc_elevator">
-                <CheckBoxPreference
-                    android:title="Reverse"
+                    android:title="Reverse" />
+            </PreferenceCategory>
+            <PreferenceCategory
+                android:key="pref_rc_elevator"
+                android:title="Elevator" >
+                <CheckBoxPreference
+                    android:defaultValue="false"
+                    android:key="pref_rc_elevator_reverse"
                     android:summary="reverses Elevator/Pitch direction"
-                    android:key="pref_rc_elevator_reverse"
-            		android:defaultValue="false"/>
-            </PreferenceCategory>
-            
+                    android:title="Reverse" />
+            </PreferenceCategory>
         </PreferenceScreen>
-        
->>>>>>> a7df2a51
     </PreferenceCategory>
     <PreferenceCategory
         android:key="pref_connection_actions"
-        android:title="While Connected to Drone" 
-        android:summary="Actions to perform on or while connected to the Drone\nTo apply disconnect and reconnect">
-        <CheckBoxPreference 
-            android:defaultValue="true"
-            android:title="Keep Screen bright" 
-            android:summary="If unchecked the Screen will dim after a while (safes Battery)" 
-            android:key="pref_keep_screen_bright"/>
-       	<CheckBoxPreference 
-            android:defaultValue="true"
-            android:title="Lock Screen Orientation"  
-            android:summary="Locks screen to the orientation which is present when connecting" 
-            android:key="pref_lock_screen_orientation"/>
-	</PreferenceCategory>
+        android:summary="Actions to perform on or while connected to the Drone\nTo apply disconnect and reconnect"
+        android:title="While Connected to Drone" >
+        <CheckBoxPreference
+            android:defaultValue="true"
+            android:key="pref_keep_screen_bright"
+            android:summary="If unchecked the Screen will dim after a while (safes Battery)"
+            android:title="Keep Screen bright" />
+        <CheckBoxPreference
+            android:defaultValue="true"
+            android:key="pref_lock_screen_orientation"
+            android:summary="Locks screen to the orientation which is present when connecting"
+            android:title="Lock Screen Orientation" />
+    </PreferenceCategory>
+
 </PreferenceScreen>