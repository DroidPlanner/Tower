<?xml version="1.0" encoding="utf-8"?>
<resources>

    <color name="opaque_black">#000</color>
    <color name="opaque_white">#fff</color>

    <color name="ground_speed_units">#57eccd</color>
    <color name="ground_speed_label">#0a5242</color>

    <color name="air_speed_units">#7bd8ff</color>
    <color name="air_speed_label">#0a3f55</color>

    <color name="climb_rate_units">#d5eaf2</color>
    <color name="climb_rate_label">#384043</color>

    <color name="altitude_units">#d5eaf2</color>
    <color name="altitude_label">#134456</color>

    <color name="altitude_target">#55d8ff</color>
    <color name="dark_title_bg">#737373</color>
<<<<<<< HEAD

    <color name="paramAltRow">#fff0f0f0</color>

=======
    <color name="light_title_bg">#e4e4e4</color>
>>>>>>> 78ba50a7
</resources><|MERGE_RESOLUTION|>--- conflicted
+++ resolved
@@ -18,11 +18,8 @@
 
     <color name="altitude_target">#55d8ff</color>
     <color name="dark_title_bg">#737373</color>
-<<<<<<< HEAD
+    
+    <color name="paramAltRow">#fff0f0f0</color>
+    <color name="light_title_bg">#e4e4e4</color>
 
-    <color name="paramAltRow">#fff0f0f0</color>
-
-=======
-    <color name="light_title_bg">#e4e4e4</color>
->>>>>>> 78ba50a7
 </resources>