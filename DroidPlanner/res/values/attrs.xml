--- conflicted
+++ resolved
@@ -37,7 +37,11 @@
         <attr name="android:button" />
     </declare-styleable>
 
-<<<<<<< HEAD
+    <!-- Properties for org.droidplanner.widgets.spinners.SpinnerSelfSelect widget -->
+    <declare-styleable name="SpinnerSelfSelect">
+        <attr name="isSelectable" format="reference|boolean" />
+    </declare-styleable>
+
     <declare-styleable name="HUD">
         <attr name="android:enabled" />
         <attr name="skyColor" format="color" />
@@ -69,11 +73,6 @@
         <attr name="scrollerTicWidth" format="dimension" />
         <attr name="scrollerTextHorizontalMargin" format="dimension" />
         <attr name="scrollerTextVerticalMargin" format="dimension" />
-=======
-    <!-- Properties for org.droidplanner.widgets.spinners.SpinnerSelfSelect widget -->
-    <declare-styleable name="SpinnerSelfSelect">
-        <attr name="isSelectable" format="reference|boolean" />
->>>>>>> a87f7de9
     </declare-styleable>
 
 </resources>