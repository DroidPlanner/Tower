--- conflicted
+++ resolved
@@ -33,7 +33,10 @@
         <attr name="vpiTabPageIndicatorStyle" format="reference"/>
     </declare-styleable>
 
-<<<<<<< HEAD
+    <declare-styleable name="RadioButtonCenter">
+        <attr name="android:button" />
+    </declare-styleable>
+
     <declare-styleable name="HUD">
         <attr name="android:enabled" />
         <attr name="skyColor" format="color" />
@@ -65,10 +68,6 @@
         <attr name="scrollerTicWidth" format="dimension" />
         <attr name="scrollerTextHorizontalMargin" format="dimension" />
         <attr name="scrollerTextVerticalMargin" format="dimension" />
-=======
-    <declare-styleable name="RadioButtonCenter">
-        <attr name="android:button" />
->>>>>>> 27514e2b
     </declare-styleable>
 
 </resources>