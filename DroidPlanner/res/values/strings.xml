<?xml version="1.0" encoding="utf-8"?>
<resources>

    <string name="app_title">DroidPlanner</string>
    <string name="about">About</string>
    <string name="version">Version</string>
    <string name="storage_folder">Storage Folder</string>
    <string name="settings">Settings</string>
    <string name="configuration">Configuration</string>
    <string name="editor">Editor</string>
    <string name="menu_connect">Connect</string>
    <string name="menu_disconnect">Disconnect</string>
    <string name="conected">Connected</string>
    <string name="disconnected">Disconnected</string>
    <string name="save">Save</string>
    <string name="open">Open</string>
    <string name="menu_open_file">Open file</string>
    <string name="menu_save_file">Save file</string>
    <string name="menu_load_from_apm">Load from APM</string>
    <string name="menu_send_to_apm">Send to APM</string>
    <string name="menu_follow_me">Follow</string>
    <string name="menu_record_me">Record</string>
    <string name="menu_clear">Clear WPs</string>
    <string name="menu_zoom">Zoom</string>
    <string name="file_saved">File Saved</string>
    <string name="no_waypoint_files">No Waypoint Files</string>
    <string name="no_files">No Files</string>
    <string name="select_file_to_open">Select file to open:</string>
    <string name="error_when_saving">Error when saving</string>
    <string name="error_when_opening_file">Error when opening file</string>
    <string name="waypoint_altitude">Altitude</string>
    <string name="default_alt">Change Alt.</string>
    <string name="menu_open_kmz">Open KMZ</string>
    <string name="menu_add_polygon">Add Polygon</string>
    <string name="menu_polygon">Polygon</string>
    <string name="clear_polygon">Clear Poly</string>
    <string name="menu_generate_polygon">Generate</string>
    <string name="menu_survey">Survey</string>
    <string name="menu_finish_polygon">Exit</string>
    <string name="menu_clear_path">Clear Path</string>
    <string name="generate">Generate</string>
    <string name="exit">Exit</string>
    <string name="menu_clearFlightPath">Clear Track</string>
    <string name="mission_mode">Mission</string>
    <string name="polygon_mode">Polygon</string>
    <string name="dialog_polygon_hatch_angle">Hatch angle:</string>
    <string name="distance_between_lines">Distance Between Lines</string>
    <string name="enable">Enable</string>
    <string name="disable">Disable</string>
    <string name="on">On</string>
    <string name="off">Off</string>
    <string name="write">Write</string>
    <string name="refresh">Refresh</string>
    <string name="this_is_very_experimental_please_be_careful">This is very experimental, please be careful.</string>
    <string name="menu_advanced">Advanced</string>
    <string name="menu_calibration">Calibration</string>
    <string name="rc_control">RC control</string>
    <string name="footprint">Footprint</string>
    <string name="ground_resolution">Ground Resolution</string>
    <string name="distance_between_pictures">Distance Between Pictures</string>
    <string name="area">Area</string>
    <string name="camera_">Camera:</string>
    <string name="inner_wps">Inner WPs</string>
    <string name="hatch_angle">Hatch angle:</string>
    <string name="flight_altitude">Flight Altitude:</string>
    <string name="overlap">Overlap:</string>
    <string name="sidelap">Sidelap:</string>

    <string name="screen_planning">Planning</string>
    <string name="screen_flight_data">Flight Data</string>
    <string name="screen_rc">RC</string>
    <string name="screen_parameters">Parameters</string>
    <string name="screen_camera">Camera</string>
    <string name="screen_gcp">GCP</string>
    <string name="screen_chart">Chart</string>
    <string name="length">Distance</string>
    <string name="mission_length">Mission Length</string>
    <string name="pictures">Pictures</string>
    <string name="number_of_strips">Number Of Strips</string>
    <string name="loiter_time">Loiter Time</string>
    <string name="loiter_turn">Loiter Turn</string>
    <string name="waypoint_delay">Delay before next waypoint</string>
    <string name="loiter_radius">Loiter Radius</string>
    <string name="loiter_ccw">CCW</string>
    <string name="menu_arm">Arm</string>
	<string name="menu_disarm">Disarm</string>
    <string name="rtl_Land">Land on reaching RTL position</string>
    <string name="takeoff_pitch">Min. Pitch Angle</string>

	<string name="waypointInfo_Land">Land vehicle at the current location. You must manually exit Auto mode to disarm motors.</string>
    <string name="waypointInfo_Generic">Generic Waypoint</string>
    <string name="waypointInfo_Loiter">not used.</string>
    <string name="waypointInfo_LoiterN">Orbit the current location for the desired number of turns.</string>
    <string name="waypointInfo_LoiterT">Hold the current location for the desired number of seconds or indefinitely to end the mission.</string>
    <string name="waypointInfo_RTL">Send the vehicle to the home location set when armed. An altitude of 0 will return to home at the RTL altitude parameter.</string>
    <string name="waypointInfo_TakeOff">Lift off from the ground to the specified altitude before proceeding to the next waypoint.</string>
    <string name="waypointInfo_Waypoint">Travel to a position in 3D space. Optional delay (in seconds) to hold position.</string>
    <string name="waypointInfo_CondAlt">Ascend/descend at specified rate. Delay mission state machine until desired altitude reached.</string>
    <string name="waypointInfo_CondYaw">Set condition to reach a certain target angle.</string>
    <string name="waypointInfo_CondDistance">Delay mission state machine until within desired distance of next NAV point</string>
    <string name="waypointInfo_SetHome">Changes the home location either to the current location or a specified location.</string>
    <string name="waypointInfo_SetSpeed">Change speed and/or throttle set points.Set -1 for both Speed and Throttle if no changes is required</string>
    <string name="waypointInfo_SetRelay">Set a relay to a condition.</string>
    <string name="waypointInfo_SetRepeatRelay">Cycle a relay on and off for a desired number of cyles with a desired period.</string>
    <string name="waypointInfo_ROI">Sets a location and altitude to point copter towards and to aim an optional camera.</string>
	<string name="waypointInfo_SetJump">Repeat waypoint</string>


    <string name="waypointDesc_Waypoint_1" formatted="false">Executing next waypoint immediately, heading is set to %03.0f°</string>
    <string name="waypointDesc_Waypoint_2" formatted="false">Executing next waypoint after %1.1fs, heading is set to %03.0f°</string>
    <string name="waypointDesc_Loiter" formatted="false">Loiter until next command within %1.1fm radius %s, heading is set to %03.0f°</string>
    <string name="waypointDesc_LoiterN" formatted="false">Loiter for %1.0f turns within %1.1fm radius %s, heading is set to %03.0f°</string>
    <string name="waypointDesc_LoiterT" formatted="false">Loiter for %1.0fs within %1.1fm radius %s, heading is set to %03.0f°</string>
    <string name="waypointDesc_Takeoff" formatted="false">Takeoff with pitch set to %1.2f°</string>
    <string name="waypointDesc_SetJump" formatted="false">Jump to Waypoint %d - %s</string>
    <string name="waypointDesc_SetHome" formatted="false">Home is set to</string>
    <string name="waypointDesc_SetSpeed" formatted="false">Speed is set to %1.1fm/s with throttle at %1.0f%% using %s as reference</string>
    <string name="waypointDesc_SetRelay" formatted="false">Relay is set to</string>
    <string name="waypointDesc_SetRepeat" formatted="false">Repeating relay</string>
    <string name="waypointDesc_CondAlt" formatted="false">Altitude condition is set to %1.1fm at the rate of %1.1fm/s</string>
    <string name="waypointDesc_CondDist" formatted="false">Distance condition is set to %1.1fm</string>
    <string name="waypointDesc_CondYaw" formatted="false">Yaw condition is set to %03.0f° at the rate of %1.1f°/s %s, using %s</string>
    <string name="waypointDesc_GPS" formatted="false">Lat/Lon [%1.12f/%1.12f]</string>
    <string name="waypointDesc_coordmav">current vehicle position</string>
    <string name="waypointDesc_coordwp">current Waypoint position</string>
    <string name="waypointDesc_coordgcs">current GCS position</string>
    <string name="waypointDesc_coordmanual">entered coordinate</string>
    <string name="waypointDesc_immediate">immediately</string>
    <string name="waypointDesc_s">s</string>
    <string name="waypointDesc_m">m</string>
    <string name="waypointDesc_after">after</string>
    <string name="waypointDesc_turns">turns</string>
    <string name="waypointDesc_radius">radius</string>
    <string name="waypointDesc_degrees">°</string>
    <string name="waypointDesc_CW">CW</string>
    <string name="waypointDesc_CCW">CCW</string>
    <string name="waypoint_angle">Yaw Angle</string>
    <string name="waypoint_finalaltitude">Target Altitude</string>
    <string name="waypoint_altrate">Descent / Ascend rate</string>
    <string name="waypoint_yawrate">Yaw rate</string>
    <string name="waypoint_yawdir">Set yaw direction to CCW</string>
    <string name="waypoint_yawrelative">Realtive Offset</string>
    <string name="waypoint_yawabsolute">Absolute Angle</string>
    <string name="waypoint_yawoffset">Use relative offset</string>
    <string name="waypoint_distance">Distance</string>
    <string name="waypoint_homecurrent">"Set Home using current position "</string>
    <string name="waypoint_longitude">Longitude :</string>
    <string name="waypoint_latitude">Latitude :</string>
    <string name="waypoint_speed">Target Speed</string>
    <string name="waypoint_throttle">Throttle</string>
    <string name="waypoint_speedtype">Speed type</string>
    <string name="waypoint_airspeed">Air speed</string>
    <string name="waypoint_groundspeed">Ground speed</string>
    <string name="selectCoodSource">Select location source</string>
    <string name="waypoint_coordsrc">Source data :</string>
    <string name="waypoint_jumpto">Jump to waypoint :</string>
    <string name="waypoint_repeat">Repeat waypoint</string>
	<string name="next">next</string>
	<string name="menu_map_type">Map Type</string>
	<string name="menu_map_type_satellite">Satellite</string>
	<string name="menu_map_type_hybrid">Hybrid</string>
	<string name="menu_map_type_normal">Normal</string>
	<string name="menu_map_type_terrain">Terrain</string>
	<string name="waypoint_AcceptRadius">Acceptance radius</string>
	<string name="waypoint_orbitalRadius">Orbital radius</string>
    <string name="none">None</string>
    <string name="metadata_values">Values:</string>
    <string name="metadata_units">Units:</string>
    <string name="metadata_range">Range:</string>
    <string name="menu_preflight_checklist">Pre-Flight Checklist</string>
    <string name="lst_note_hint">To add more rows, just press Enter</string>
    <string name="parameter_row_edit">Edit</string>
    <string name="Orbits">Orbits</string>

    <string name="mode_acro">Acro allows a pilot to control rate of rotation directly.</string>
    <string name="mode_althold">Alt Hold automatically controls throttle and maintains alitude. Does not require GPS.</string>
    <string name="mode_auto">Auto follows the scripted mission stored on the vehicle.</string>
    <string name="mode_circle">Circle rotates the vehicle around a point of interest. The vehicle will always point toward the center. Requires GPS lock.</string>
    <string name="mode_drift">Drift combines roll and yaw to produce a more natural and intuitive flight. Requires GPS lock.</string>
    <string name="mode_guided">Guided enables position control from a ground station. Requires GPS lock.</string>
    <string name="mode_land">Land at the current location. Requires GPS lock.</string>
    <string name="mode_loiter">Loiter allows the pilot to fly completely through GPS. </string>
    <string name="mode_ofloiter">Optical Flow enabled Loiter holds position and altitude assisted by the required optical flow sensors. </string>
    <string name="mode_position">Position allows the pilot to fly completely through GPS, but with manual throttle control. </string>
    <string name="mode_rtl">RTL rises to the minimum altitude, returns to the home location and lands. Requires GPS lock.</string>
    <string name="mode_sport">Sport allows a pilot to control rate of rotation directly with the addition of self-leveling.</string>
    <string name="mode_stabilize">Stabilize levels the vehicle in flight.</string>

    <string name="send_mission">Send mission</string>
    <string name="load_mission">Load mission</string>
    <string name="tune_roll">Manual adjustment of roll and pitch tuning. Rate_P is the primary value to adjust.</string>
    <string name="rc_options">Assign features to channels 7 and 8 on RC radios. Trigger each feature by bringing the switch to the high position.</string>

    <string name="lointer_unit_turns">turn(s)</string>
    <string name="rowheader_wp_type">WP Type</string>
    <string name="rowheader_wp_alt">ALT</string>
    <string name="rowheader_wp_no">WP#</string>
    <string name="rowheader_wp_delta">∆ WP</string>
    <string name="rowheader_wp_desc">Description</string>

    <string name="wpevent_upload">Uploading mission to APM&#8230;</string>
    <string name="wpevent_download">Downloading mission from APM&#8230;</string>   
    <string name="wpevent_retry">Retrying&#8230;</string>
<<<<<<< HEAD
    <string name="screen_settings">Settings</string>

    <!--  Bluetooth device selection strings -->
    <string name="scanning">scanning for devices...</string>
    <string name="select_device">Select device to connect</string>
    <string name="none_paired">No devices have been paired</string>
    <string name="none_found">No devices found</string>
    <string name="title_paired_devices">Paired Devices</string>
    <string name="title_other_devices">Other Available Devices</string>
    <string name="button_scan">Scan for devices</string>

    <!-- Google glass strings -->
    <string name="glass_voice_trigger">Let\' fly</string>
    <string name="screen_glass">Glass View</string>
=======

    <string name="params_click_to_refresh">Click to refresh parameters from drone</string>
    <string name="metadata_value">Value:</string>
    <string name="metadata_custom_value">** Custom value **</string>
    <string name="refreshing_parameters">Refreshing Parameters...</string>
    <string name="parameters_saved">Parameters saved</string>

    <string name="RCFailsafe">Warning! RC Fasilsafe – Returning to Launch</string>
    <string name="GPSFailsafe">Warning! GPS Fasilsafe – Switching to Altitude Hold</string>
    <string name="BatteryFailsafeLand">Warning! Battery Fasilsafe – Returning to Launch</string>
    <string name="BatteryFailsafeRTL">Warning! Battery Fasilsafe – Returning to Launch</string>
    <string name="mode_switch">Assign RC channel 5 to a switch on your radio to control flight modes. Move the switch to each position and select the desired flight mode below.</string>
    <string name="Pause">Pause</string>

>>>>>>> ee7b3731
</resources><|MERGE_RESOLUTION|>--- conflicted
+++ resolved
@@ -201,7 +201,21 @@
     <string name="wpevent_upload">Uploading mission to APM&#8230;</string>
     <string name="wpevent_download">Downloading mission from APM&#8230;</string>   
     <string name="wpevent_retry">Retrying&#8230;</string>
-<<<<<<< HEAD
+
+    <string name="params_click_to_refresh">Click to refresh parameters from drone</string>
+    <string name="metadata_value">Value:</string>
+    <string name="metadata_custom_value">** Custom value **</string>
+    <string name="refreshing_parameters">Refreshing Parameters...</string>
+    <string name="parameters_saved">Parameters saved</string>
+
+    <string name="RCFailsafe">Warning! RC Fasilsafe – Returning to Launch</string>
+    <string name="GPSFailsafe">Warning! GPS Fasilsafe – Switching to Altitude Hold</string>
+    <string name="BatteryFailsafeLand">Warning! Battery Fasilsafe – Returning to Launch</string>
+    <string name="BatteryFailsafeRTL">Warning! Battery Fasilsafe – Returning to Launch</string>
+    <string name="mode_switch">Assign RC channel 5 to a switch on your radio to control flight modes. Move the switch to each position and select the desired flight mode below.</string>
+    <string name="Pause">Pause</string>
+
+    <string name="wpevent_retry">Retrying&#8230;</string>
     <string name="screen_settings">Settings</string>
 
     <!--  Bluetooth device selection strings -->
@@ -216,20 +230,4 @@
     <!-- Google glass strings -->
     <string name="glass_voice_trigger">Let\' fly</string>
     <string name="screen_glass">Glass View</string>
-=======
-
-    <string name="params_click_to_refresh">Click to refresh parameters from drone</string>
-    <string name="metadata_value">Value:</string>
-    <string name="metadata_custom_value">** Custom value **</string>
-    <string name="refreshing_parameters">Refreshing Parameters...</string>
-    <string name="parameters_saved">Parameters saved</string>
-
-    <string name="RCFailsafe">Warning! RC Fasilsafe – Returning to Launch</string>
-    <string name="GPSFailsafe">Warning! GPS Fasilsafe – Switching to Altitude Hold</string>
-    <string name="BatteryFailsafeLand">Warning! Battery Fasilsafe – Returning to Launch</string>
-    <string name="BatteryFailsafeRTL">Warning! Battery Fasilsafe – Returning to Launch</string>
-    <string name="mode_switch">Assign RC channel 5 to a switch on your radio to control flight modes. Move the switch to each position and select the desired flight mode below.</string>
-    <string name="Pause">Pause</string>
-
->>>>>>> ee7b3731
 </resources>