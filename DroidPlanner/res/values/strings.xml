<?xml version="1.0" encoding="utf-8"?>
<resources>

    <string name="app_title">DroidPlanner</string>
    <string name="about">About</string>
    <string name="version">Version</string>
    <string name="storage_folder">Storage Folder</string>
    <string name="settings">Settings</string>
    <string name="help">Help</string>
    <string name="menu_drone_setup">Drone Setup</string>
    <string name="editor">Editor</string>
    <string name="menu_connect">Connect</string>
    <string name="menu_disconnect">Disconnect</string>
    <string name="connected">Connected</string>
    <string name="disconnected">Disconnected</string>
    <string name="save">Save</string>
    <string name="open">Open</string>
    <string name="menu_open_file">Open file</string>
    <string name="menu_save_file">Save file</string>
    <string name="menu_load_from_apm">Load from APM</string>
    <string name="menu_send_to_apm">Send to APM</string>
    <string name="menu_follow_me">Follow</string>
    <string name="menu_record_me">Record</string>
    <string name="menu_clear">Clear WPs</string>
    <string name="menu_zoom">Zoom</string>
    <string name="file_saved">File Saved</string>
    <string name="no_waypoint_files">No Waypoint Files</string>
    <string name="no_files">No Files</string>
    <string name="select_file_to_open">Select file to open:</string>
    <string name="error_when_saving">Error when saving</string>
    <string name="error_when_opening_file">Error when opening file</string>
    <string name="waypoint_altitude">Altitude</string>
    <string name="default_alt">Change Alt.</string>
    <string name="menu_open_kmz">Open KMZ</string>
    <string name="menu_add_polygon">Add Polygon</string>
    <string name="menu_polygon">Polygon</string>
    <string name="clear_polygon">Clear Poly</string>
    <string name="menu_generate_polygon">Generate</string>
    <string name="menu_survey">Survey</string>
    <string name="menu_finish_polygon">Exit</string>
    <string name="menu_clear_path">Clear Path</string>
    <string name="generate">Generate</string>
    <string name="exit">Exit</string>
    <string name="menu_clearFlightPath">Clear Track</string>
    <string name="mission_mode">Mission</string>
    <string name="polygon_mode">Polygon</string>
    <string name="dialog_polygon_hatch_angle">Hatch angle:</string>
    <string name="distance_between_lines">Distance Between Lines</string>
    <string name="enable">Enable</string>
    <string name="disable">Disable</string>
    <string name="on">On</string>
    <string name="off">Off</string>
    <string name="write">Write</string>
    <string name="refresh">Refresh</string>
    <string name="this_is_very_experimental_please_be_careful">This is very experimental, please be careful.</string>
    <string name="menu_advanced">Advanced</string>
    <string name="menu_calibration">Calibration</string>
    <string name="rc_control">RC control</string>
    <string name="footprint">Footprint</string>
    <string name="ground_resolution">Ground Resolution</string>
    <string name="distance_between_pictures">Distance Between Pictures</string>
    <string name="area">Area</string>
    <string name="camera_">Camera:</string>
    <string name="inner_wps">Inner WPs</string>
    <string name="hatch_angle">Hatch angle:</string>
    <string name="flight_altitude">Flight Altitude:</string>
    <string name="overlap">Overlap:</string>
    <string name="sidelap">Sidelap:</string>
    <string name="screen_planning">Planning</string>
    <string name="screen_flight_data">Flight Data</string>
    <string name="screen_rc">Radio</string>
    <string name="screen_parameters">Parameters</string>
    <string name="screen_camera">Camera</string>
    <string name="screen_gcp">GCP</string>
    <string name="screen_chart">Chart</string>
    <string name="length">Distance</string>
    <string name="mission_length">Mission Length</string>
    <string name="pictures">Pictures</string>
    <string name="number_of_strips">Number Of Strips</string>
    <string name="loiter_time">Loiter Time</string>
    <string name="loiter_turn">Loiter Turn</string>
    <string name="waypoint_delay">Delay before next waypoint</string>
    <string name="loiter_radius">Loiter Radius</string>
    <string name="loiter_ccw">CCW</string>
    <string name="menu_arm">Arm</string>
    <string name="menu_disarm">Disarm</string>
    <string name="rtl_Land">Land on reaching RTL position</string>
    <string name="takeoff_pitch">Min. Pitch Angle</string>
    <string name="waypointInfo_Land">Land vehicle at the current location. You must manually exit Auto mode to disarm motors.</string>
    <string name="waypointInfo_Generic">Generic Waypoint</string>
    <string name="waypointInfo_Loiter">not used.</string>
    <string name="waypointInfo_LoiterN">Orbit the current location for the desired number of turns.</string>
    <string name="waypointInfo_LoiterT">Hold the current location for the desired number of seconds or indefinitely to end the mission.</string>
    <string name="waypointInfo_RTL">Send the vehicle to the home location set when armed. An altitude of 0 will return to home at the RTL altitude parameter.</string>
    <string name="waypointInfo_TakeOff">Lift off from the ground to the specified altitude before proceeding to the next waypoint.</string>
    <string name="waypointInfo_Waypoint">Travel to a position in 3D space. Optional delay (in seconds) to hold position.</string>
    <string name="waypointInfo_CondAlt">Ascend/descend at specified rate. Delay mission state machine until desired altitude reached.</string>
    <string name="waypointInfo_CondYaw">Set condition to reach a certain target angle.</string>
    <string name="waypointInfo_CondDistance">Delay mission state machine until within desired distance of next NAV point</string>
    <string name="waypointInfo_SetHome">Changes the home location either to the current location or a specified location.</string>
    <string name="waypointInfo_SetSpeed">Change speed and/or throttle set points.Set -1 for both Speed and Throttle if no changes is required</string>
    <string name="waypointInfo_SetRelay">Set a relay to a condition.</string>
    <string name="waypointInfo_SetRepeatRelay">Cycle a relay on and off for a desired number of cyles with a desired period.</string>
    <string name="waypointInfo_ROI">Sets a location and altitude to point copter towards and to aim an optional camera.</string>
    <string name="waypointInfo_SetJump">Repeat waypoint</string>
    <string name="waypointDesc_Waypoint_1" formatted="false">Executing next waypoint immediately, heading is set to %03.0f°</string>
    <string name="waypointDesc_Waypoint_2" formatted="false">Executing next waypoint after %1.1fs, heading is set to %03.0f°</string>
    <string name="waypointDesc_Loiter" formatted="false">Loiter until next command within %1.1fm radius %s, heading is set to %03.0f°</string>
    <string name="waypointDesc_LoiterN" formatted="false">Loiter for %1.0f turns within %1.1fm radius %s, heading is set to %03.0f°</string>
    <string name="waypointDesc_LoiterT" formatted="false">Loiter for %1.0fs within %1.1fm radius %s, heading is set to %03.0f°</string>
    <string name="waypointDesc_Takeoff" formatted="false">Takeoff with pitch set to %1.2f°</string>
    <string name="waypointDesc_SetJump" formatted="false">Jump to Waypoint %d - %s</string>
    <string name="waypointDesc_SetHome" formatted="false">Home is set to</string>
    <string name="waypointDesc_SetSpeed" formatted="false">Speed is set to %1.1fm/s with throttle at %1.0f%% using %s as reference</string>
    <string name="waypointDesc_SetRelay" formatted="false">Relay is set to</string>
    <string name="waypointDesc_SetRepeat" formatted="false">Repeating relay</string>
    <string name="waypointDesc_CondAlt" formatted="false">Altitude condition is set to %1.1fm at the rate of %1.1fm/s</string>
    <string name="waypointDesc_CondDist" formatted="false">Distance condition is set to %1.1fm</string>
    <string name="waypointDesc_CondYaw" formatted="false">Yaw condition is set to %03.0f° at the rate of %1.1f°/s %s, using %s</string>
    <string name="waypointDesc_GPS" formatted="false">Lat/Lon [%1.12f/%1.12f]</string>
    <string name="waypointDesc_coordmav">current vehicle position</string>
    <string name="waypointDesc_coordwp">current Waypoint position</string>
    <string name="waypointDesc_coordgcs">current GCS position</string>
    <string name="waypointDesc_coordmanual">entered coordinate</string>
    <string name="waypointDesc_immediate">immediately</string>
    <string name="waypointDesc_s">s</string>
    <string name="waypointDesc_m">m</string>
    <string name="waypointDesc_after">after</string>
    <string name="waypointDesc_turns">turns</string>
    <string name="waypointDesc_radius">radius</string>
    <string name="waypointDesc_degrees">°</string>
    <string name="waypointDesc_CW">CW</string>
    <string name="waypointDesc_CCW">CCW</string>
    <string name="waypoint_angle">Yaw Angle</string>
    <string name="waypoint_finalaltitude">Target Altitude</string>
    <string name="waypoint_altrate">Descent / Ascend rate</string>
    <string name="waypoint_yawrate">Yaw rate</string>
    <string name="waypoint_yawdir">Set yaw direction to CCW</string>
    <string name="waypoint_yawrelative">Realtive Offset</string>
    <string name="waypoint_yawabsolute">Absolute Angle</string>
    <string name="waypoint_yawoffset">Use relative offset</string>
    <string name="waypoint_distance">Distance</string>
    <string name="waypoint_homecurrent">"Set Home using current position "</string>
    <string name="waypoint_longitude">Longitude :</string>
    <string name="waypoint_latitude">Latitude :</string>
    <string name="waypoint_speed">Target Speed</string>
    <string name="waypoint_throttle">Throttle</string>
    <string name="waypoint_speedtype">Speed type</string>
    <string name="waypoint_airspeed">Air speed</string>
    <string name="waypoint_groundspeed">Ground speed</string>
    <string name="selectCoodSource">Select location source</string>
    <string name="waypoint_coordsrc">Source data :</string>
    <string name="waypoint_jumpto">Jump to waypoint :</string>
    <string name="waypoint_repeat">Repeat waypoint</string>
    <string name="next">next</string>
    <string name="menu_map_type">Map Type</string>
    <string name="menu_map_type_satellite">Satellite</string>
    <string name="menu_map_type_hybrid">Hybrid</string>
    <string name="menu_map_type_normal">Normal</string>
    <string name="menu_map_type_terrain">Terrain</string>
    <string name="waypoint_AcceptRadius">Acceptance radius</string>
    <string name="waypoint_orbitalRadius">Orbital radius</string>
    <string name="none">None</string>
    <string name="metadata_values">Values:</string>
    <string name="metadata_units">Units:</string>
    <string name="metadata_range">Range:</string>
    <string name="menu_preflight_checklist">Pre-Flight Checklist</string>
    <string name="lst_note_hint">To add more rows, just press Enter</string>
    <string name="parameter_row_edit">Edit</string>
    <string name="Orbits">Orbits</string>
    <string name="mode_acro">Acro allows a pilot to control rate of rotation directly.</string>
    <string name="mode_althold">Alt Hold automatically controls throttle and maintains alitude. Does not require GPS.</string>
    <string name="mode_auto">Auto follows the scripted mission stored on the vehicle.</string>
    <string name="mode_circle">Circle rotates the vehicle around a point of interest. The vehicle will always point toward the center. Requires GPS lock.</string>
    <string name="mode_drift">Drift combines roll and yaw to produce a more natural and intuitive flight. Requires GPS lock.</string>
    <string name="mode_guided">Guided enables position control from a ground station. Requires GPS lock.</string>
    <string name="mode_land">Land at the current location. Requires GPS lock.</string>
    <string name="mode_loiter">Loiter allows the pilot to fly completely through GPS. </string>
    <string name="mode_ofloiter">Optical Flow enabled Loiter holds position and altitude assisted by the required optical flow sensors. </string>
    <string name="mode_position">Position allows the pilot to fly completely through GPS, but with manual throttle control. </string>
    <string name="mode_rtl">RTL rises to the minimum altitude, returns to the home location and lands. Requires GPS lock.</string>
    <string name="mode_sport">Sport allows a pilot to control rate of rotation directly with the addition of self-leveling.</string>
    <string name="mode_stabilize">Stabilize levels the vehicle in flight.</string>
    <string name="send_mission">Send mission</string>
    <string name="load_mission">Load mission</string>
    <string name="tune_roll">Manual adjustment of roll and pitch tuning. Rate_P is the primary value to adjust.</string>
    <string name="rc_options">Assign features to channels 7 and 8 on RC radios. Trigger each feature by bringing the switch to the high position.</string>
    <string name="lointer_unit_turns">turn(s)</string>
    <string name="rowheader_wp_type">WP Type</string>
    <string name="rowheader_wp_alt">ALT</string>
    <string name="rowheader_wp_no">WP#</string>
    <string name="rowheader_wp_delta">∆ WP</string>
    <string name="rowheader_wp_desc">Description</string>
    <string name="dialog_box_title_altitude">Altitude</string>
    <string name="dialog_box_btn_txt_cancel">Cancel</string>
    <string name="dialog_box_btn_txt_ok">OK</string>
    <string name="exception_draw_polygon">Draw a polygon/WPTs</string>
    <string name="exception_draw_2_more_polygon_points">Draw at least 2 more polygon points</string>
    <string name="exception_draw_1_more_polygon_points">Draw at least 1 more polygon points</string>
    <string name="mission_is_too_lengthy">Mission is too lengthy</string>
    <string name="wpevent_upload">Uploading mission to APM&#8230;</string>
    <string name="wpevent_download">Downloading mission from APM&#8230;</string>
    <string name="wpevent_retry">Retrying&#8230;</string>
    <string name="params_click_to_refresh">Click to refresh parameters from drone</string>
    <string name="metadata_value">Value:</string>
    <string name="metadata_custom_value">** Custom value **</string>
    <string name="refreshing_parameters">Refreshing Parameters&#8230;</string>
    <string name="parameters_saved">Parameters saved</string>
    <string name="RCFailsafe">Warning! RC Failsafe – Returning to Launch</string>
    <string name="GPSFailsafe">Warning! GPS Failsafe – Switching to Altitude Hold</string>
    <string name="BatteryFailsafeLand">Warning! Battery Failsafe – Returning to Launch</string>
    <string name="BatteryFailsafeRTL">Warning! Battery Failsafe – Returning to Launch</string>
    <string name="mode_switch">Assign RC channel 5 to a switch on your radio to control flight modes. Move the switch to each position and select the desired flight mode below.</string>
    <string name="Pause">Pause</string>
    <string name="screen_tuning">Tuning</string>
    <string name="screen_cal">Calibration</string>
    <string name="screen_checklist">Checklist</string>
    <string name="MAVLinkError">MAVLink Error:</string>
    <string name="msg_connect_first">Please connect first</string>
    <string name="msg_parameters_written_to_drone">"parameters written to drone"</string>
    <string name="set_to_zero_to_disable">(set to zero to disable).</string>
    <string name="mode1_throttle_on_right_stick">Mode1: Throttle on RIGHT stick</string>
    <string name="mode2_throttle_on_left_stick">Mode2: Throttle on LEFT stick</string>
 
    
    <!-- Common Setup Buttons Resource Strings -->
    <string name="button_setup_calibrate">Calibrate</string>
    <string name="button_setup_cancel">Cancel</string>
    <string name="button_setup_reset">Reset</string>
    <string name="button_setup_send">Send</string>
    <string name="button_setup_next">Next</string>
    <string name="button_setup_done">Done</string>
    <string name="progress_title_uploading">Uploading calibration data</string>
    <string name="progress_desc_uploading">DroidPlanner is uploading calibration data to vehicel</string>
    <string name="progress_title_downloading">Downloading calibration data</string>
    <string name="progress_desc_downloading">DroidPlanner is downloading calibration data from vehicle. If system is not connected, press Cancel</string>

    <!-- Failsafe Setup Resource Strings -->
    <string name="setup_fs_title">Failsafe Setup</string>

    <!-- Radio Setup Resource Strings -->
    <string name="setup_radio_title">Radio Channel Calibration</string>
    <string name="setup_radio_cal_title">Start Calibration</string>
    <string name="setup_radio_cal_desc">Press Calibrate to start the radio calibration. Ensure the radio transmitter is switched \'ON\' and transmitting</string>
    <string name="setup_radio_title_options">RC options</string>
    <string name="setup_radio_title_minmax">Set Min &amp; Max values</string>
    <string name="setup_radio_title_middle">Set Center values</string>
    <string name="setup_radio_title_complete">Calibration complete</string>
    <string name="setup_radio_desc_options">Assign features to channels 7 and 8 on RC radios. Trigger each feature by bringing the switch to the high position.</string>
    <string name="setup_radio_desc_minmax">Move the joystics all the way out several times and toggle the swithces, levers and knobs to all possible positions</string>
    <string name="setup_radio_desc_middle">Set throttle stick to the lowest position and other joysticks, switches, levers and knobs to their center position</string>
    <string name="setup_radio_desc_complete">RC calibration completed. Press \'Save\' to upload data to vehicle</string>
    <string name="setup_radio_desc_summary">New RC caliberation data has been saved and uploaded to your vehicle</string>
    
    <!-- Compass Setup Resource Strings -->
    <string name="setup_mag_title">Compass Calibration</string>

    <!-- Accelerometer Setup Resource Strings -->
    <string name="setup_imu_title">Accelerometer Calibration</string>
    <string name="setup_imu_start">Press Calibrate to start IMU calibration. Ensure vehicle is placed on a FLAT surface before beginning the calibration process</string>
    <string name="setup_imu_normal">Place the vehicle on its NORMAL position ensuring very minimal movement and press Next</string>
    <string name="setup_imu_left">Place the vehicle on its LEFT ensuring very minimal movement and press Next</string>
    <string name="setup_imu_right">Place the vehicle on its RIGHT ensuring very minimal movement and press Next</string>
    <string name="setup_imu_nosedown">Place the vehicle NOSE DOWN ensuring very minimal movement and press Next</string>
    <string name="setup_imu_noseup">Place the vehicle NOSE UP ensuring very minimal movement and press Next</string>
    <string name="setup_imu_back">Place the vehicle on its BACK ensuring very minimal movement and press Next</string>
    <string name="setup_imu_completed">Accelerometer calibration completed. If it is not successful, please recalibrate</string>
    <string name="setup_imu_step">To start calibration, press Calibrate</string>
    <string name="setup_imu_timeleft">"Time left before next orientation: "</string>

    <!-- Flight Setup Resource Strings -->
    <string name="setup_fm_title">"Flight Mode Configuration"</string>
    <string name="setup_fm_side_title">"Update Flight Mode"</string>
    <string name="setup_fm_side_desc">"Press \'Send\' to update the new flight modes to vehicle."</string>
    <string name="setup_fm_desc_uploading">Uploading Flight Mode configuration data</string>
    <string name="setup_fm_desc_downloading">Downloading Flight Mode configuration data</string>
    <string name="setup_fm_mode1">"Flight Mode 1 : "</string>
    <string name="setup_fm_mode2">"Flight Mode 2 : "</string>
    <string name="setup_fm_mode3">"Flight Mode 3 : "</string>
    <string name="setup_fm_mode4">"Flight Mode 4 : "</string>
    <string name="setup_fm_mode5">"Flight Mode 5 : "</string>
    <string name="setup_fm_mode6">"Flight Mode 6 : "</string>
    <string name="setup_fm_simple">"Simple Mode "</string>
    <string name="setup_fm_super">"Super Simple Mode "</string>

    <!-- Channel Options Setup Resource Strings -->
    <string name="setup_ch_title">"Channel Options Configuration"</string>
    <string name="setup_ch_side_title">"Update Channel Options"</string>
    <string name="setup_ch_side_desc">"Press \'Send\' to update the new servo function to vehicle."</string>
    <string name="setup_ch_desc_uploading">Uploading Channel configuration data</string>
    <string name="setup_ch_desc_downloading">Downloading Channel configuration data</string>
    <string name="setup_ch_tune_title">"Channel 6 - Tuning Function"</string>
    <string name="setup_ch_options_title">"Channel Options - CH7 &amp; CH8"</string>
    <string name="setup_ch_CH7_options">"Channel 7 Options :"</string>
    <string name="setup_ch_CH6_options">"Channel 6 Tuning  :"</string>
    <string name="setup_ch_CH8_options">"Channel 8 Tuning  :"</string>
    <string name="setup_ch_tune_low">"Tune Value - Low  :"</string>
    <string name="setup_ch_tune_high">"Tune Value - High :"</string>
    
    <!-- Servo functions Setup Resource Strings -->
    <string name="setup_sf_title">"Servo Function Configuration"</string>
    <string name="setup_sf_side_title">"Update Servo Function"</string>
    <string name="setup_sf_side_desc">"Press \'Send\' to update the new servo function to vehicle."</string>
    <string name="setup_sf_desc_uploading">Uploading Servo configuration data</string>
    <string name="setup_sf_desc_downloading">Downloading Servo configuration data</string>
    <string name="setup_sf_servo_title">Servo Functions Configuration</string>
    <string name="setup_sf_servo5">"Servo  5 : "</string>
    <string name="setup_sf_servo6">"Servo  6 : "</string>
    <string name="setup_sf_servo7">"Servo  7 : "</string>
    <string name="setup_sf_servo8">"Servo  8 : "</string>
    <string name="setup_sf_servo9">"Servo  9 : "</string>
    <string name="setup_sf_servo10">"Servo 10 : "</string>
    <string name="setup_sf_servo11">"Servo 11 : "</string>
    <string name="setup_sf_servo12">"Servo 12 : "</string>
<<<<<<< HEAD

    <!--  Bluetooth device selection strings -->
    <string name="scanning">scanning for devices...</string>
    <string name="select_device">Select device to connect</string>
    <string name="none_paired">No devices have been paired</string>
    <string name="none_found">No devices found</string>
    <string name="title_paired_devices">Paired Devices</string>
    <string name="title_other_devices">Other Available Devices</string>
    <string name="button_scan">Scan for devices</string>
=======
    <string name="telemetry_default_value">0.0</string>
    <string name="climb_rate_label">Climb rate</string>
    <string name="altitude_label">Altitude</string>
    <string name="meter_unit">m</string>
    <string name="speed_unit">m/s</string>
    <string name="ground_speed_label">Ground speed</string>
    <string name="air_speed_label">Air speed</string>
    <string name="default_angle_value">--°</string>
>>>>>>> 94a01aec
</resources><|MERGE_RESOLUTION|>--- conflicted
+++ resolved
@@ -312,17 +312,6 @@
     <string name="setup_sf_servo10">"Servo 10 : "</string>
     <string name="setup_sf_servo11">"Servo 11 : "</string>
     <string name="setup_sf_servo12">"Servo 12 : "</string>
-<<<<<<< HEAD
-
-    <!--  Bluetooth device selection strings -->
-    <string name="scanning">scanning for devices...</string>
-    <string name="select_device">Select device to connect</string>
-    <string name="none_paired">No devices have been paired</string>
-    <string name="none_found">No devices found</string>
-    <string name="title_paired_devices">Paired Devices</string>
-    <string name="title_other_devices">Other Available Devices</string>
-    <string name="button_scan">Scan for devices</string>
-=======
     <string name="telemetry_default_value">0.0</string>
     <string name="climb_rate_label">Climb rate</string>
     <string name="altitude_label">Altitude</string>
@@ -331,5 +320,4 @@
     <string name="ground_speed_label">Ground speed</string>
     <string name="air_speed_label">Air speed</string>
     <string name="default_angle_value">--°</string>
->>>>>>> 94a01aec
 </resources>