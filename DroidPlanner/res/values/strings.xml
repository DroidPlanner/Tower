--- conflicted
+++ resolved
@@ -198,7 +198,6 @@
     <string name="rowheader_wp_delta">∆ WP</string>
     <string name="rowheader_wp_desc">Description</string>
 
-<<<<<<< HEAD
     <string name="wpevent_upload">Uploading mission to APM&#8230;</string>
     <string name="wpevent_download">Downloading mission from APM&#8230;</string>   
     <string name="wpevent_retry">Retrying&#8230;</string>
@@ -208,7 +207,6 @@
     <string name="metadata_custom_value">** Custom value **</string>
     <string name="refreshing_parameters">Refreshing Parameters...</string>
     <string name="parameters_saved">Parameters saved</string>
-=======
 
     <string name="RCFailsafe">Warning! RC Fasilsafe – Returning to Launch</string>
     <string name="GPSFailsafe">Warning! GPS Fasilsafe – Switching to Altitude Hold</string>
@@ -217,5 +215,4 @@
     <string name="mode_switch">Assign RC channel 5 to a switch on your radio to control flight modes. Move the switch to each position and select the desired flight mode below.</string>
     <string name="Pause">Pause</string>
 
->>>>>>> 78ba50a7
 </resources>