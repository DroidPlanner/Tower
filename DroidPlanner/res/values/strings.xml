--- conflicted
+++ resolved
@@ -320,11 +320,6 @@
     <string name="ground_speed_label">Ground speed</string>
     <string name="air_speed_label">Air speed</string>
     <string name="default_angle_value">--°</string>
-<<<<<<< HEAD
-    <string name="telemetry_label">Telemetry</string>
-    <string name="flight_modes_label">Flight modes</string>
-    <string name="menu_info_bar">Info Bar</string>
-=======
 
     <!--  Bluetooth device selection strings -->
     <string name="scanning">scanning for devices...</string>
@@ -334,5 +329,7 @@
     <string name="title_paired_devices">Paired Devices</string>
     <string name="title_other_devices">Other Available Devices</string>
     <string name="button_scan">Scan for devices</string>
->>>>>>> 9ddb415e
+    <string name="telemetry_label">Telemetry</string>
+    <string name="flight_modes_label">Flight modes</string>
+    <string name="menu_info_bar">Info Bar</string>
 </resources>