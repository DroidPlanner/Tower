<?xml version="1.0" encoding="utf-8"?>
<resources>

    <string name="app_title">DroidPlanner</string>
    <string name="about">About</string>
    <string name="version">Version</string>
    <string name="storage_folder">Storage Folder</string>
    <string name="settings">Settings</string>
    <string name="configuration">Configuration</string>
    <string name="editor">Editor</string>
    <string name="menu_connect">Connect</string>
    <string name="menu_disconnect">Disconnect</string>
    <string name="connected">Connected</string>
    <string name="disconnected">Disconnected</string>
    <string name="save">Save</string>
    <string name="open">Open</string>
    <string name="menu_open_file">Open file</string>
    <string name="menu_save_file">Save file</string>
    <string name="menu_load_from_apm">Load from APM</string>
    <string name="menu_send_to_apm">Send to APM</string>
    <string name="menu_follow_me">Follow</string>
    <string name="menu_record_me">Record</string>
    <string name="menu_clear">Clear WPs</string>
    <string name="menu_zoom">Zoom</string>
    <string name="file_saved">File Saved</string>
    <string name="no_waypoint_files">No Waypoint Files</string>
    <string name="no_files">No Files</string>
    <string name="select_file_to_open">Select file to open:</string>
    <string name="error_when_saving">Error when saving</string>
    <string name="error_when_opening_file">Error when opening file</string>
    <string name="waypoint_altitude">Altitude</string>
    <string name="default_alt">Change Alt.</string>
    <string name="menu_open_kmz">Open KMZ</string>
    <string name="menu_add_polygon">Add Polygon</string>
    <string name="menu_polygon">Polygon</string>
    <string name="clear_polygon">Clear Poly</string>
    <string name="menu_generate_polygon">Generate</string>
    <string name="menu_survey">Survey</string>
    <string name="menu_finish_polygon">Exit</string>
    <string name="menu_clear_path">Clear Path</string>
    <string name="generate">Generate</string>
    <string name="exit">Exit</string>
    <string name="menu_clearFlightPath">Clear Track</string>
    <string name="mission_mode">Mission</string>
    <string name="polygon_mode">Polygon</string>
    <string name="dialog_polygon_hatch_angle">Hatch angle:</string>
    <string name="distance_between_lines">Distance Between Lines</string>
    <string name="enable">Enable</string>
    <string name="disable">Disable</string>
    <string name="on">On</string>
    <string name="off">Off</string>
    <string name="write">Write</string>
    <string name="refresh">Refresh</string>
    <string name="this_is_very_experimental_please_be_careful">This is very experimental, please be careful.</string>
    <string name="menu_advanced">Advanced</string>
    <string name="menu_calibration">Calibration</string>
    <string name="rc_control">RC control</string>
    <string name="footprint">Footprint</string>
    <string name="ground_resolution">Ground Resolution</string>
    <string name="distance_between_pictures">Distance Between Pictures</string>
    <string name="area">Area</string>
    <string name="camera_">Camera:</string>
    <string name="inner_wps">Inner WPs</string>
    <string name="hatch_angle">Hatch angle:</string>
    <string name="flight_altitude">Flight Altitude:</string>
    <string name="overlap">Overlap:</string>
    <string name="sidelap">Sidelap:</string>

    <string name="screen_planning">Planning</string>
    <string name="screen_flight_data">Flight Data</string>
    <string name="screen_rc">RC</string>
    <string name="screen_parameters">Parameters</string>
    <string name="screen_camera">Camera</string>
    <string name="screen_gcp">GCP</string>
    <string name="screen_chart">Chart</string>
    <string name="length">Distance</string>
    <string name="mission_length">Mission Length</string>
    <string name="pictures">Pictures</string>
    <string name="number_of_strips">Number Of Strips</string>
    <string name="loiter_time">Loiter Time</string>
    <string name="loiter_turn">Loiter Turn</string>
    <string name="waypoint_delay">Delay before next waypoint</string>
    <string name="loiter_radius">Loiter Radius</string>
    <string name="loiter_ccw">CCW</string>
    <string name="menu_arm">Arm</string>
	<string name="menu_disarm">Disarm</string>
    <string name="rtl_Land">Land on reaching RTL position</string>
    <string name="takeoff_pitch">Min. Pitch Angle</string>

	<string name="waypointInfo_Land">Land vehicle at the current location. You must manually exit Auto mode to disarm motors.</string>
    <string name="waypointInfo_Generic">Generic Waypoint</string>
    <string name="waypointInfo_Loiter">not used.</string>
    <string name="waypointInfo_LoiterN">Orbit the current location for the desired number of turns.</string>
    <string name="waypointInfo_LoiterT">Hold the current location for the desired number of seconds or indefinitely to end the mission.</string>
    <string name="waypointInfo_RTL">Send the vehicle to the home location set when armed. An altitude of 0 will return to home at the RTL altitude parameter.</string>
    <string name="waypointInfo_TakeOff">Lift off from the ground to the specified altitude before proceeding to the next waypoint.</string>
    <string name="waypointInfo_Waypoint">Travel to a position in 3D space. Optional delay (in seconds) to hold position.</string>
    <string name="waypointInfo_CondAlt">Ascend/descend at specified rate. Delay mission state machine until desired altitude reached.</string>
    <string name="waypointInfo_CondYaw">Set condition to reach a certain target angle.</string>
    <string name="waypointInfo_CondDistance">Delay mission state machine until within desired distance of next NAV point</string>
    <string name="waypointInfo_SetHome">Changes the home location either to the current location or a specified location.</string>
    <string name="waypointInfo_SetSpeed">Change speed and/or throttle set points.Set -1 for both Speed and Throttle if no changes is required</string>
    <string name="waypointInfo_SetRelay">Set a relay to a condition.</string>
    <string name="waypointInfo_SetRepeatRelay">Cycle a relay on and off for a desired number of cyles with a desired period.</string>
    <string name="waypointInfo_ROI">Sets a location and altitude to point copter towards and to aim an optional camera.</string>
	<string name="waypointInfo_SetJump">Repeat waypoint</string>


    <string name="waypointDesc_Waypoint_1" formatted="false">Executing next waypoint immediately, heading is set to %03.0f°</string>
    <string name="waypointDesc_Waypoint_2" formatted="false">Executing next waypoint after %1.1fs, heading is set to %03.0f°</string>
    <string name="waypointDesc_Loiter" formatted="false">Loiter until next command within %1.1fm radius %s, heading is set to %03.0f°</string>
    <string name="waypointDesc_LoiterN" formatted="false">Loiter for %1.0f turns within %1.1fm radius %s, heading is set to %03.0f°</string>
    <string name="waypointDesc_LoiterT" formatted="false">Loiter for %1.0fs within %1.1fm radius %s, heading is set to %03.0f°</string>
    <string name="waypointDesc_Takeoff" formatted="false">Takeoff with pitch set to %1.2f°</string>
    <string name="waypointDesc_SetJump" formatted="false">Jump to Waypoint %d - %s</string>
    <string name="waypointDesc_SetHome" formatted="false">Home is set to</string>
    <string name="waypointDesc_SetSpeed" formatted="false">Speed is set to %1.1fm/s with throttle at %1.0f%% using %s as reference</string>
    <string name="waypointDesc_SetRelay" formatted="false">Relay is set to</string>
    <string name="waypointDesc_SetRepeat" formatted="false">Repeating relay</string>
    <string name="waypointDesc_CondAlt" formatted="false">Altitude condition is set to %1.1fm at the rate of %1.1fm/s</string>
    <string name="waypointDesc_CondDist" formatted="false">Distance condition is set to %1.1fm</string>
    <string name="waypointDesc_CondYaw" formatted="false">Yaw condition is set to %03.0f° at the rate of %1.1f°/s %s, using %s</string>
    <string name="waypointDesc_GPS" formatted="false">Lat/Lon [%1.12f/%1.12f]</string>
    <string name="waypointDesc_coordmav">current vehicle position</string>
    <string name="waypointDesc_coordwp">current Waypoint position</string>
    <string name="waypointDesc_coordgcs">current GCS position</string>
    <string name="waypointDesc_coordmanual">entered coordinate</string>
    <string name="waypointDesc_immediate">immediately</string>
    <string name="waypointDesc_s">s</string>
    <string name="waypointDesc_m">m</string>
    <string name="waypointDesc_after">after</string>
    <string name="waypointDesc_turns">turns</string>
    <string name="waypointDesc_radius">radius</string>
    <string name="waypointDesc_degrees">°</string>
    <string name="waypointDesc_CW">CW</string>
    <string name="waypointDesc_CCW">CCW</string>
    <string name="waypoint_angle">Yaw Angle</string>
    <string name="waypoint_finalaltitude">Target Altitude</string>
    <string name="waypoint_altrate">Descent / Ascend rate</string>
    <string name="waypoint_yawrate">Yaw rate</string>
    <string name="waypoint_yawdir">Set yaw direction to CCW</string>
    <string name="waypoint_yawrelative">Realtive Offset</string>
    <string name="waypoint_yawabsolute">Absolute Angle</string>
    <string name="waypoint_yawoffset">Use relative offset</string>
    <string name="waypoint_distance">Distance</string>
    <string name="waypoint_homecurrent">"Set Home using current position "</string>
    <string name="waypoint_longitude">Longitude :</string>
    <string name="waypoint_latitude">Latitude :</string>
    <string name="waypoint_speed">Target Speed</string>
    <string name="waypoint_throttle">Throttle</string>
    <string name="waypoint_speedtype">Speed type</string>
    <string name="waypoint_airspeed">Air speed</string>
    <string name="waypoint_groundspeed">Ground speed</string>
    <string name="selectCoodSource">Select location source</string>
    <string name="waypoint_coordsrc">Source data :</string>
    <string name="waypoint_jumpto">Jump to waypoint :</string>
    <string name="waypoint_repeat">Repeat waypoint</string>
	<string name="next">next</string>
	<string name="menu_map_type">Map Type</string>
	<string name="menu_map_type_satellite">Satellite</string>
	<string name="menu_map_type_hybrid">Hybrid</string>
	<string name="menu_map_type_normal">Normal</string>
	<string name="menu_map_type_terrain">Terrain</string>
	<string name="waypoint_AcceptRadius">Acceptance radius</string>
	<string name="waypoint_orbitalRadius">Orbital radius</string>
    <string name="none">None</string>
    <string name="metadata_values">Values:</string>
    <string name="metadata_units">Units:</string>
    <string name="metadata_range">Range:</string>
    <string name="menu_preflight_checklist">Pre-Flight Checklist</string>
    <string name="lst_note_hint">To add more rows, just press Enter</string>
    <string name="parameter_row_edit">Edit</string>
    <string name="Orbits">Orbits</string>

    <string name="mode_acro">Acro allows a pilot to control rate of rotation directly.</string>
    <string name="mode_althold">Alt Hold automatically controls throttle and maintains alitude. Does not require GPS.</string>
    <string name="mode_auto">Auto follows the scripted mission stored on the vehicle.</string>
    <string name="mode_circle">Circle rotates the vehicle around a point of interest. The vehicle will always point toward the center. Requires GPS lock.</string>
    <string name="mode_drift">Drift combines roll and yaw to produce a more natural and intuitive flight. Requires GPS lock.</string>
    <string name="mode_guided">Guided enables position control from a ground station. Requires GPS lock.</string>
    <string name="mode_land">Land at the current location. Requires GPS lock.</string>
    <string name="mode_loiter">Loiter allows the pilot to fly completely through GPS. </string>
    <string name="mode_ofloiter">Optical Flow enabled Loiter holds position and altitude assisted by the required optical flow sensors. </string>
    <string name="mode_position">Position allows the pilot to fly completely through GPS, but with manual throttle control. </string>
    <string name="mode_rtl">RTL rises to the minimum altitude, returns to the home location and lands. Requires GPS lock.</string>
    <string name="mode_sport">Sport allows a pilot to control rate of rotation directly with the addition of self-leveling.</string>
    <string name="mode_stabilize">Stabilize levels the vehicle in flight.</string>

    <string name="send_mission">Send mission</string>
    <string name="load_mission">Load mission</string>
    <string name="tune_roll">Manual adjustment of roll and pitch tuning. Rate_P is the primary value to adjust.</string>
    <string name="rc_options">Assign features to channels 7 and 8 on RC radios. Trigger each feature by bringing the switch to the high position.</string>
	
    <string name="lointer_unit_turns">turn(s)</string>
    <string name="rowheader_wp_type">WP Type</string>
    <string name="rowheader_wp_alt">ALT</string>
    <string name="rowheader_wp_no">WP#</string>
    <string name="rowheader_wp_delta">∆ WP</string>
    <string name="rowheader_wp_desc">Description</string>
    <string name="dialog_box_title_altitude">Altitude</string>
    <string name="dialog_box_btn_txt_cancel">Cancel</string>
    <string name="dialog_box_btn_txt_ok">Ok</string>
    <string name="exception_draw_polygon">Draw a polygon/WPTs</string>
    <string name="exception_draw_2_more_polygon_points">Draw at least 2 more polygon points</string>
    <string name="exception_draw_1_more_polygon_points">Draw at least 1 more polygon points</string>
    <string name="mission_is_too_lengthy">Mission is too lengthy</string>

    <string name="wpevent_upload">Uploading mission to APM&#8230;</string>
    <string name="wpevent_download">Downloading mission from APM&#8230;</string>   
    <string name="wpevent_retry">Retrying&#8230;</string>

    <string name="params_click_to_refresh">Click to refresh parameters from drone</string>
    <string name="metadata_value">Value:</string>
    <string name="metadata_custom_value">** Custom value **</string>
    <string name="refreshing_parameters">Refreshing Parameters&#8230;</string>
    <string name="parameters_saved">Parameters saved</string>

    <string name="RCFailsafe">Warning! RC Failsafe – Returning to Launch</string>
    <string name="GPSFailsafe">Warning! GPS Failsafe – Switching to Altitude Hold</string>
    <string name="BatteryFailsafeLand">Warning! Battery Failsafe – Returning to Launch</string>
    <string name="BatteryFailsafeRTL">Warning! Battery Failsafe – Returning to Launch</string>
    <string name="mode_switch">Assign RC channel 5 to a switch on your radio to control flight modes. Move the switch to each position and select the desired flight mode below.</string>
    <string name="Pause">Pause</string>
<<<<<<< HEAD
    
    <string name="MAVLinkError">MAVLink Error:</string>
    
    <string name="msg_connect_first">Please connect first</string>
    
    <string name="msg_parameters_written_to_drone">"parameters written to drone"</string>
    
    <string name="set_to_zero_to_disable">(set to zero to disable).</string>
    
    <string name="mode1_throttle_on_right_stick">Mode1: Throttle on RIGHT stick</string>
    
    <string name="mode2_throttle_on_left_stick">Mode2: Throttle on LEFT stick</string>
=======
    <string name="screen_tuning">Tuning</string>
    <string name="screen_modes">Modes</string>
    <string name="screen_checklist">Checklist</string>
>>>>>>> 450f3ad3

</resources><|MERGE_RESOLUTION|>--- conflicted
+++ resolved
@@ -221,23 +221,20 @@
     <string name="BatteryFailsafeRTL">Warning! Battery Failsafe – Returning to Launch</string>
     <string name="mode_switch">Assign RC channel 5 to a switch on your radio to control flight modes. Move the switch to each position and select the desired flight mode below.</string>
     <string name="Pause">Pause</string>
-<<<<<<< HEAD
-    
-    <string name="MAVLinkError">MAVLink Error:</string>
-    
-    <string name="msg_connect_first">Please connect first</string>
-    
-    <string name="msg_parameters_written_to_drone">"parameters written to drone"</string>
-    
-    <string name="set_to_zero_to_disable">(set to zero to disable).</string>
-    
-    <string name="mode1_throttle_on_right_stick">Mode1: Throttle on RIGHT stick</string>
-    
-    <string name="mode2_throttle_on_left_stick">Mode2: Throttle on LEFT stick</string>
-=======
     <string name="screen_tuning">Tuning</string>
     <string name="screen_modes">Modes</string>
     <string name="screen_checklist">Checklist</string>
->>>>>>> 450f3ad3
+    
+    <string name="MAVLinkError">MAVLink Error:</string>
+    
+    <string name="msg_connect_first">Please connect first</string>
+    
+    <string name="msg_parameters_written_to_drone">"parameters written to drone"</string>
+    
+    <string name="set_to_zero_to_disable">(set to zero to disable).</string>
+    
+    <string name="mode1_throttle_on_right_stick">Mode1: Throttle on RIGHT stick</string>
+    
+    <string name="mode2_throttle_on_left_stick">Mode2: Throttle on LEFT stick</string>
 
 </resources>