<?xml version="1.0" encoding="utf-8"?>
<resources>

    <string name="app_title">DroidPlanner</string>
    <string name="about">About</string>
    <string name="version">Version</string>
    <string name="storage_folder">Storage Folder</string>
    <string name="settings">Settings</string>
    <string name="configuration">Configuration</string>
    <string name="editor">Editor</string>
    <string name="menu_connect">Connect</string>
    <string name="menu_disconnect">Disconnect</string>
    <string name="conected">Connected</string>
    <string name="disconnected">Disconnected</string>
    <string name="save">Save</string>
    <string name="open">Open</string>
    <string name="menu_open_file">Open file</string>
    <string name="menu_save_file">Save file</string>
    <string name="menu_load_from_apm">Load from APM</string>
    <string name="menu_send_to_apm">Send to APM</string>
    <string name="menu_follow_me">Follow</string>
    <string name="menu_record_me">Record</string>
    <string name="menu_clear">Clear WPs</string>
    <string name="menu_zoom">Zoom</string>
    <string name="file_saved">File Saved</string>
    <string name="no_waypoint_files">No Waypoint Files</string>
    <string name="no_files">No Files</string>
    <string name="select_file_to_open">Select file to open:</string>
    <string name="error_when_saving">Error when saving</string>
    <string name="error_when_opening_file">Error when opening file</string>
    <string name="waypoint_altitude">Altitude</string>
    <string name="default_alt">Change Alt.</string>
    <string name="menu_open_kmz">Open KMZ</string>
    <string name="menu_add_polygon">Add Polygon</string>
    <string name="menu_polygon">Polygon</string>
    <string name="clear_polygon">Clear Poly</string>
    <string name="menu_generate_polygon">Generate</string>
    <string name="menu_survey">Survey</string>
    <string name="menu_finish_polygon">Exit</string>
    <string name="menu_clear_path">Clear Path</string>
    <string name="generate">Generate</string>
    <string name="exit">Exit</string>
    <string name="menu_clearFlightPath">Clear Track</string>
    <string name="mission_mode">Mission</string>
    <string name="polygon_mode">Polygon</string>
    <string name="dialog_polygon_hatch_angle">Hatch angle:</string>
    <string name="distance_between_lines">Distance Between Lines</string>
    <string name="enable">Enable</string>
    <string name="disable">Disable</string>
    <string name="on">On</string>
    <string name="off">Off</string>
    <string name="write">Write</string>
    <string name="refresh">Refresh</string>
    <string name="this_is_very_experimental_please_be_careful">This is very experimental, please be careful.</string>
    <string name="menu_advanced">Advanced</string>
    <string name="menu_calibration">Calibration</string>
    <string name="rc_control">RC control</string>
    <string name="footprint">Footprint</string>
    <string name="ground_resolution">Ground Resolution</string>
    <string name="distance_between_pictures">Distance Between Pictures</string>
    <string name="area">Area</string>
    <string name="camera_">Camera:</string>
    <string name="inner_wps">Inner WPs</string>
    <string name="hatch_angle">Hatch angle:</string>
    <string name="flight_altitude">Flight Altitude:</string>
    <string name="overlap">Overlap:</string>
    <string name="sidelap">Sidelap:</string>

    <string name="screen_planning">Planning</string>
    <string name="screen_flight_data">Flight Data</string>
    <string name="screen_rc">RC</string>
    <string name="screen_parameters">Parameters</string>
    <string name="screen_camera">Camera</string>
    <string name="screen_gcp">GCP</string>
    <string name="screen_chart">Chart</string>
    <string name="length">Distance</string>
    <string name="mission_length">Mission Length</string>
    <string name="pictures">Pictures</string>
    <string name="number_of_strips">Number Of Strips</string>
    <string name="loiter_time">Loiter Time</string>
    <string name="loiter_turn">Loiter Turn</string>
    <string name="waypoint_delay">Delay before next waypoint</string>
    <string name="loiter_radius">Loiter Radius</string>
    <string name="loiter_ccw">CCW</string>
    <string name="menu_arm">Arm</string>
	<string name="menu_disarm">Disarm</string>
    <string name="rtl_Land">Land on reaching RTL position</string>
    <string name="takeoff_pitch">Min. Pitch Angle</string>

	<string name="waypointInfo_Land">Land vehicle at the current location. You must manually exit Auto mode to disarm motors.</string>
    <string name="waypointInfo_Generic">Generic Waypoint</string>
    <string name="waypointInfo_Loiter">not used.</string>
    <string name="waypointInfo_LoiterN">Orbit the current location for the desired number of turns.</string>
    <string name="waypointInfo_LoiterT">Hold the current location for the desired number of seconds or indefinitely to end the mission.</string>
    <string name="waypointInfo_RTL">Send the vehicle to the home location set when armed. An altitude of 0 will return to home at the RTL altitude parameter.</string>
    <string name="waypointInfo_TakeOff">Lift off from the ground to the specified altitude before proceeding to the next waypoint.</string>
    <string name="waypointInfo_Waypoint">Travel to a position in 3D space. Optional delay (in seconds) to hold position.</string>
    <string name="waypointInfo_CondAlt">Ascend/descend at specified rate. Delay mission state machine until desired altitude reached.</string>
    <string name="waypointInfo_CondYaw">Set condition to reach a certain target angle.</string>
    <string name="waypointInfo_CondDistance">Delay mission state machine until within desired distance of next NAV point</string>
    <string name="waypointInfo_SetHome">Changes the home location either to the current location or a specified location.</string>
    <string name="waypointInfo_SetSpeed">Change speed and/or throttle set points.Set -1 for both Speed and Throttle if no changes is required</string>
    <string name="waypointInfo_SetRelay">Set a relay to a condition.</string>
    <string name="waypointInfo_SetRepeatRelay">Cycle a relay on and off for a desired number of cyles with a desired period.</string>
    <string name="waypointInfo_ROI">Sets a location and altitude to point copter towards and to aim an optional camera.</string>
	<string name="waypointInfo_SetJump">Repeat waypoint</string>


    <string name="waypointDesc_Waypoint_1" formatted="false">Executing next waypoint immediately, heading is set to %03.0f°</string>
    <string name="waypointDesc_Waypoint_2" formatted="false">Executing next waypoint after %1.1fs, heading is set to %03.0f°</string>
    <string name="waypointDesc_Loiter" formatted="false">Loiter until next command within %1.1fm radius %s, heading is set to %03.0f°</string>
    <string name="waypointDesc_LoiterN" formatted="false">Loiter for %1.0f turns within %1.1fm radius %s, heading is set to %03.0f°</string>
    <string name="waypointDesc_LoiterT" formatted="false">Loiter for %1.0fs within %1.1fm radius %s, heading is set to %03.0f°</string>
    <string name="waypointDesc_Takeoff" formatted="false">Takeoff with pitch set to %1.2f°</string>
    <string name="waypointDesc_SetJump" formatted="false">Jump to Waypoint %d - %s</string>
    <string name="waypointDesc_SetHome" formatted="false">Home is set to</string>
    <string name="waypointDesc_SetSpeed" formatted="false">Speed is set to %1.1fm/s with throttle at %1.0f%% using %s as reference</string>
    <string name="waypointDesc_SetRelay" formatted="false">Relay is set to</string>
    <string name="waypointDesc_SetRepeat" formatted="false">Repeating relay</string>
    <string name="waypointDesc_CondAlt" formatted="false">Altitude condition is set to %1.1fm at the rate of %1.1fm/s</string>
    <string name="waypointDesc_CondDist" formatted="false">Distance condition is set to %1.1fm</string>
    <string name="waypointDesc_CondYaw" formatted="false">Yaw condition is set to %03.0f° at the rate of %1.1f°/s %s, using %s</string>
    <string name="waypointDesc_GPS" formatted="false">Lat/Lon [%1.12f/%1.12f]</string>
    <string name="waypointDesc_coordmav">current vehicle position</string>
    <string name="waypointDesc_coordwp">current Waypoint position</string>
    <string name="waypointDesc_coordgcs">current GCS position</string>
    <string name="waypointDesc_coordmanual">entered coordinate</string>
    <string name="waypointDesc_immediate">immediately</string>
    <string name="waypointDesc_s">s</string>
    <string name="waypointDesc_m">m</string>
    <string name="waypointDesc_after">after</string>
    <string name="waypointDesc_turns">turns</string>
    <string name="waypointDesc_radius">radius</string>
    <string name="waypointDesc_degrees">°</string>
    <string name="waypointDesc_CW">CW</string>
    <string name="waypointDesc_CCW">CCW</string>
    <string name="waypoint_angle">Yaw Angle</string>
    <string name="waypoint_finalaltitude">Target Altitude</string>
    <string name="waypoint_altrate">Descent / Ascend rate</string>
    <string name="waypoint_yawrate">Yaw rate</string>
    <string name="waypoint_yawdir">Set yaw direction to CCW</string>
    <string name="waypoint_yawrelative">Realtive Offset</string>
    <string name="waypoint_yawabsolute">Absolute Angle</string>
    <string name="waypoint_yawoffset">Use relative offset</string>
    <string name="waypoint_distance">Distance</string>
    <string name="waypoint_homecurrent">"Set Home using current position "</string>
    <string name="waypoint_longitude">Longitude :</string>
    <string name="waypoint_latitude">Latitude :</string>
    <string name="waypoint_speed">Target Speed</string>
    <string name="waypoint_throttle">Throttle</string>
    <string name="waypoint_speedtype">Speed type</string>
    <string name="waypoint_airspeed">Air speed</string>
    <string name="waypoint_groundspeed">Ground speed</string>
    <string name="selectCoodSource">Select location source</string>
    <string name="waypoint_coordsrc">Source data :</string>
    <string name="waypoint_jumpto">Jump to waypoint :</string>
    <string name="waypoint_repeat">Repeat waypoint</string>
	<string name="next">next</string>
	<string name="menu_map_type">Map Type</string>
	<string name="menu_map_type_satellite">Satellite</string>
	<string name="menu_map_type_hybrid">Hybrid</string>
	<string name="menu_map_type_normal">Normal</string>
	<string name="menu_map_type_terrain">Terrain</string>
	<string name="waypoint_AcceptRadius">Acceptance radius</string>
	<string name="waypoint_orbitalRadius">Orbital radius</string>
    <string name="none">None</string>
    <string name="metadata_values">Values:</string>
    <string name="metadata_units">Units:</string>
    <string name="metadata_range">Range:</string>
    <string name="menu_preflight_checklist">Pre-Flight Checklist</string>
    <string name="lst_note_hint">To add more rows, just press Enter</string>
    <string name="parameter_row_edit">Edit</string>
<<<<<<< HEAD
    <string name="Orbits">Orbits</string>

    <string name="mode_acro">Acro allows a pilot to control rate of rotation directly.</string>
    <string name="mode_althold">Alt Hold automatically controls throttle and maintains alitude. Does not require GPS.</string>
    <string name="mode_auto">Auto follows the scripted mission stored on the vehicle.</string>
    <string name="mode_circle">Circle rotates the vehicle around a point of interest. The vehicle will always point toward the center. Requires GPS lock.</string>
    <string name="mode_drift">Drift combines roll and yaw to produce a more natural and intuitive flight. Requires GPS lock.</string>
    <string name="mode_guided">Guided enables position control from a ground station. Requires GPS lock.</string>
    <string name="mode_land">Land at the current location. Requires GPS lock.</string>
    <string name="mode_loiter">Loiter allows the pilot to fly completely through GPS. </string>
    <string name="mode_ofloiter">Optical Flow enabled Loiter holds position and altitude assisted by the required optical flow sensors. </string>
    <string name="mode_position">Position allows the pilot to fly completely through GPS, but with manual throttle control. </string>
    <string name="mode_rtl">RTL rises to the minimum altitude, returns to the home location and lands. Requires GPS lock.</string>
    <string name="mode_sport">Sport allows a pilot to control rate of rotation directly with the addition of self-leveling.</string>
    <string name="mode_stabilize">Stabilize levels the vehicle in flight.</string>

    <string name="send_mission">Send mission</string>
    <string name="load_mission">Load mission</string>
    <string name="tune_roll">Manual adjustment of roll and pitch tuning. Rate_P is the primary value to adjust.</string>
    <string name="rc_options">Assign features to channels 7 and 8 on RC radios. Trigger each feature by bringing the switch to the high position.</string>


=======
    <string name="lointer_unit_turns">turn(s)</string>
    <string name="rowheader_wp_type">WP Type</string>
    <string name="rowheader_wp_alt">ALT</string>
    <string name="rowheader_wp_no">WP#</string>
    <string name="rowheader_wp_delta">∆ WP</string>
    <string name="rowheader_wp_desc">Description</string>
>>>>>>> 95486c88
</resources><|MERGE_RESOLUTION|>--- conflicted
+++ resolved
@@ -170,7 +170,6 @@
     <string name="menu_preflight_checklist">Pre-Flight Checklist</string>
     <string name="lst_note_hint">To add more rows, just press Enter</string>
     <string name="parameter_row_edit">Edit</string>
-<<<<<<< HEAD
     <string name="Orbits">Orbits</string>
 
     <string name="mode_acro">Acro allows a pilot to control rate of rotation directly.</string>
@@ -192,13 +191,10 @@
     <string name="tune_roll">Manual adjustment of roll and pitch tuning. Rate_P is the primary value to adjust.</string>
     <string name="rc_options">Assign features to channels 7 and 8 on RC radios. Trigger each feature by bringing the switch to the high position.</string>
 
-
-=======
     <string name="lointer_unit_turns">turn(s)</string>
     <string name="rowheader_wp_type">WP Type</string>
     <string name="rowheader_wp_alt">ALT</string>
     <string name="rowheader_wp_no">WP#</string>
     <string name="rowheader_wp_delta">∆ WP</string>
     <string name="rowheader_wp_desc">Description</string>
->>>>>>> 95486c88
 </resources>