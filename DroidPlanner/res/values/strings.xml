<?xml version="1.0" encoding="utf-8"?>
<resources>

    <string name="app_title">DroidPlanner</string>
    <string name="menu_settings">Settings</string>
    <string name="menu_connect">Connect</string>
    <string name="menu_disconnect">Disconnect</string>

    <string-array name="menu_dropdown">
        <item>Planning</item>
        <item>Flight Data</item>
        <item>RC</item>
<<<<<<< HEAD
        <item>Parameters</item>     
=======
        <item>Camera</item>
>>>>>>> 80878a07
        <item>GCP</item>        
        <item>Terminal</item>
    </string-array>
       
    <string name="conected">Connected</string>
    <string name="disconnected">Disconnected</string>
    <string name="save">Save</string>
    <string name="menu_open_file">Open file</string>
    <string name="menu_save_file">Save file</string>
    <string name="menu_load_from_apm">Load from APM</string>
    <string name="menu_send_to_apm">Send to APM</string>
    <string name="menu_clear">Clear WPs</string>
    <string name="menu_zoom">Zoom</string>
    <string name="file_saved">File Saved</string>
    <string name="no_waypoint_files">No Waypoint Files</string>
    <string name="select_file_to_open">Select file to open:</string>
    <string name="error_when_saving">Error when saving</string>
    <string name="error_when_opening_file">Error when opening file</string>
    <string name="waypoint_altitude">Altitude</string>
    <string name="default_alt">Change Alt.</string>
    <string name="menu_open_kmz">Open KMZ</string>
    <string name="menu_add_polygon">Add Polygon</string>
    <string name="menu_polygon">Polygon</string>
    <string name="menu_clear_polygon">Clear Poly</string>
    <string name="menu_generate_polygon">Generate</string>
    <string name="menu_finish_polygon">Exit</string>
    <string name="menu_clearFlightPath">Clear Track</string>
    <string name="exiting_polygon_mode">Exiting Polygon Mode</string>
    <string name="entering_polygon_mode">Entering Polygon Mode</string>
    <string name="dialog_polygon_hatch_angle">Hatch angle:</string>
    <string name="dialog_polygon_distance_between_lines">Distance between lines:</string>
    <string name="enable_rc_control">Enable RC control</string>
    <string name="disable_rc_control">Disable RC control</string>
    <string name="write">Write</string>
    <string name="refresh">Refresh</string>

    
    <string-array name="TelemetryConnectionTypes">
        <item name="USB">USB</item>
        <item name="TCP">TCP</item>
    </string-array>
    
    <string-array name="MapTypes">
        <item >Satellite</item>
        <item >Hybrid</item>
        <item >Normal</item>
        <item >Terrain</item>
    </string-array>
    
</resources><|MERGE_RESOLUTION|>--- conflicted
+++ resolved
@@ -10,11 +10,8 @@
         <item>Planning</item>
         <item>Flight Data</item>
         <item>RC</item>
-<<<<<<< HEAD
-        <item>Parameters</item>     
-=======
+        <item>Parameters</item>
         <item>Camera</item>
->>>>>>> 80878a07
         <item>GCP</item>        
         <item>Terminal</item>
     </string-array>
