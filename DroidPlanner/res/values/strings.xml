--- conflicted
+++ resolved
@@ -161,10 +161,7 @@
     <string name="metadata_values">Values:</string>
     <string name="metadata_units">Units:</string>
     <string name="metadata_range">Range:</string>
-<<<<<<< HEAD
     <string name="menu_preflight_checklist">Pre-Flight Checklist</string>
     <string name="lst_note_hint">To add more rows, just press Enter</string>
-=======
     <string name="parameter_row_edit">Edit</string>
->>>>>>> 4ff40fca
 </resources>