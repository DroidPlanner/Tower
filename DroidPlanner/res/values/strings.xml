--- conflicted
+++ resolved
@@ -216,10 +216,7 @@
     <string name="waypoint_jumpto">Jump to waypoint:</string>
     <string name="waypoint_repeat">Repeat waypoint</string>
     <string name="Orbits">Orbits</string>
-<<<<<<< HEAD
-=======
-    
->>>>>>> 9a5abe58
+
     <string name="dlg_clear_mission_title">Clear Mission</string>
     <string name="dlg_clear_mission_confirm">Clear all waypoints from the map?</string>
 
