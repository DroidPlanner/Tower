--- conflicted
+++ resolved
@@ -41,8 +41,6 @@
 <string name="menu_connect">Подключить</string>
 <!--Original value: Disconnect-->
 <string name="menu_disconnect">Отключить</string>
-<<<<<<< HEAD
-=======
 
  <string-array name="menu_dropdown">
         <item>Полетное задание</item>
@@ -54,7 +52,6 @@
         <item>Терминал</item>
     </string-array>
     
->>>>>>> d38bed3a
 <!--Original value: Connected-->
 <string name="conected">Подключение</string>
 <!--Original value: Disconnected-->
@@ -122,10 +119,4 @@
 <!--Original value: This is very experimental, please be careful.-->
 <string name="this_is_very_experimental_please_be_careful">Внимание!  Экспериментальный режим. Будьте осторожны.</string> 
 
- <string-array name="Тип карты">
-        <item >Спутниковая</item>
-        <item >Гибридная</item>
-        <item >Нормальная</item>
-        <item >Terrain</item>
-    </string-array>
 </resources>