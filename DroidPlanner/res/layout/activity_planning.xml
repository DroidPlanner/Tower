<?xml version="1.0" encoding="utf-8"?>
<RelativeLayout xmlns:android="http://schemas.android.com/apk/res/android"
    xmlns:tools="http://schemas.android.com/tools"
    android:layout_width="match_parent"
    android:layout_height="match_parent"
    android:background="#ff333333"
    android:gravity="right" >

    <!--
         The first child view becomes the left pane. When the combined
         desired width (expressed using android:layout_width) would
         not fit on-screen at once, the right pane is permitted to
         overlap the left. 
    -->

    <fragment
        android:id="@+id/gestureMapFragment"
        android:layout_width="match_parent"
        android:layout_height="match_parent"
        class="com.droidplanner.fragments.helpers.GestureMapFragment"
        tools:layout="@layout/fragment_gesture_map" />

    <TextView
        android:id="@+id/textViewTotalLength"
        android:layout_width="wrap_content"
        android:layout_height="wrap_content"
        android:alpha="0.7"
        android:background="@android:drawable/toast_frame"
<<<<<<< HEAD
        android:textAppearance="?android:attr/textAppearanceSmall" />
=======
        android:text="@string/length"
        android:textAppearance="?android:attr/textAppearanceMedium" />
>>>>>>> e62797fa

    <SlidingDrawer
        android:id="@+id/SlidingDrawer"
        android:layout_width="fill_parent"
        android:layout_height="250dp"
        android:layout_alignParentBottom="true"
        android:content="@+id/contentLayout"
        android:handle="@+id/slideButton"
        android:orientation="vertical"
        android:padding="0dp" >

        <ImageView
            android:id="@id/slideButton"
            android:layout_width="50dip"
            android:layout_height="50dip"
            android:src="@drawable/wp_handle"
            tools:ignore="ContentDescription" />

        <LinearLayout
            android:id="@+id/contentLayout"
            android:layout_width="wrap_content"
            android:layout_height="wrap_content"
            android:background="#aa000000"
            android:orientation="vertical"
            android:padding="10dip" >

            <LinearLayout
	            android:id="@+id/rowHeader"
                android:layout_width="match_parent"
                android:layout_height="wrap_content"
	            android:background="#4fff0000"
                android:orientation="horizontal"
                android:paddingBottom="3dp"
                tools:ignore="HardcodedText" >

                <TextView
                    android:id="@+id/rowNameHeader"
                    android:layout_width="45dp"
                    android:layout_height="wrap_content"
                    android:text="WP#"
                    android:gravity="center_horizontal"
                    android:textAppearance="?android:attr/textAppearanceMedium" />

                <TextView
                    android:id="@+id/rowAltitudeHeader"
                    android:layout_width="70dp"
                    android:layout_height="wrap_content"
                    android:gravity="center_horizontal"
                    android:text="ALT"
                    android:textAppearance="?android:attr/textAppearanceMedium" />

                <TextView
                    android:id="@+id/rowTypeHeader"
                    android:layout_width="100dp"
                    android:layout_height="wrap_content"
                    android:text="WP Type"
                    android:textAppearance="?android:attr/textAppearanceMedium" />

                <TextView
                    android:id="@+id/rowDistanceHeader"
                    android:layout_width="90dp"
                    android:layout_height="wrap_content"
                    android:text="∆ Home"
                    android:textAppearance="?android:attr/textAppearanceMedium" />

                <TextView
                    android:id="@+id/rowDescHeader"
                    android:layout_width="0dp"
                    android:layout_height="wrap_content"
                    android:layout_marginLeft="2dp"
                    android:layout_weight="1"
                    android:scrollHorizontally="true"
                    android:text="Description"
                    android:textAppearance="?android:attr/textAppearanceMedium" />
            </LinearLayout>

            <fragment
                android:id="@+id/missionFragment"
                android:name="com.droidplanner.fragments.MissionFragment"
                android:layout_width="match_parent"
                android:layout_height="match_parent"
                tools:layout="@layout/fragment_mission" />

            <!--
         The second child becomes the right (content) pane. In this
         example, android:layout_weight is used to express that this
         pane should grow to consume leftover available space when the
         window is wide enough. This allows the content pane to
         responsively grow in width on larger screens while still
         requiring at least the minimum width expressed by
         android:layout_width.
            -->

        </LinearLayout>
    </SlidingDrawer>

    <SlidingDrawer
        android:id="@+id/SlidingDrawer01"
        android:layout_width="580dp"
        android:layout_height="fill_parent"
        android:layout_alignParentLeft="false"
        android:layout_alignParentRight="true"
        android:layout_alignParentTop="true"
        android:content="@+id/LinearLayout01"
        android:handle="@+id/ImageView01"
        android:orientation="horizontal"
        android:padding="0dp"
        android:visibility="visible" >

        <ImageView
            android:id="@+id/ImageView01"
            android:layout_width="50dip"
            android:layout_height="50dip"
            android:src="@drawable/wp_handle"
            tools:ignore="ContentDescription" />

        <LinearLayout
            android:id="@+id/LinearLayout01"
            android:layout_width="match_parent"
            android:layout_height="match_parent"
            android:background="#ff000000"
            android:orientation="vertical"
            android:padding="10dip" >

            <fragment
                android:id="@+id/surveyFragment"
                android:name="com.droidplanner.fragments.survey.SurveyFragment"
                android:layout_width="match_parent"
                android:layout_height="match_parent"
                tools:layout="@layout/fragment_survey" />
        </LinearLayout>
    </SlidingDrawer>

</RelativeLayout><|MERGE_RESOLUTION|>--- conflicted
+++ resolved
@@ -26,12 +26,8 @@
         android:layout_height="wrap_content"
         android:alpha="0.7"
         android:background="@android:drawable/toast_frame"
-<<<<<<< HEAD
-        android:textAppearance="?android:attr/textAppearanceSmall" />
-=======
-        android:text="@string/length"
-        android:textAppearance="?android:attr/textAppearanceMedium" />
->>>>>>> e62797fa
+        android:textAppearance="?android:attr/textAppearanceSmall"
+        android:text="@string/length"/>
 
     <SlidingDrawer
         android:id="@+id/SlidingDrawer"
