<?xml version="1.0" encoding="utf-8"?>
<menu xmlns:android="http://schemas.android.com/apk/res/android">

    <group
        android:id="@+id/menu_group_connected"
        android:enabled="false"
        android:visible="false">
        <item
            android:id="@+id/menu_info_bar"
            android:title="@string/menu_info_bar"
            android:showAsAction="always"
            android:actionProviderClass="org.droidplanner.widgets.actionProviders.InfoBarActionProvider"
            />

        <item
            android:id="@+id/menu_send_mission"
            android:showAsAction="never"
            android:title="@string/send_mission"/>
        <item
            android:id="@+id/menu_load_mission"
            android:showAsAction="never"
            android:title="@string/load_mission"/>
    </group>

    <item
        android:id="@+id/menu_connect"
        android:showAsAction="never"
        android:title="@string/menu_disconnect"/>

<<<<<<< HEAD
    <item
        android:id="@+id/menu_drone_setup"
        android:showAsAction="never"
        android:title="@string/menu_drone_setup"/>
    <item
        android:id="@+id/menu_settings"
        android:showAsAction="never"
        android:title="@string/settings"/>
    <item
        android:id="@+id/menu_help"
        android:visible="false"
        android:showAsAction="never"
        android:title="@string/help"/>
=======
>>>>>>> b210cb2a
</menu><|MERGE_RESOLUTION|>--- conflicted
+++ resolved
@@ -27,20 +27,4 @@
         android:showAsAction="never"
         android:title="@string/menu_disconnect"/>
 
-<<<<<<< HEAD
-    <item
-        android:id="@+id/menu_drone_setup"
-        android:showAsAction="never"
-        android:title="@string/menu_drone_setup"/>
-    <item
-        android:id="@+id/menu_settings"
-        android:showAsAction="never"
-        android:title="@string/settings"/>
-    <item
-        android:id="@+id/menu_help"
-        android:visible="false"
-        android:showAsAction="never"
-        android:title="@string/help"/>
-=======
->>>>>>> b210cb2a
 </menu>