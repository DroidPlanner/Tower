<?xml version="1.0" encoding="utf-8"?>
<menu xmlns:android="http://schemas.android.com/apk/res/android">

    <item
        android:id="@+id/menu_connect"
        android:showAsAction="always|withText"
        android:title="@string/menu_connect"/>
<<<<<<< HEAD
    <item
        android:id="@+id/menu_configuration"
        android:showAsAction="never"
        android:title="@string/configuration"/>
    <item
        android:id="@+id/menu_settings"
        android:showAsAction="never"
        android:title="@string/settings"/>
=======
>>>>>>> 33cd3fc2

</menu><|MERGE_RESOLUTION|>--- conflicted
+++ resolved
@@ -5,16 +5,5 @@
         android:id="@+id/menu_connect"
         android:showAsAction="always|withText"
         android:title="@string/menu_connect"/>
-<<<<<<< HEAD
-    <item
-        android:id="@+id/menu_configuration"
-        android:showAsAction="never"
-        android:title="@string/configuration"/>
-    <item
-        android:id="@+id/menu_settings"
-        android:showAsAction="never"
-        android:title="@string/settings"/>
-=======
->>>>>>> 33cd3fc2
 
 </menu>