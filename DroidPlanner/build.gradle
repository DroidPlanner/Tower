--- conflicted
+++ resolved
@@ -2,15 +2,11 @@
 
 dependencies {
     compile files('libs/usbseriallibrary.jar')
-<<<<<<< HEAD
+    compile 'com.android.support:support-v4:18.0.0'
+    compile 'com.google.android.gms:play-services:4.0.30'
     compile files('libs/osmdroid-android-4.0.jar')
     compile files('libs/slf4j-android-1.5.8.jar')
     compile files('libs/gdk.jar')
-    compile project(':google-play-services_lib')
-=======
-    compile 'com.android.support:support-v4:18.0.0'
-    compile 'com.google.android.gms:play-services:4.0.30'
->>>>>>> 66477677
     compile project(':Mavlink')
     compile project(':HorizontalVariableListView:HorizontalVariableListView')
 }
