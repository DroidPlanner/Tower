<?xml version="1.0" encoding="utf-8"?>
<manifest xmlns:android="http://schemas.android.com/apk/res/android"
          package="org.droidplanner"
          android:versionCode="56"
          android:versionName="please run version.sh to get the version name">

    <uses-sdk
        android:minSdkVersion="14"
        android:targetSdkVersion="18" />

    <permission
        android:name=".permission.MAPS_RECEIVE"
        android:protectionLevel="signature" />

    <uses-permission android:name=".permission.MAPS_RECEIVE" />
    <uses-permission android:name="android.permission.INTERNET" />
    <uses-permission android:name="com.google.android.providers.gsf.permission.READ_GSERVICES" />
    <uses-permission android:name="android.permission.WRITE_EXTERNAL_STORAGE" />
    <uses-permission android:name="android.permission.ACCESS_NETWORK_STATE" />
    <uses-permission android:name="android.permission.ACCESS_WIFI_STATE" />
    <uses-permission android:name="android.permission.ACCESS_COARSE_LOCATION" />
    <uses-permission android:name="android.permission.ACCESS_FINE_LOCATION" />
    <uses-permission android:name="android.permission.WAKE_LOCK" />
    <uses-permission android:name="android.permission.BLUETOOTH" />
    <uses-permission android:name="android.permission.BLUETOOTH_ADMIN" />

    <uses-feature android:name="android.hardware.screen.portrait" />

    <!-- Support devices without Bluetooth since there are other connection types -->
    <uses-feature
        android:name="android.hardware.bluetooth"
        android:required="false" />

    <!-- Support devices without USB host mode since there are other connection types -->
    <uses-feature
        android:name="android.hardware.usb.host"
        android:required="false" />

    <!-- Support devices that don't have location services -->
    <uses-feature
        android:name="android.hardware.location.gps"
        android:required="false" />
    <uses-feature
        android:name="android.hardware.location.network"
        android:required="false" />
    <uses-feature
        android:name="android.hardware.location"
        android:required="false" />
    <uses-feature
        android:glEsVersion="0x00020000"
        android:required="true" />

    <application
        android:name=".DroidPlannerApp"
        android:allowBackup="true"
        android:hardwareAccelerated="true"
        android:icon="@drawable/ic_launcher"
        android:label="@string/app_title"
        android:theme="@style/CustomActionBarTheme"
        android:windowSoftInputMode="adjustPan" >

        <!-- You must insert your own Google Maps for Android API v2 key in here. -->
        <meta-data
            android:name="com.google.android.maps.v2.API_KEY"
            android:value="AIzaSyDFsAn5xo-mILEirpcUsF9BU9Vb_yR-Er4" />
        <meta-data
            android:name="com.google.android.gms.version"
            android:value="@integer/google_play_services_version" />

        <service android:name=".service.MAVLinkService" >
        </service>
	
		<activity
		    android:name=".activitys.FlightActivity"
            android:uiOptions="splitActionBarWhenNarrow"
		    android:launchMode="singleTask" >

            <!-- Launcher Intent -->
            <intent-filter>
                <action android:name="android.intent.action.MAIN" />

                <category android:name="android.intent.category.LAUNCHER" />
            </intent-filter>

            <!-- USB connection  intent -->
            <intent-filter>
                <action android:name="android.hardware.usb.action.USB_DEVICE_ATTACHED" />
            </intent-filter>

            <meta-data
                android:name="android.hardware.usb.action.USB_DEVICE_ATTACHED"
                android:resource="@xml/device_filter" />
        </activity>
        <activity
            android:name=".activitys.EditorActivity"
            android:label="@string/editor"
            android:uiOptions="splitActionBarWhenNarrow"
            android:launchMode="singleTask"
            android:parentActivityName=".activitys.FlightActivity" >

            <!-- Parent activity meta-data to support API level 7+ -->
            <meta-data
                android:name="android.support.PARENT_ACTIVITY"
                android:value=".activitys.FlightActivity" />

            <!-- Intent for opening mission files -->
            <intent-filter>
                <action android:name="android.intent.action.VIEW" />

                <category android:name="android.intent.category.DEFAULT" />

                <data android:mimeType="text/plain" />
            </intent-filter>
        </activity>
        <activity
            android:name=".activitys.ConfigurationActivity"
            android:windowSoftInputMode="adjustPan"
            android:theme="@style/Theme.PageIndicatorDefaults"
<<<<<<< HEAD
            android:label="@string/configuration"
            android:uiOptions="splitActionBarWhenNarrow"
            android:launchMode="singleTask"
=======
            android:label="@string/menu_drone_setup"
>>>>>>> 5c621859
            android:parentActivityName=".activitys.FlightActivity" >

            <!-- Parent activity meta-data to support API level 7+ -->
            <meta-data
                android:name="android.support.PARENT_ACTIVITY"
                android:value=".activitys.FlightActivity" />
        </activity>
        <activity android:name=".activitys.SettingsActivity"
                  android:label="@string/settings"
                  android:parentActivityName=".activitys.FlightActivity">

            <!-- Parent activity meta-data to support API level 7+ -->
            <meta-data
                android:name="android.support.PARENT_ACTIVITY"
                android:value=".activitys.FlightActivity" />
        </activity>
        <activity
                android:name=".glass.activities.GlassFlightActivity"
                android:launchMode="singleTask"
                android:theme="@android:style/Theme.DeviceDefault">
            <intent-filter>
                <action android:name="com.google.android.glass.action.VOICE_TRIGGER"/>
            </intent-filter>
            <meta-data
                    android:name="com.google.android.glass.VoiceTrigger"
                    android:resource="@xml/glass_trigger"/>
                </activity>
        <activity
                android:name=".activitys.helpers.BTDeviceSelectionActivity"
                android:launchMode="singleTop"
                android:theme="@style/CustomActionBarTheme.Dialog"
                android:excludeFromRecents="true"/>
    </application>

</manifest><|MERGE_RESOLUTION|>--- conflicted
+++ resolved
@@ -116,13 +116,9 @@
             android:name=".activitys.ConfigurationActivity"
             android:windowSoftInputMode="adjustPan"
             android:theme="@style/Theme.PageIndicatorDefaults"
-<<<<<<< HEAD
-            android:label="@string/configuration"
             android:uiOptions="splitActionBarWhenNarrow"
             android:launchMode="singleTask"
-=======
             android:label="@string/menu_drone_setup"
->>>>>>> 5c621859
             android:parentActivityName=".activitys.FlightActivity" >
 
             <!-- Parent activity meta-data to support API level 7+ -->
