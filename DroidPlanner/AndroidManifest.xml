<?xml version="1.0" encoding="utf-8"?>
<manifest xmlns:android="http://schemas.android.com/apk/res/android"
<<<<<<< HEAD
    package="com.droidplanner"
    android:versionCode="56"
    android:versionName="please run version.sh to get the version name" >
=======
          package="com.droidplanner"
          android:versionCode="56"
          android:versionName="please run version.sh to get the version name">
>>>>>>> 0d975b5c

    <uses-sdk
        android:minSdkVersion="14"
        android:targetSdkVersion="18" />

    <permission
        android:name=".permission.MAPS_RECEIVE"
        android:protectionLevel="signature" />

    <uses-permission android:name=".permission.MAPS_RECEIVE"/>
    <uses-permission android:name="android.permission.INTERNET"/>
    <uses-permission android:name="com.google.android.providers.gsf.permission.READ_GSERVICES"/>
    <uses-permission android:name="android.permission.WRITE_EXTERNAL_STORAGE"/>
    <uses-permission android:name="android.permission.ACCESS_NETWORK_STATE"/>
    <uses-permission android:name="android.permission.ACCESS_WIFI_STATE"/>
    <uses-permission android:name="android.permission.ACCESS_COARSE_LOCATION"/>
    <uses-permission android:name="android.permission.ACCESS_FINE_LOCATION"/>
    <uses-permission android:name="android.permission.WAKE_LOCK"/>
    <uses-permission android:name="android.permission.BLUETOOTH"/>
    <uses-permission android:name="android.permission.BLUETOOTH_ADMIN"/>

    <uses-feature android:name="android.hardware.screen.portrait"/>

    <!-- Support devices without Bluetooth since there are other connection types -->
    <uses-feature
            android:name="android.hardware.bluetooth"
            android:required="false"/>

    <!-- Support devices without USB host mode since there are other connection types -->
    <uses-feature
            android:name="android.hardware.usb.host"
            android:required="false"/>

    <!-- Support devices that don't have location services -->
    <uses-feature
            android:name="android.hardware.location.gps"
            android:required="false"/>
    <uses-feature
            android:name="android.hardware.location.network"
            android:required="false"/>
    <uses-feature
            android:name="android.hardware.location"
            android:required="false"/>
    <uses-feature
            android:glEsVersion="0x00020000"
            android:required="true"/>

    <application
            android:name=".DroidPlannerApp"
            android:allowBackup="true"
            android:hardwareAccelerated="true"
            android:icon="@drawable/ic_launcher"
            android:label="@string/app_title"
            android:theme="@style/CustomActionBarTheme"
            android:windowSoftInputMode="adjustPan">

        <!-- You must insert your own Google Maps for Android API v2 key in here. -->
        <meta-data
            android:name="com.google.android.maps.v2.API_KEY"
            android:value="AIzaSyDFsAn5xo-mILEirpcUsF9BU9Vb_yR-Er4" />
        <meta-data
            android:name="com.google.android.gms.version"
            android:value="@integer/google_play_services_version" />

        <service android:name=".service.MAVLinkService">
        </service>

        <activity
                android:name=".activitys.FlightActivity"
                android:launchMode="singleTask">

            <intent-filter>
                <action android:name="android.intent.action.MAIN"/>
                <action android:name="android.hardware.usb.action.USB_DEVICE_ATTACHED"/>

                <category android:name="android.intent.category.LAUNCHER"/>
            </intent-filter>

            <meta-data
                    android:name="android.hardware.usb.action.USB_DEVICE_ATTACHED"
                    android:resource="@xml/device_filter"/>
        </activity>
        <activity
            android:name=".activitys.EditorActivity"
            android:label="@string/editor"
            android:launchMode="singleTask"
            android:parentActivityName=".activitys.FlightActivity" >

            <!-- Parent activity meta-data to support API level 7+ -->
            <meta-data
                    android:name="android.support.PARENT_ACTIVITY"
                    android:value=".activitys.FlightActivity"/>

            <!-- Intent for opening mission files -->
            <intent-filter>
                <action android:name="android.intent.action.VIEW"/>

                <category android:name="android.intent.category.DEFAULT"/>

                <data android:mimeType="text/plain"/>
            </intent-filter>
        </activity>
        <activity
            android:name=".activitys.ConfigurationActivity"
<<<<<<< HEAD
=======
            android:windowSoftInputMode="adjustPan"
            android:theme="@style/Theme.PageIndicatorDefaults"
>>>>>>> 0d975b5c
            android:label="@string/configuration"
            android:launchMode="singleTask"
            android:windowSoftInputMode="adjustPan"
            android:parentActivityName=".activitys.FlightActivity" >

            <!-- Parent activity meta-data to support API level 7+ -->
            <meta-data
                    android:name="android.support.PARENT_ACTIVITY"
                    android:value=".activitys.FlightActivity"/>
        </activity>
        <activity
                android:name=".activitys.helpers.BTDeviceSelectionActivity"
                android:launchMode="singleTop"
                android:theme="@style/CustomActionBarTheme.Dialog"
                android:excludeFromRecents="true"/>
    </application>

</manifest><|MERGE_RESOLUTION|>--- conflicted
+++ resolved
@@ -1,14 +1,8 @@
 <?xml version="1.0" encoding="utf-8"?>
 <manifest xmlns:android="http://schemas.android.com/apk/res/android"
-<<<<<<< HEAD
-    package="com.droidplanner"
-    android:versionCode="56"
-    android:versionName="please run version.sh to get the version name" >
-=======
           package="com.droidplanner"
           android:versionCode="56"
           android:versionName="please run version.sh to get the version name">
->>>>>>> 0d975b5c
 
     <uses-sdk
         android:minSdkVersion="14"
@@ -18,52 +12,52 @@
         android:name=".permission.MAPS_RECEIVE"
         android:protectionLevel="signature" />
 
-    <uses-permission android:name=".permission.MAPS_RECEIVE"/>
-    <uses-permission android:name="android.permission.INTERNET"/>
-    <uses-permission android:name="com.google.android.providers.gsf.permission.READ_GSERVICES"/>
-    <uses-permission android:name="android.permission.WRITE_EXTERNAL_STORAGE"/>
-    <uses-permission android:name="android.permission.ACCESS_NETWORK_STATE"/>
-    <uses-permission android:name="android.permission.ACCESS_WIFI_STATE"/>
-    <uses-permission android:name="android.permission.ACCESS_COARSE_LOCATION"/>
-    <uses-permission android:name="android.permission.ACCESS_FINE_LOCATION"/>
-    <uses-permission android:name="android.permission.WAKE_LOCK"/>
-    <uses-permission android:name="android.permission.BLUETOOTH"/>
-    <uses-permission android:name="android.permission.BLUETOOTH_ADMIN"/>
+    <uses-permission android:name=".permission.MAPS_RECEIVE" />
+    <uses-permission android:name="android.permission.INTERNET" />
+    <uses-permission android:name="com.google.android.providers.gsf.permission.READ_GSERVICES" />
+    <uses-permission android:name="android.permission.WRITE_EXTERNAL_STORAGE" />
+    <uses-permission android:name="android.permission.ACCESS_NETWORK_STATE" />
+    <uses-permission android:name="android.permission.ACCESS_WIFI_STATE" />
+    <uses-permission android:name="android.permission.ACCESS_COARSE_LOCATION" />
+    <uses-permission android:name="android.permission.ACCESS_FINE_LOCATION" />
+    <uses-permission android:name="android.permission.WAKE_LOCK" />
+    <uses-permission android:name="android.permission.BLUETOOTH" />
+    <uses-permission android:name="android.permission.BLUETOOTH_ADMIN" />
 
-    <uses-feature android:name="android.hardware.screen.portrait"/>
+    <uses-feature android:name="android.hardware.screen.portrait" />
 
     <!-- Support devices without Bluetooth since there are other connection types -->
     <uses-feature
-            android:name="android.hardware.bluetooth"
-            android:required="false"/>
+        android:name="android.hardware.bluetooth"
+        android:required="false" />
 
     <!-- Support devices without USB host mode since there are other connection types -->
     <uses-feature
-            android:name="android.hardware.usb.host"
-            android:required="false"/>
+        android:name="android.hardware.usb.host"
+        android:required="false" />
 
     <!-- Support devices that don't have location services -->
     <uses-feature
-            android:name="android.hardware.location.gps"
-            android:required="false"/>
+        android:name="android.hardware.location.gps"
+        android:required="false" />
     <uses-feature
-            android:name="android.hardware.location.network"
-            android:required="false"/>
+        android:name="android.hardware.location.network"
+        android:required="false" />
     <uses-feature
-            android:name="android.hardware.location"
-            android:required="false"/>
+        android:name="android.hardware.location"
+        android:required="false" />
     <uses-feature
-            android:glEsVersion="0x00020000"
-            android:required="true"/>
+        android:glEsVersion="0x00020000"
+        android:required="true" />
 
     <application
-            android:name=".DroidPlannerApp"
-            android:allowBackup="true"
-            android:hardwareAccelerated="true"
-            android:icon="@drawable/ic_launcher"
-            android:label="@string/app_title"
-            android:theme="@style/CustomActionBarTheme"
-            android:windowSoftInputMode="adjustPan">
+        android:name=".DroidPlannerApp"
+        android:allowBackup="true"
+        android:hardwareAccelerated="true"
+        android:icon="@drawable/ic_launcher"
+        android:label="@string/app_title"
+        android:theme="@style/CustomActionBarTheme"
+        android:windowSoftInputMode="adjustPan" >
 
         <!-- You must insert your own Google Maps for Android API v2 key in here. -->
         <meta-data
@@ -73,23 +67,28 @@
             android:name="com.google.android.gms.version"
             android:value="@integer/google_play_services_version" />
 
-        <service android:name=".service.MAVLinkService">
+        <service android:name=".service.MAVLinkService" >
         </service>
+	
+		<activity
+		    android:name=".activitys.FlightActivity"
+		    android:launchMode="singleTask" >
 
-        <activity
-                android:name=".activitys.FlightActivity"
-                android:launchMode="singleTask">
+            <!-- Launcher Intent -->
+            <intent-filter>
+                <action android:name="android.intent.action.MAIN" />
 
+                <category android:name="android.intent.category.LAUNCHER" />
+            </intent-filter>
+
+            <!-- USB connection  intent -->
             <intent-filter>
-                <action android:name="android.intent.action.MAIN"/>
-                <action android:name="android.hardware.usb.action.USB_DEVICE_ATTACHED"/>
-
-                <category android:name="android.intent.category.LAUNCHER"/>
+                <action android:name="android.hardware.usb.action.USB_DEVICE_ATTACHED" />
             </intent-filter>
 
             <meta-data
-                    android:name="android.hardware.usb.action.USB_DEVICE_ATTACHED"
-                    android:resource="@xml/device_filter"/>
+                android:name="android.hardware.usb.action.USB_DEVICE_ATTACHED"
+                android:resource="@xml/device_filter" />
         </activity>
         <activity
             android:name=".activitys.EditorActivity"
@@ -99,34 +98,30 @@
 
             <!-- Parent activity meta-data to support API level 7+ -->
             <meta-data
-                    android:name="android.support.PARENT_ACTIVITY"
-                    android:value=".activitys.FlightActivity"/>
+                android:name="android.support.PARENT_ACTIVITY"
+                android:value=".activitys.FlightActivity" />
 
             <!-- Intent for opening mission files -->
             <intent-filter>
-                <action android:name="android.intent.action.VIEW"/>
+                <action android:name="android.intent.action.VIEW" />
 
-                <category android:name="android.intent.category.DEFAULT"/>
+                <category android:name="android.intent.category.DEFAULT" />
 
-                <data android:mimeType="text/plain"/>
+                <data android:mimeType="text/plain" />
             </intent-filter>
         </activity>
         <activity
             android:name=".activitys.ConfigurationActivity"
-<<<<<<< HEAD
-=======
             android:windowSoftInputMode="adjustPan"
             android:theme="@style/Theme.PageIndicatorDefaults"
->>>>>>> 0d975b5c
             android:label="@string/configuration"
             android:launchMode="singleTask"
-            android:windowSoftInputMode="adjustPan"
             android:parentActivityName=".activitys.FlightActivity" >
 
             <!-- Parent activity meta-data to support API level 7+ -->
             <meta-data
-                    android:name="android.support.PARENT_ACTIVITY"
-                    android:value=".activitys.FlightActivity"/>
+                android:name="android.support.PARENT_ACTIVITY"
+                android:value=".activitys.FlightActivity" />
         </activity>
         <activity
                 android:name=".activitys.helpers.BTDeviceSelectionActivity"
