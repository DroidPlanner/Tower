package org.droidplanner.service;

import android.annotation.SuppressLint;
import android.content.ComponentName;
import android.content.Context;
import android.content.Intent;
import android.content.ServiceConnection;
import android.os.Bundle;
import android.os.Handler;
import android.os.IBinder;
import android.os.Message;
import android.os.Messenger;
import android.os.RemoteException;
import com.MAVLink.Messages.MAVLinkMessage;
import com.MAVLink.Messages.MAVLinkPacket;

import java.util.Timer;
import java.util.TimerTask;

// provide a common class for some ease of use functionality
public class MAVLinkClient {
	public static final int MSG_RECEIVED_DATA = 0;
	public static final int MSG_SELF_DESTRY_SERVICE = 1;
	public static final int MSG_TIMEOUT = 2;

	Context parent;
	private OnMavlinkClientListener listener;
	Messenger mService = null;
	final Messenger mMessenger = new Messenger(new IncomingHandler());
	private boolean mIsBound;
	private Timer timeOutTimer;
	private int timeOutCount;
	private long timeOut;
	private int timeOutRetry;

	public interface OnMavlinkClientListener {
		public void notifyConnected();

		public void notifyDisconnected();

		public void notifyReceivedData(MAVLinkMessage m);

		void notifyTimeOut(int timeOutCount);
	}

	public MAVLinkClient(Context context, OnMavlinkClientListener listener) {
		parent = context;
		this.listener = listener;
	}

	public void init() {
		parent.bindService(new Intent(parent, MAVLinkService.class),
				mConnection, Context.BIND_AUTO_CREATE);
		mIsBound = true;
	}

	public void close() {
		if (isConnected()) {
			// If we have received the service, and hence registered with
			// it, then now is the time to unregister.
			if (mService != null) {
				try {
					Message msg = Message.obtain(null,
							MAVLinkService.MSG_UNREGISTER_CLIENT);
					msg.replyTo = mMessenger;
					mService.send(msg);

				} catch (RemoteException e) {
					e.printStackTrace();
				} catch (IllegalArgumentException e) {
					e.printStackTrace();
				}
				// Unbinding the service.
				parent.unbindService(mConnection);
				onDisconnectService();
			}
		}
	}

	public void setTimeOutValue(long timeout_ms) {
		this.timeOut = timeout_ms;
	}

	public long getTimeOutValue() {
		if (this.timeOut <= 0)
			return 3000; // default value

		return this.timeOut;
	}

	public void setTimeOutRetry(int timeout_retry) {
		this.timeOutRetry = timeout_retry;
	}

	public int getTimeOutRetry() {
		if (this.timeOutRetry <= 0)
			return 3; // default value

		return this.timeOutRetry;
	}

	public synchronized void resetTimeOut() {
		if (timeOutTimer != null) {
			timeOutTimer.cancel();
			timeOutTimer = null;
			/*
			 * Log.d("TIMEOUT", "reset " + String.valueOf(timeOutTimer));
			 */
		}
	}

	public void setTimeOut() {
		setTimeOut(this.timeOut, true);
	}

	public void setTimeOut(boolean resetTimeOutCount) {
		setTimeOut(this.timeOut, resetTimeOutCount);
	}

	public synchronized void setTimeOut(long timeout_ms,
			boolean resetTimeOutCount) {
		/*
		 * Log.d("TIMEOUT", "set " + String.valueOf(timeout_ms));
		 */
		resetTimeOut();
		if (resetTimeOutCount)
			timeOutCount = 0;

		if (timeOutTimer == null) {
			timeOutTimer = new Timer();
			timeOutTimer.schedule(new TimerTask() {
				public void run() {
					if (timeOutTimer != null) {
						resetTimeOut();
						timeOutCount++;

						/*
						 * Log.d("TIMEOUT", "timed out");
						 */

						listener.notifyTimeOut(timeOutCount);
					}
				}
			}, timeout_ms); // delay in milliseconds
		}
	}

	/**
	 * Handler of incoming messages from service.
	 */
	@SuppressLint("HandlerLeak")
	// TODO fix this error message
	class IncomingHandler extends Handler {
		@Override
		public void handleMessage(Message msg) {
			switch (msg.what) {
			// Received data from... somewhere
			case MSG_RECEIVED_DATA:
				Bundle b = msg.getData();
				MAVLinkMessage m = (MAVLinkMessage) b.getSerializable("msg");
<<<<<<< HEAD
                if(m != null){
				    listner.notifyReceivedData(m);
                }
=======
				listener.notifyReceivedData(m);
>>>>>>> dd619819
				break;
			case MSG_SELF_DESTRY_SERVICE:
				close();
				break;
			default:
				super.handleMessage(msg);
			}
		}
	}

	/** Defines callbacks for service binding, passed to bindService() */
	private ServiceConnection mConnection = new ServiceConnection() {

		@Override
		public void onServiceConnected(ComponentName className, IBinder service) {
			mService = new Messenger(service);
			try {
				Message msg = Message.obtain(null,
						MAVLinkService.MSG_REGISTER_CLIENT);
				msg.replyTo = mMessenger;
				mService.send(msg);
				onConnectedService();
			} catch (RemoteException e) {
			}
		}

		@Override
		public void onServiceDisconnected(ComponentName arg0) {
			onDisconnectService();
		}
	};

	public void sendMavPacket(MAVLinkPacket pack) {
		Message msg = Message.obtain(null, MAVLinkService.MSG_SEND_DATA);
		Bundle data = new Bundle();
		data.putSerializable("msg", pack);
		msg.setData(data);
		try {
			mService.send(msg);
		} catch (RemoteException e) {
			e.printStackTrace();
		} catch (NullPointerException e) {
			e.printStackTrace();
		}

	}

	private void onConnectedService() {
		listener.notifyConnected();
	}

	private void onDisconnectService() {
		mIsBound = false;
		listener.notifyDisconnected();
	}

	public void queryConnectionState() {
		if (mIsBound) {
			listener.notifyConnected();
		} else {
			listener.notifyDisconnected();
		}

	}

	public boolean isConnected() {
		return mIsBound;
	}

	public void toggleConnectionState() {
		if (isConnected()) {
			close();
		} else {
			init();
		}
	}
}<|MERGE_RESOLUTION|>--- conflicted
+++ resolved
@@ -24,7 +24,7 @@
 	public static final int MSG_TIMEOUT = 2;
 
 	Context parent;
-	private OnMavlinkClientListener listener;
+	private OnMavlinkClientListener listner;
 	Messenger mService = null;
 	final Messenger mMessenger = new Messenger(new IncomingHandler());
 	private boolean mIsBound;
@@ -43,9 +43,9 @@
 		void notifyTimeOut(int timeOutCount);
 	}
 
-	public MAVLinkClient(Context context, OnMavlinkClientListener listener) {
+	public MAVLinkClient(Context context, OnMavlinkClientListener listner) {
 		parent = context;
-		this.listener = listener;
+		this.listner = listner;
 	}
 
 	public void init() {
@@ -138,7 +138,7 @@
 						 * Log.d("TIMEOUT", "timed out");
 						 */
 
-						listener.notifyTimeOut(timeOutCount);
+						listner.notifyTimeOut(timeOutCount);
 					}
 				}
 			}, timeout_ms); // delay in milliseconds
@@ -158,13 +158,9 @@
 			case MSG_RECEIVED_DATA:
 				Bundle b = msg.getData();
 				MAVLinkMessage m = (MAVLinkMessage) b.getSerializable("msg");
-<<<<<<< HEAD
                 if(m != null){
 				    listner.notifyReceivedData(m);
                 }
-=======
-				listener.notifyReceivedData(m);
->>>>>>> dd619819
 				break;
 			case MSG_SELF_DESTRY_SERVICE:
 				close();
@@ -213,19 +209,19 @@
 	}
 
 	private void onConnectedService() {
-		listener.notifyConnected();
+		listner.notifyConnected();
 	}
 
 	private void onDisconnectService() {
 		mIsBound = false;
-		listener.notifyDisconnected();
+		listner.notifyDisconnected();
 	}
 
 	public void queryConnectionState() {
 		if (mIsBound) {
-			listener.notifyConnected();
+			listner.notifyConnected();
 		} else {
-			listener.notifyDisconnected();
+			listner.notifyDisconnected();
 		}
 
 	}
