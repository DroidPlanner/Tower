--- conflicted
+++ resolved
@@ -1,16 +1,5 @@
 package org.droidplanner.activities;
 
-<<<<<<< HEAD
-import android.content.Intent;
-import android.os.Bundle;
-import android.support.v4.app.Fragment;
-import android.support.v4.app.FragmentManager;
-import android.view.View;
-import android.view.ViewGroup;
-import android.widget.SlidingDrawer;
-import com.google.android.gms.maps.model.LatLng;
-=======
->>>>>>> 8e554526
 import org.droidplanner.R;
 import org.droidplanner.activities.helpers.SuperUI;
 import org.droidplanner.drone.Drone;
@@ -19,7 +8,6 @@
 import org.droidplanner.drone.variables.mission.MissionItem;
 import org.droidplanner.drone.variables.mission.waypoints.SpatialCoordItem;
 import org.droidplanner.fragments.FlightActionsFragment;
-import org.droidplanner.fragments.FlightActionsFragment.OnMissionControlInteraction;
 import org.droidplanner.fragments.FlightMapFragment;
 import org.droidplanner.fragments.RCFragment;
 import org.droidplanner.fragments.TelemetryFragment;
@@ -27,10 +15,20 @@
 import org.droidplanner.fragments.helpers.FlightSlidingDrawerContent;
 import org.droidplanner.fragments.helpers.OnMapInteractionListener;
 import org.droidplanner.fragments.mode.FlightModePanel;
+import org.droidplanner.fragments.mode.ModeAcroFragment;
+import org.droidplanner.fragments.mode.ModeAltholdFragment;
+import org.droidplanner.fragments.mode.ModeAutoFragment;
+import org.droidplanner.fragments.mode.ModeCircleFragment;
+import org.droidplanner.fragments.mode.ModeDisconnectedFragment;
+import org.droidplanner.fragments.mode.ModeDriftFragment;
+import org.droidplanner.fragments.mode.ModeGuidedFragment;
+import org.droidplanner.fragments.mode.ModeLandFragment;
+import org.droidplanner.fragments.mode.ModeLoiterFragment;
+import org.droidplanner.fragments.mode.ModePositionFragment;
+import org.droidplanner.fragments.mode.ModeRTLFragment;
+import org.droidplanner.fragments.mode.ModeStabilizeFragment;
 import org.droidplanner.polygon.PolygonPoint;
 
-<<<<<<< HEAD
-=======
 import android.app.Dialog;
 import android.content.DialogInterface;
 import android.content.Intent;
@@ -38,14 +36,15 @@
 import android.support.v4.app.Fragment;
 import android.support.v4.app.FragmentManager;
 import android.view.View;
+import android.view.ViewGroup;
+import android.widget.SlidingDrawer;
 
 import com.google.android.gms.common.ConnectionResult;
 import com.google.android.gms.common.GooglePlayServicesUtil;
 import com.google.android.gms.maps.model.LatLng;
 
->>>>>>> 8e554526
 public class FlightActivity extends SuperUI implements
-		OnMapInteractionListener, OnMissionControlInteraction, OnDroneListener{
+		OnMapInteractionListener, FlightActionsFragment.OnMissionControlInteraction, OnDroneListener{
 
     private static final int GOOGLE_PLAY_SERVICES_REQUEST_CODE = 101;
 
@@ -67,7 +66,6 @@
 		fragmentManager = getSupportFragmentManager();
 		failsafeTextView = findViewById(R.id.failsafeTextView);
 
-<<<<<<< HEAD
         mSlidingDrawer = (SlidingDrawer) findViewById(R.id.SlidingDrawerRight);
         mSlidingDrawer.setOnDrawerCloseListener(new SlidingDrawer.OnDrawerCloseListener() {
             @Override
@@ -90,30 +88,45 @@
         }
 
         editorTools = fragmentManager.findFragmentById(R.id.editorToolsFragment);
-=======
-        //Load the activity fragments
-        Fragment modeRtl = fragmentManager.findFragmentById(R.id.modeInfoPanel);
-        if(modeRtl == null){
-            modeRtl = new ModeRTLFragment();
-            fragmentManager.beginTransaction().add(R.id.modeInfoPanel, modeRtl).commit();
-        }
-
-        Fragment telemetryFragment = fragmentManager.findFragmentById(R.id.telemetryFragment);
-        if(telemetryFragment == null){
-            telemetryFragment = new TelemetryFragment();
-            fragmentManager.beginTransaction().add(R.id.telemetryFragment,
-                    telemetryFragment).commit();
-        }
-
-        Fragment editorTools = fragmentManager.findFragmentById(R.id.editorToolsFragment);
->>>>>>> 8e554526
         if(editorTools == null){
             editorTools = new FlightActionsFragment();
             fragmentManager.beginTransaction().add(R.id.editorToolsFragment, editorTools).commit();
         }
-<<<<<<< HEAD
-=======
-
+
+        /*
+        Check to see if we're using a phone layout, or a tablet layout.
+        If the 'telemetryFragment' view doesn't exist, then we're in phone layout,
+        as it was merged with the right sliding drawer because of space constraints.
+         */
+        View telemetryView = findViewById(R.id.telemetryFragment);
+        mIsPhone = telemetryView == null;
+
+        if(mIsPhone){
+            Fragment slidingDrawerContent = fragmentManager.findFragmentById(R.id
+                    .sliding_drawer_content);
+            if (slidingDrawerContent == null) {
+                slidingDrawerContent = new FlightSlidingDrawerContent();
+                fragmentManager.beginTransaction().add(R.id.sliding_drawer_content,
+                        slidingDrawerContent).commit();
+            }
+        }
+        else{
+            //Add the telemtry fragment
+            Fragment telemetryFragment = fragmentManager.findFragmentById(R.id.telemetryFragment);
+            if(telemetryFragment == null){
+                telemetryFragment = new TelemetryFragment();
+                fragmentManager.beginTransaction().add(R.id.telemetryFragment,
+                        telemetryFragment).commit();
+            }
+
+            //Add the mode info panel fragment
+            Fragment flightModePanel = fragmentManager.findFragmentById(R.id.sliding_drawer_content);
+            if(flightModePanel == null){
+                flightModePanel = new FlightModePanel();
+                fragmentManager.beginTransaction().add(R.id.sliding_drawer_content,
+                        flightModePanel).commit();
+            }
+        }
     }
 
     /**
@@ -148,51 +161,20 @@
      */
     private void setupMapFragment(){
         if(mapFragment == null && isGooglePlayServicesValid(true)) {
-            mapFragment = fragmentManager.findFragmentById(R.id.mapFragment);
+            mapFragment = (FlightMapFragment) fragmentManager.findFragmentById(R.id.mapFragment);
             if (mapFragment == null) {
                 mapFragment = new FlightMapFragment();
                 fragmentManager.beginTransaction().add(R.id.mapFragment, mapFragment).commit();
             }
         }
     }
->>>>>>> 8e554526
-
-        /*
-        Check to see if we're using a phone layout, or a tablet layout.
-        If the 'telemetryFragment' view doesn't exist, then we're in phone layout,
-        as it was merged with the right sliding drawer because of space constraints.
-         */
-        View telemetryView = findViewById(R.id.telemetryFragment);
-        mIsPhone = telemetryView == null;
-
-        if(mIsPhone){
-            Fragment slidingDrawerContent = fragmentManager.findFragmentById(R.id
-                    .sliding_drawer_content);
-            if (slidingDrawerContent == null) {
-                slidingDrawerContent = new FlightSlidingDrawerContent();
-                fragmentManager.beginTransaction().add(R.id.sliding_drawer_content,
-                        slidingDrawerContent).commit();
-            }
-        }
-        else{
-            //Add the telemtry fragment
-            Fragment telemetryFragment = fragmentManager.findFragmentById(R.id.telemetryFragment);
-            if(telemetryFragment == null){
-                telemetryFragment = new TelemetryFragment();
-                fragmentManager.beginTransaction().add(R.id.telemetryFragment,
-                        telemetryFragment).commit();
-            }
-
-            //Add the mode info panel fragment
-            Fragment flightModePanel = fragmentManager.findFragmentById(R.id.sliding_drawer_content);
-            if(flightModePanel == null){
-                flightModePanel = new FlightModePanel();
-                fragmentManager.beginTransaction().add(R.id.sliding_drawer_content,
-                        flightModePanel).commit();
-            }
-        }
-    }
-
+
+    @Override
+    public void onResume(){
+        super.onResume();
+        setupMapFragment();
+    }
+    
     @Override
     public void onWindowFocusChanged(boolean hasFocus){
         super.onWindowFocusChanged(hasFocus);
@@ -228,12 +210,6 @@
         return 0;
     }
 
-    @Override
-    public void onResume(){
-        super.onResume();
-        setupMapFragment();
-    }
-
 	@Override
 	public void onAddPoint(LatLng point) {
 		// TODO Auto-generated method stub
@@ -278,7 +254,7 @@
 	@Override
 	public void onPlanningSelected() {
         if (mapFragment != null) {
-            ((DroneMap) mapFragment ).saveCameraPosition();
+             mapFragment.saveCameraPosition();
         }
 
         Intent navigationIntent;
