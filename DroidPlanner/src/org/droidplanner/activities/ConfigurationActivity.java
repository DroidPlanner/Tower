--- conflicted
+++ resolved
@@ -37,15 +37,10 @@
     /**
      * Holds the list of configuration screens this activity supports.
      */
-<<<<<<< HEAD
-    private static final Class<? extends Fragment>[] sConfigurationFragments = new Class[]{
-            //TuningFragment.class,
-=======
     public static final Class<? extends Fragment>[] sConfigurationFragments = new Class[]{
             TuningFragment.class,
->>>>>>> b210cb2a
             SetupRadioFragment.class,
-            //SetupSensorFragment.class,
+            SetupSensorFragment.class,
             ChecklistFragment.class,
             ParamsFragment.class
     };
@@ -53,15 +48,10 @@
     /**
      * Holds the title resources for the configuration screens.
      */
-<<<<<<< HEAD
-    private static final int[] sConfigurationFragmentTitlesRes = {
-            //R.string.screen_tuning,
-=======
     public static final int[] sConfigurationFragmentTitlesRes = {
             R.string.screen_tuning,
->>>>>>> b210cb2a
             R.string.screen_rc,
-            //R.string.screen_cal,
+            R.string.screen_cal,
             R.string.screen_checklist,
             R.string.screen_parameters
     };
