package org.droidplanner.fragments.helpers;

import org.droidplanner.DroidPlannerApp;
import org.droidplanner.activities.ConfigurationActivity;
import org.droidplanner.drone.Drone;
import org.droidplanner.drone.DroneInterfaces.DroneEventsType;
import org.droidplanner.drone.DroneInterfaces.OnDroneListener;
import org.droidplanner.fragments.calibration.SetupMainPanel;
import org.droidplanner.fragments.calibration.SetupSidePanel;
import android.app.Activity;
import android.os.Bundle;
import android.support.v4.app.Fragment;
import android.support.v4.app.FragmentManager;
import android.support.v4.app.FragmentTransaction;
import android.view.LayoutInflater;
import android.view.View;
import android.view.ViewGroup;
import android.widget.AdapterView;
import android.widget.AdapterView.OnItemSelectedListener;
import android.widget.ArrayAdapter;
import android.widget.Spinner;
import android.widget.TextView;

import org.droidplanner.R;

/**
 * This fragment is used to calibrate the drone's compass, and accelerometer.
 */
public abstract class SuperSetupFragment extends Fragment implements OnDroneListener, OnItemSelectedListener {

	private Drone drone;

	protected ConfigurationActivity parentActivity;
	private Spinner spinnerSetup;
<<<<<<< HEAD
=======
	private TextView textViewTitle;
>>>>>>> 9ddb415e

	private FragmentManager fragmentManager;
	private SetupMainPanel setupPanel;
    private SetupSidePanel sidePanel;

	public abstract int getSpinnerItems();
	public abstract SetupMainPanel getMainPanel(int index);
	public abstract SetupMainPanel initMainPanel();

	@Override
	public void onAttach(Activity activity) {
		super.onAttach(activity);
        if(!(activity instanceof ConfigurationActivity)){
            throw new IllegalStateException("Parent activity must be " + ConfigurationActivity
                    .class.getName());
        }

        parentActivity = (ConfigurationActivity)activity;
	}

    @Override
    public void onDetach(){
        super.onDetach();
        parentActivity = null;
    }

	@Override
	public View onCreateView(LayoutInflater inflater, ViewGroup container,
			Bundle savedInstanceState) {

  		final View view = inflater.inflate(R.layout.fragment_setup, container, false);

        setupLocalViews(view);

        fragmentManager = getChildFragmentManager();
        setupPanel = (SetupMainPanel) fragmentManager.findFragmentById(R.id
                .fragment_setup_mainpanel);

        if (setupPanel == null) {
            setupPanel = initMainPanel();

            fragmentManager.beginTransaction()
                    .add(R.id.fragment_setup_mainpanel, setupPanel)
                    .commit();
        }

        sidePanel =  (SetupSidePanel) fragmentManager.findFragmentById(R.id.fragment_setup_sidepanel);
        if (sidePanel == null) {
            sidePanel = setupPanel.getSidePanel();
            if (sidePanel != null) {
                fragmentManager.beginTransaction()
                        .add(R.id.fragment_setup_sidepanel, sidePanel)
                        .commit();
            }
        }

		return view;
	}

	@Override
	public void onActivityCreated(Bundle savedInstanceState) {
        super.onActivityCreated(savedInstanceState);
		this.drone = ((DroidPlannerApp) getActivity().getApplication()).drone;
	}

	@Override
	public void onStart() {
		drone.events.addDroneListener(this);
		super.onStart();
	}

	@Override
	public void onStop() {
		drone.events.removeDroneListener(this);
		super.onStop();
	}

	@Override
	public void onItemSelected(AdapterView<?> arg0, View arg1, int arg2, long arg3) {
		changeMainPanel(arg2);
	}

	@Override
	public void onNothingSelected(AdapterView<?> arg0) {
		// TODO Auto-generated method stub

	}

	@Override
	public void onDroneEvent(DroneEventsType event, Drone drone) {
		// TODO Auto-generated method stub

	}
<<<<<<< HEAD
	
=======

	public void updateTitle(int id){
		textViewTitle.setText(id);
	}

>>>>>>> 9ddb415e
	private void setupLocalViews(View view) {
		spinnerSetup = (Spinner)view.findViewById(R.id.spinnerSetupType);
		spinnerSetup.setOnItemSelectedListener(this);

		final ArrayAdapter<CharSequence> adapter = ArrayAdapter.createFromResource(parentActivity,
		        getSpinnerItems(), R.layout.spinner_setup);
<<<<<<< HEAD
		
		spinnerSetup.setAdapter(adapter);
=======

		if(adapter!=null)
			spinnerSetup.setAdapter(adapter);
>>>>>>> 9ddb415e
	}

	public SetupMainPanel changeMainPanel(int step) {
		setupPanel = getMainPanel(step);
		sidePanel = setupPanel.getSidePanel();

		final FragmentTransaction ft = fragmentManager.beginTransaction();
        if(setupPanel != null){
            ft.replace(R.id.fragment_setup_mainpanel, setupPanel);
        }

        if(sidePanel != null){
            ft.replace(R.id.fragment_setup_sidepanel, sidePanel);
        }

		ft.commit();
		return setupPanel;
	}

	public SetupSidePanel changeSidePanel(SetupSidePanel sPanel) {
		sidePanel = sPanel;

		if(setupPanel != null && sidePanel != null)
			setupPanel.setSidePanel(sidePanel);

		final FragmentTransaction ft = fragmentManager.beginTransaction();
        if(sidePanel != null){
            ft.replace(R.id.fragment_setup_sidepanel, sidePanel);
        }

		ft.commit();

		return sidePanel;
	}

    public void doCalibrationStep(int step){
        if(setupPanel != null){
            setupPanel.doCalibrationStep(step);
        }
    }

    public void updateSidePanelTitle(int calibrationStep){
        if(sidePanel != null){
            sidePanel.updateDescription(calibrationStep);
        }
    }

}<|MERGE_RESOLUTION|>--- conflicted
+++ resolved
@@ -26,16 +26,13 @@
 /**
  * This fragment is used to calibrate the drone's compass, and accelerometer.
  */
-public abstract class SuperSetupFragment extends Fragment implements OnDroneListener, OnItemSelectedListener {
+public abstract class SuperSetupFragment extends Fragment implements OnDroneListener,
+        OnItemSelectedListener {
 
 	private Drone drone;
-
+	
 	protected ConfigurationActivity parentActivity;
 	private Spinner spinnerSetup;
-<<<<<<< HEAD
-=======
-	private TextView textViewTitle;
->>>>>>> 9ddb415e
 
 	private FragmentManager fragmentManager;
 	private SetupMainPanel setupPanel;
@@ -121,37 +118,23 @@
 	@Override
 	public void onNothingSelected(AdapterView<?> arg0) {
 		// TODO Auto-generated method stub
-
+		
 	}
 
 	@Override
 	public void onDroneEvent(DroneEventsType event, Drone drone) {
 		// TODO Auto-generated method stub
-
+		
 	}
-<<<<<<< HEAD
 	
-=======
-
-	public void updateTitle(int id){
-		textViewTitle.setText(id);
-	}
-
->>>>>>> 9ddb415e
 	private void setupLocalViews(View view) {
 		spinnerSetup = (Spinner)view.findViewById(R.id.spinnerSetupType);
 		spinnerSetup.setOnItemSelectedListener(this);
 
 		final ArrayAdapter<CharSequence> adapter = ArrayAdapter.createFromResource(parentActivity,
 		        getSpinnerItems(), R.layout.spinner_setup);
-<<<<<<< HEAD
 		
 		spinnerSetup.setAdapter(adapter);
-=======
-
-		if(adapter!=null)
-			spinnerSetup.setAdapter(adapter);
->>>>>>> 9ddb415e
 	}
 
 	public SetupMainPanel changeMainPanel(int step) {
@@ -173,17 +156,17 @@
 
 	public SetupSidePanel changeSidePanel(SetupSidePanel sPanel) {
 		sidePanel = sPanel;
-
+		
 		if(setupPanel != null && sidePanel != null)
 			setupPanel.setSidePanel(sidePanel);
-
+		
 		final FragmentTransaction ft = fragmentManager.beginTransaction();
         if(sidePanel != null){
             ft.replace(R.id.fragment_setup_sidepanel, sidePanel);
         }
 
 		ft.commit();
-
+		
 		return sidePanel;
 	}
 
