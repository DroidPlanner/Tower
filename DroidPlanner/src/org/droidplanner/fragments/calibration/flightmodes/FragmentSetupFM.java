--- conflicted
+++ resolved
@@ -4,14 +4,7 @@
 import org.droidplanner.calibration.FM_CalParameters;
 import org.droidplanner.drone.Drone;
 import org.droidplanner.drone.DroneInterfaces.DroneEventsType;
-<<<<<<< HEAD
-import org.droidplanner.drone.DroneInterfaces.OnDroneListener;
-import org.droidplanner.fragments.SetupRadioFragment;
-import org.droidplanner.fragments.calibration.FragmentSetupProgress;
-import org.droidplanner.fragments.calibration.SetupMainPanel;
-=======
 import org.droidplanner.fragments.calibration.FragmentSetupSend;
->>>>>>> 94a01aec
 import org.droidplanner.fragments.calibration.SetupSidePanel;
 import org.droidplanner.fragments.helpers.SuperSetupMainPanel;
 import org.droidplanner.R;
@@ -23,11 +16,7 @@
 import android.widget.Spinner;
 import android.widget.TextView;
 
-<<<<<<< HEAD
-public class FragmentSetupFM extends SetupMainPanel implements OnDroneListener, OnCalibrationEvent {
-=======
 public class FragmentSetupFM extends SuperSetupMainPanel {
->>>>>>> 94a01aec
 
 	private int[] pwm = { 1230, 1360, 1490, 1620, 1750 };
 	private int[] flightModeIndex = { 1, 2, 4, 8, 16, 32 };
@@ -177,105 +166,6 @@
 
 	}
 
-<<<<<<< HEAD
-	@Override
-	public void onReadCalibration(CalParameters calParameters) {
-		updateFMPanel();
-		doCalibrationStep(0);
-	}
-
-
-	@Override
-	public void onSentCalibration(CalParameters calParameters) {
-		doCalibrationStep(0);
-	}
-
-	@Override
-	public void onCalibrationData(CalParameters calParameters, int index,
-			int count, boolean isSending) {
-
-		if (sidePanel != null && fmParameters != null) {
-			String title;
-			if (isSending) {
-					title = getResources().getString(R.string.setup_fm_desc_uploading);
-			} else {
-				title = getResources().getString(R.string.setup_fm_desc_downloading);
-			}
-
-			((FragmentSetupProgress) sidePanel).updateProgress(index+1, count,
-					title);
-		}
-	}
-
-	@Override
-	public void doCalibrationStep(int step) {
-		switch (step) {
-		case 1:
-			uploadCalibrationData();
-			break;
-		case 0:
-		default:
-			sidePanel = getInitialPanel();
-		}
-	}
-
-	private void uploadCalibrationData() {
-		int cnt = 0;
-
-		// Read all spinners value
-		for (Spinner spinner : pwmSpinners) {
-			dataFM[cnt] = flightModeValue[spinner.getSelectedItemPosition()];
-			cnt++;
-		}
-
-		// read SIMPLE MODE check boxes and create bit value
-		cnt = 0;
-		for (CheckBox chkbx : chkbxSimple) {
-			if (chkbx.isChecked()) {
-				dataFM[6] += flightModeIndex[cnt];
-			}
-			cnt++;
-		}
-
-		// read SUPER SIMPLE MODE check boxes and create bit value
-		cnt = 0;
-		for (CheckBox chkbx : chkbxSuperSimple) {
-			if (chkbx.isChecked()) {
-				dataFM[7] += flightModeIndex[cnt];
-			}
-			cnt++;
-		}
-		sidePanel = getProgressPanel();
-		sidePanel.updateTitle(R.string.progress_title_uploading);
-		sidePanel.updateDescription(R.string.progress_desc_uploading);
-
-		fmParameters.setFMData(dataFM);
-		fmParameters.sendCalibrationParameters();
-	}
-
-	private SetupSidePanel getInitialPanel() {
-		if (!fmParameters.isParameterDownloaded()&&drone.MavClient.isConnected()) {
-			sidePanel = getProgressPanel();
-			sidePanel.updateTitle(R.string.progress_title_downloading);
-			sidePanel.updateDescription(R.string.progress_desc_downloading);
-			fmParameters.getCalibrationParameters(drone);
-		}
-		else {
-			sidePanel = ((SetupRadioFragment) getParentFragment())
-					.changeSidePanel(new FragmentSetupFMConfiguration());
-		}
-		return sidePanel;
-	}
-
-	private SetupSidePanel getProgressPanel() {
-		sidePanel = ((SetupRadioFragment) getParentFragment())
-				.changeSidePanel(new FragmentSetupProgress());
-
-		return sidePanel;
-	}
-
-=======
->>>>>>> 94a01aec
 	private void setupSpinners() {
 		getFMOptions();
 		
@@ -300,25 +190,6 @@
 
 	}
 
-<<<<<<< HEAD
-	private void updateFMPanel() {
-		for(int i=0;i<6;i++){
-			int fmData = (int)fmParameters.getParamValue(i);
-			pwmSpinners[i].setSelection(getSpinnerIndexFromValue(fmData,flightModeValue), true);
-		}
-
-		for(int i=0;i<6;i++){
-			int fmData;
-			fmData = (int)fmParameters.getParamValue(6);
-			chkbxSimple[i].setChecked((fmData&flightModeIndex[i])==flightModeIndex[i]);
-
-			fmData = (int)fmParameters.getParamValue(7);
-			chkbxSuperSimple[i].setChecked((fmData&flightModeIndex[i])==flightModeIndex[i]);
-		}
-	}
-
-=======
->>>>>>> 94a01aec
 	private void updateLayout(int pwmId) {
 		int cnt = 0;
 		for (LinearLayout layout : layoutPWM) {
