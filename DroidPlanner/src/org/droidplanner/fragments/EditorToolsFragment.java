--- conflicted
+++ resolved
@@ -21,10 +21,6 @@
 
 	public interface OnEditorToolSelected {
 		public void editorToolChanged(EditorTools tools);
-<<<<<<< HEAD
-
-=======
->>>>>>> 9a5abe58
 		public void editorToolLongClicked(EditorTools tools);
 	}
 
@@ -35,23 +31,6 @@
 	private EditorTools tool = EditorTools.MARKER;
 
 	@Override
-<<<<<<< HEAD
-	public View onCreateView(LayoutInflater inflater, ViewGroup container, Bundle savedInstanceState) {
-		View view = inflater.inflate(R.layout.fragment_editor_tools, container, false);
-
-		mEditorRadioGroup = (RadioGroup) view.findViewById(R.id.editor_tools_layout);
-		final RadioButtonCenter buttonDraw = (RadioButtonCenter) view.findViewById(R.id.editor_tools_draw);
-		final RadioButtonCenter buttonMarker = (RadioButtonCenter) view.findViewById(R.id.editor_tools_marker);
-		final RadioButtonCenter buttonPoly = (RadioButtonCenter) view.findViewById(R.id.editor_tools_poly);
-		final RadioButtonCenter buttonTrash = (RadioButtonCenter) view.findViewById(R.id.editor_tools_trash);
-
-		for (View vv: new View[] { buttonDraw, buttonMarker, buttonPoly, buttonTrash }) {
-			vv.setOnClickListener(this);
-			vv.setOnLongClickListener(this);
-		}
-
-		mEditorRadioGroup.check(R.id.editor_tools_marker);
-=======
 	public View onCreateView(LayoutInflater inflater, ViewGroup container,
 			Bundle savedInstanceState) {
 		View view = inflater.inflate(R.layout.fragment_editor_tools, container,
@@ -75,7 +54,6 @@
         }
 		
         mEditorRadioGroup.check(R.id.editor_tools_marker);
->>>>>>> 9a5abe58
 		return view;
 	}
 
@@ -111,33 +89,6 @@
 		return false;
 	}
 	
-	
-	@Override
-    public boolean onLongClick(View v) {
-	    EditorTools newTool = EditorTools.NONE;
-	    
-	    switch(v.getId()) {
-	        case R.id.editor_tools_marker:
-	            newTool = EditorTools.MARKER;
-	            break;
-	        case R.id.editor_tools_draw:
-	            newTool = EditorTools.DRAW;
-	            break;
-	        case R.id.editor_tools_poly:
-	            newTool = EditorTools.POLY;
-	            break;
-	        case R.id.editor_tools_trash:
-	            newTool = EditorTools.TRASH;
-	            break;
-	    }
-	    
-	    if(newTool != EditorTools.NONE) {
-	        listner.editorToolLongClicked(newTool);
-	    }
-	    
-        return false;
-    }
-
     @Override
 	public void onClick(View v) {
 		EditorTools newTool = EditorTools.NONE;
