package org.droidplanner.dialogs;

import android.app.AlertDialog;
import android.app.Dialog;
import android.content.DialogInterface;
import android.os.Bundle;
import android.support.v4.app.DialogFragment;

public class YesNoDialog extends DialogFragment {

<<<<<<< HEAD
	public interface Listener {
		void onYes();

		void onNo();
	}

	public static YesNoDialog newInstance(String title, String msg, Listener listener) {
		YesNoDialog f = new YesNoDialog();
		Bundle b = new Bundle();
		b.putString("title", title);
		b.putString("message", msg);
		f.setArguments(b);
		f.mListener = listener;
		return f;
	}

	private Listener mListener;

	@Override
	public Dialog onCreateDialog(Bundle savedInstanceState) {
		AlertDialog.Builder b = new AlertDialog.Builder(getActivity()).setIcon(android.R.drawable.ic_dialog_alert)
				.setTitle(getArguments().getString("title")).setMessage(getArguments().getString("message"))
				.setPositiveButton(android.R.string.yes, new DialogInterface.OnClickListener() {
					@Override
					public void onClick(DialogInterface dialog, int which) {
						mListener.onYes();
					}
				}).setNegativeButton(android.R.string.no, new DialogInterface.OnClickListener() {
					@Override
					public void onClick(DialogInterface dialog, int which) {
						mListener.onNo();
					}
				});

		return b.create();
	}
=======
    public interface Listener {
        void onYes();
        void onNo();
    }
    
    public static YesNoDialog newInstance(String title, String msg, Listener listener) {
        YesNoDialog f = new YesNoDialog();
        Bundle b = new Bundle();
        b.putString("title", title);
        b.putString("message", msg);
        f.setArguments(b);
        f.mListener = listener;
        return f;
    }
    
    private Listener mListener;

    @Override
    public Dialog onCreateDialog(Bundle savedInstanceState) {
        AlertDialog.Builder b = new AlertDialog.Builder(getActivity())
            .setIcon(android.R.drawable.ic_dialog_alert)
            .setTitle(getArguments().getString("title"))
            .setMessage(getArguments().getString("message"))
            .setPositiveButton(android.R.string.yes, new DialogInterface.OnClickListener() {
                @Override
                public void onClick(DialogInterface dialog, int which) {
                    mListener.onYes();
                }
            })
            .setNegativeButton(android.R.string.no, new DialogInterface.OnClickListener() {
                @Override
                public void onClick(DialogInterface dialog, int which) {
                    mListener.onNo();
                }
            });
        
        return b.create();
    }
>>>>>>> 9a5abe588e404f78e1e33d9b48569420e0c8ddd2
}<|MERGE_RESOLUTION|>--- conflicted
+++ resolved
@@ -8,10 +8,8 @@
 
 public class YesNoDialog extends DialogFragment {
 
-<<<<<<< HEAD
 	public interface Listener {
 		void onYes();
-
 		void onNo();
 	}
 
@@ -45,44 +43,4 @@
 
 		return b.create();
 	}
-=======
-    public interface Listener {
-        void onYes();
-        void onNo();
-    }
-    
-    public static YesNoDialog newInstance(String title, String msg, Listener listener) {
-        YesNoDialog f = new YesNoDialog();
-        Bundle b = new Bundle();
-        b.putString("title", title);
-        b.putString("message", msg);
-        f.setArguments(b);
-        f.mListener = listener;
-        return f;
-    }
-    
-    private Listener mListener;
-
-    @Override
-    public Dialog onCreateDialog(Bundle savedInstanceState) {
-        AlertDialog.Builder b = new AlertDialog.Builder(getActivity())
-            .setIcon(android.R.drawable.ic_dialog_alert)
-            .setTitle(getArguments().getString("title"))
-            .setMessage(getArguments().getString("message"))
-            .setPositiveButton(android.R.string.yes, new DialogInterface.OnClickListener() {
-                @Override
-                public void onClick(DialogInterface dialog, int which) {
-                    mListener.onYes();
-                }
-            })
-            .setNegativeButton(android.R.string.no, new DialogInterface.OnClickListener() {
-                @Override
-                public void onClick(DialogInterface dialog, int which) {
-                    mListener.onNo();
-                }
-            });
-        
-        return b.create();
-    }
->>>>>>> 9a5abe588e404f78e1e33d9b48569420e0c8ddd2
 }