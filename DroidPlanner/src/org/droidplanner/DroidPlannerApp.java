--- conflicted
+++ resolved
@@ -64,10 +64,6 @@
 	}
 	
 	public boolean isDroneConnected() {
-<<<<<<< HEAD
 		return drone.MavClient.isConnected();
-=======
-		return mConnectedToDrone;
->>>>>>> 5283e120
 	}
 }