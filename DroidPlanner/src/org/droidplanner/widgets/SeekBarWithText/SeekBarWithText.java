package org.droidplanner.widgets.SeekBarWithText;

import android.content.Context;
import android.content.res.TypedArray;
import android.util.AttributeSet;
import android.widget.LinearLayout;
import android.widget.SeekBar;
import android.widget.SeekBar.OnSeekBarChangeListener;
import android.widget.TextView;

import org.droidplanner.R;

public class SeekBarWithText extends LinearLayout implements
		OnSeekBarChangeListener {

	public interface OnTextSeekBarChangedListener {
		public void onSeekBarChanged();
	}

	private TextView textView;
	private SeekBar seekBar;
	private double min = 0;
	private double inc = 1;
	private String title = "";
	private String unit = "";
	private String formatString = "%2.1f";
	private OnTextSeekBarChangedListener listener;

	public SeekBarWithText(Context context) {
		this(context, null);
	}

	public SeekBarWithText(Context context, AttributeSet attrs) {
		this(context, attrs, 0);
	}

    public SeekBarWithText(Context context, AttributeSet attrs, int defStyle){
        super(context, attrs, defStyle);
        createViews(context, attrs, defStyle);
    }

	private void setFormat(String string) {
		if (string!=null) {
			formatString = string;
<<<<<<< HEAD
            invalidate();
		}		
=======
		}
>>>>>>> 9ddb415e
	}

    private void createViews(Context context, AttributeSet attrs, int defStyle) {
        TypedArray a = context.getTheme().obtainStyledAttributes(attrs,
                R.styleable.SeekBarWithText, 0, 0);

        try {
            setLayoutParams(new LayoutParams(LayoutParams.MATCH_PARENT,
                    LayoutParams.WRAP_CONTENT));
            setOrientation(VERTICAL);
            textView = new TextView(context);
            seekBar = new SeekBar(context);
            seekBar.setLayoutParams(new LayoutParams(LayoutParams.MATCH_PARENT,
                    LayoutParams.WRAP_CONTENT));
            seekBar.setOnSeekBarChangeListener(this);
            addView(textView);
            addView(seekBar);

            setTitle(a.getString(R.styleable.SeekBarWithText_title));
            setUnit(a.getString(R.styleable.SeekBarWithText_unit));
            setMinMaxInc(a.getFloat(R.styleable.SeekBarWithText_min, 0),
                    a.getFloat(R.styleable.SeekBarWithText_max, 100),
                    a.getFloat(R.styleable.SeekBarWithText_inc, 1));
            setFormat(a.getString(R.styleable.SeekBarWithText_formatString));
        } finally {
            a.recycle();
        }
    }

	public void setMinMaxInc(double min, double max, double inc) {
		this.min = min;
		this.inc = inc;
		seekBar.setMax((int) ((max - min) / inc));
	}

	public void setUnit(String unit) {
		if (unit != null) {
			this.unit = unit;
<<<<<<< HEAD
            invalidate();
=======
>>>>>>> 9ddb415e
		}
	}

	public void setTitle(CharSequence text) {
		if (text != null) {
			title = text.toString();
			updateTitle();
		}
	}

	private void updateTitle() {
		textView.setText(String.format("%s\t"+formatString+" %s", title, getValue(), unit));
	}

	public double getValue() {
		return (seekBar.getProgress() * inc + min);
	}

	public void setValue(double value) {
		seekBar.setProgress((int) ((value - min) / inc));
	}

	public void setAbsValue(double value) {
		if(value<0)
			value *= -1.0;
		seekBar.setProgress((int) ((value - min) / inc));
	}

	@Override
	public void onProgressChanged(SeekBar seekBar, int progress,
			boolean fromUser) {
		updateTitle();
	}

	@Override
	public void onStartTrackingTouch(SeekBar seekBar) {

	}

	@Override
	public void onStopTrackingTouch(SeekBar seekBar) {
		if (listener != null) {
			listener.onSeekBarChanged();
		}
	}

	public void setOnChangedListener(OnTextSeekBarChangedListener listener) {
		this.listener = listener;
	}

}<|MERGE_RESOLUTION|>--- conflicted
+++ resolved
@@ -24,7 +24,7 @@
 	private String title = "";
 	private String unit = "";
 	private String formatString = "%2.1f";
-	private OnTextSeekBarChangedListener listener;
+	private OnTextSeekBarChangedListener listner;
 
 	public SeekBarWithText(Context context) {
 		this(context, null);
@@ -42,12 +42,8 @@
 	private void setFormat(String string) {
 		if (string!=null) {
 			formatString = string;
-<<<<<<< HEAD
             invalidate();
 		}		
-=======
-		}
->>>>>>> 9ddb415e
 	}
 
     private void createViews(Context context, AttributeSet attrs, int defStyle) {
@@ -86,10 +82,7 @@
 	public void setUnit(String unit) {
 		if (unit != null) {
 			this.unit = unit;
-<<<<<<< HEAD
             invalidate();
-=======
->>>>>>> 9ddb415e
 		}
 	}
 
@@ -131,13 +124,13 @@
 
 	@Override
 	public void onStopTrackingTouch(SeekBar seekBar) {
-		if (listener != null) {
-			listener.onSeekBarChanged();
+		if (listner != null) {
+			listner.onSeekBarChanged();
 		}
 	}
 
-	public void setOnChangedListener(OnTextSeekBarChangedListener listener) {
-		this.listener = listener;
+	public void setOnChangedListener(OnTextSeekBarChangedListener listner) {
+		this.listner = listner;
 	}
 
 }