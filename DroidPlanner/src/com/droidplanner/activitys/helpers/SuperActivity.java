--- conflicted
+++ resolved
@@ -6,11 +6,14 @@
 import android.os.Bundle;
 import android.preference.PreferenceManager;
 import android.view.MenuItem;
+
 import com.droidplanner.DroidPlannerApp;
 import com.droidplanner.DroidPlannerApp.OnSystemArmListener;
 import com.droidplanner.R;
+import com.droidplanner.activitys.ConfigurationActivity;
 import com.droidplanner.dialogs.AltitudeDialog;
 import com.droidplanner.dialogs.AltitudeDialog.OnAltitudeChangedListner;
+import com.droidplanner.dialogs.checklist.PreflightDialog;
 import com.droidplanner.drone.Drone;
 import com.droidplanner.fragments.helpers.OfflineMapFragment;
 import com.droidplanner.helpers.units.Altitude;
@@ -18,7 +21,6 @@
 import com.droidplanner.utils.Utils;
 
 public abstract class SuperActivity extends Activity implements
-<<<<<<< HEAD
 		OnAltitudeChangedListner, OnSystemArmListener {
 
 	public DroidPlannerApp app;
@@ -45,16 +47,26 @@
 	@Override
 	public boolean onMenuItemSelected(int featureId, MenuItem item) {
 		switch (item.getItemId()) {
-		//case R.id.menu_configuration:
-		//	startActivity(new Intent(this, ConfigurationActivity.class));
-		//	return true;
 		case R.id.menu_settings:
 			Intent intent = new Intent(this, ConfigurationActivity.class);
 			intent.putExtra(ConfigurationActivity.SCREEN_INTENT,
 					ConfigurationActivity.SETTINGS);
 			startActivity(intent);
 			return true;
+        
 		case R.id.menu_connect:
+            if (!drone.MavClient.isConnected()) {
+                final String connectionType = PreferenceManager
+                        .getDefaultSharedPreferences(getApplicationContext())
+                        .getString(Constants.PREF_CONNECTION_TYPE,
+                                Constants.DEFAULT_CONNECTION_TYPE);
+
+                if (Utils.ConnectionType.BLUETOOTH.name().equals(connectionType)) {
+                    //Launch a bluetooth device selection screen for the user
+                    startActivity(new Intent(this, BTDeviceSelectionActivity.class));
+                    return true;
+                }
+            }
 			drone.MavClient.toggleConnectionState();
 			return true;
 		case R.id.menu_load_from_apm:
@@ -73,6 +85,7 @@
 			app.followMe.toogleFollowMeState();
 			return true;
 		case R.id.menu_preflight_checklist:
+			showCheckList();
 			return true;
 		case R.id.menu_map_type_hybrid:
 		case R.id.menu_map_type_normal:
@@ -129,128 +142,4 @@
 	public void onAltitudeChanged(Altitude newAltitude) {
 		drone.mission.setDefaultAlt(newAltitude);
 	}
-=======
-        OnAltitudeChangedListner, OnSystemArmListener {
-
-    public DroidPlannerApp app;
-    public Drone drone;
-    private MenuItem armButton;
-
-    public SuperActivity() {
-        super();
-    }
-
-    @Override
-    public void onCreate(Bundle savedInstanceState) {
-        super.onCreate(savedInstanceState);
-
-        PreferenceManager.setDefaultValues(this, R.xml.preferences, false);
-
-        app = (DroidPlannerApp) getApplication();
-        app.onSystemArmListener = this;
-        this.drone = app.drone;
-
-        setVolumeControlStream(AudioManager.STREAM_MUSIC);
-    }
-
-    @Override
-    public boolean onMenuItemSelected(int featureId, MenuItem item) {
-        switch (item.getItemId()) {
-            case R.id.menu_connect:
-                if (!drone.MavClient.isConnected()) {
-                    final String connectionType = PreferenceManager
-                            .getDefaultSharedPreferences(getApplicationContext())
-                            .getString(Constants.PREF_CONNECTION_TYPE,
-                                    Constants.DEFAULT_CONNECTION_TYPE);
-
-                    if (Utils.ConnectionType.BLUETOOTH.name().equals(connectionType)) {
-                        //Launch a bluetooth device selection screen for the user
-                        startActivity(new Intent(this, BTDeviceSelectionActivity.class));
-                        return true;
-                    }
-                }
-
-            case R.id.menu_disconnect:
-                drone.MavClient.toggleConnectionState();
-                return true;
-            case R.id.menu_load_from_apm:
-                drone.waypointMananger.getWaypoints();
-                return true;
-            case R.id.menu_default_alt:
-                changeDefaultAlt();
-                return true;
-            case R.id.menu_preflight_calibration:
-                drone.calibrationSetup.startCalibration(this);
-                return true;
-            case R.id.menu_record_me:
-                app.recordMe.toogleRecordMeState();
-                return true;
-            case R.id.menu_follow_me:
-                app.followMe.toogleFollowMeState();
-                return true;
-            case R.id.menu_preflight_checklist:
-                showCheckList();
-                return true;
-            case R.id.menu_map_type_hybrid:
-            case R.id.menu_map_type_normal:
-            case R.id.menu_map_type_terrain:
-            case R.id.menu_map_type_satellite:
-                setMapTypeFromItemId(item.getItemId());
-                return true;
-            default:
-                return super.onMenuItemSelected(featureId, item);
-        }
-    }
-
-    private void showCheckList() {
-        PreflightDialog dialog = new PreflightDialog();
-        dialog.build(this, drone, false);
-
-    }
-
-    private void setMapTypeFromItemId(int itemId) {
-        final String mapType;
-        switch (itemId) {
-            case R.id.menu_map_type_hybrid:
-                mapType = OfflineMapFragment.MAP_TYPE_HYBRID;
-                break;
-            case R.id.menu_map_type_normal:
-                mapType = OfflineMapFragment.MAP_TYPE_NORMAL;
-                break;
-            case R.id.menu_map_type_terrain:
-                mapType = OfflineMapFragment.MAP_TYPE_TERRAIN;
-                break;
-            default:
-                mapType = OfflineMapFragment.MAP_TYPE_SATELLITE;
-                break;
-        }
-
-        PreferenceManager.getDefaultSharedPreferences(this).edit()
-                .putString(OfflineMapFragment.PREF_MAP_TYPE, mapType).commit();
-
-        drone.notifyMapTypeChanged();
-    }
-
-    public void notifyArmed() {
-        if (armButton != null) {
-            armButton.setTitle(getResources().getString(R.string.menu_disarm));
-        }
-    }
-
-    public void notifyDisarmed() {
-        if (armButton != null) {
-            armButton.setTitle(getResources().getString(R.string.menu_arm));
-        }
-    }
-
-    public void changeDefaultAlt() {
-        AltitudeDialog dialog = new AltitudeDialog(this);
-        dialog.build(drone.mission.getDefaultAlt(), this);
-    }
-
-    @Override
-    public void onAltitudeChanged(Altitude newAltitude) {
-        drone.mission.setDefaultAlt(newAltitude);
-    }
->>>>>>> d8d23309
 }