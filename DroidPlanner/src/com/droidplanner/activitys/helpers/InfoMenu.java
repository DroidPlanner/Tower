--- conflicted
+++ resolved
@@ -24,7 +24,6 @@
 	private MenuItem propeler;
 	private MenuItem home;
 	private MenuItem signal;
-<<<<<<< HEAD
 	private MenuItem signalRSSI;
 	private MenuItem signalRemRSSI;
 	private MenuItem signalNoise;
@@ -35,8 +34,6 @@
 	private ProgressDialog pd;
 	private int pdTitle;
 	
-=======
->>>>>>> 78ba50a7
 	public SelectModeSpinner mode;
 
 	private TimerView timer;
@@ -50,7 +47,6 @@
 	public void inflateMenu(Menu menu, MenuInflater menuInflater) {
 		if (drone.MavClient.isConnected()) {
 			menuInflater.inflate(R.menu.menu_newui_connected, menu);
-<<<<<<< HEAD
 			battery = menu.findItem(R.id.bar_battery);
 			gps = menu.findItem(R.id.bar_gps);
 			propeler = menu.findItem(R.id.bar_propeller);
@@ -66,17 +62,7 @@
 					.getActionView();
 
 			timer = new TimerView(propeler);
-=======
-			battery 	= menu.findItem(R.id.bar_battery);
-			gps 		= menu.findItem(R.id.bar_gps);
-			propeler 	= menu.findItem(R.id.bar_propeller);
-			home 		= menu.findItem(R.id.bar_home);
-			signal 		= menu.findItem(R.id.bar_signal);
-			mode 		= (SelectModeSpinner) menu.findItem(R.id.bar_mode).getActionView();
 
-			timer 		= new TimerView(propeler);
-
->>>>>>> 78ba50a7
 			drone.setHomeChangedListner(this);
 			drone.addInfoListener(this);
 			drone.state.addFlightStateListner(this);
@@ -102,11 +88,6 @@
 
 	@Override
 	public void onInfoUpdate() {
-<<<<<<< HEAD
-		battery.setTitle(String.format("%2.1fv, %2.0f%%",
-				drone.battery.getBattVolt(), drone.battery.getBattRemain()));
-		gps.setTitle(String.format("%d, %s", drone.GPS.getSatCount(),
-				drone.GPS.getFixType()));
 		signal.setTitle(String.format("%d%%",drone.radio.getSignalStrength()));
 		signalRSSI.setTitle(String.format("RSSI %2.0f dB",drone.radio.getRssi()));
 		signalRemRSSI.setTitle(String.format("RemRSSI %2.0f dB",drone.radio.getRemRssi()));
@@ -114,16 +95,13 @@
 		signalRemNoise.setTitle(String.format("RemNoise %2.0f dB",drone.radio.getRemNoise()));
 		signalFade.setTitle(String.format("Fade %2.0f dB",drone.radio.getFadeMargin()));
 		signalRemFade.setTitle(String.format("RemFade %2.0f dB",drone.radio.getRemFadeMargin()));
-=======
 		battery.setTitle(String.format(" %2.1fv, %2.0f%% ", drone.battery.getBattVolt(), drone.battery.getBattRemain()));
 		gps.setTitle(String.format(" %d, %s", drone.GPS.getSatCount(), drone.GPS.getFixType()));
->>>>>>> 78ba50a7
 	}
 
 	@Override
 	public void onDistanceToHomeHasChanged() {
-		//home.setTitle(drone.home.getDroneDistanceToHome().toString());
-		home.setTitle(String.format(" %1f ", drone.home.getDroneDistanceToHome()));
+		home.setTitle(drone.home.getDroneDistanceToHome().toString());
 	}
 
 	public void setupModeSpinner(Context context) {
