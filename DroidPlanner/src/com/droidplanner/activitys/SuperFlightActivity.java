--- conflicted
+++ resolved
@@ -6,33 +6,17 @@
 import android.widget.Toast;
 
 import com.MAVLink.Messages.ApmModes;
-<<<<<<< HEAD
+import com.droidplanner.DroidPlannerApp.OnWaypointUpdateListner;
 import com.droidplanner.R;
+import com.droidplanner.drone.DroneInterfaces.DroneTypeListner;
 import com.droidplanner.drone.variables.waypoint;
-=======
-import com.MAVLink.Messages.ardupilotmega.msg_mission_item;
-import com.MAVLink.Messages.ardupilotmega.msg_set_mode;
-import com.droidplanner.DroidPlannerApp.OnWaypointReceivedListner;
-import com.droidplanner.R;
-import com.droidplanner.MAVLink.Drone.DroneTypeListner;
->>>>>>> a0f76681
 import com.droidplanner.fragments.FlightMapFragment.OnFlighDataListener;
 import com.droidplanner.widgets.spinners.SelectModeSpinner;
 import com.droidplanner.widgets.spinners.SelectModeSpinner.OnModeSpinnerSelectedListener;
 import com.droidplanner.widgets.spinners.SelectWaypointSpinner;
 import com.droidplanner.widgets.spinners.SelectWaypointSpinner.OnWaypointSpinnerSelectedListener;
 import com.google.android.gms.maps.model.LatLng;
-
-<<<<<<< HEAD
-public abstract class SuperFlightActivity extends SuperActivity implements OnModeSpinnerSelectedListener, OnWaypointSpinnerSelectedListener, OnFlighDataListener {
-=======
-import android.os.Bundle;
-import android.view.Menu;
-import android.view.MenuItem;
-import android.widget.Toast;
-
-public abstract class SuperFlightActivity extends SuperActivity implements OnModeSpinnerSelectedListener, OnWaypointSpinnerSelectedListener, OnFlighDataListener, DroneTypeListner, OnWaypointReceivedListner {
->>>>>>> a0f76681
+public abstract class SuperFlightActivity extends SuperActivity implements OnModeSpinnerSelectedListener, OnWaypointSpinnerSelectedListener, OnFlighDataListener, DroneTypeListner, OnWaypointUpdateListner {
 
 	private SelectModeSpinner fligthModeSpinner;
 	private SelectWaypointSpinner wpSpinner;
@@ -107,37 +91,13 @@
 		}
 	}
 	
-<<<<<<< HEAD
-=======
 	@Override
 	public void onDroneTypeChanged() {
 		fligthModeSpinner.updateModeSpinner(drone);
 	}
-	
+
 	@Override
-	public void onWaypointsReceived() {
+	public void onWaypointsUpdate() {
 		wpSpinner.updateWpSpinner(drone);		
 	}
-
-	
-	public void setGuidedMode(waypoint wp) {
-		msg_mission_item msg = new msg_mission_item();
-		msg.seq = 0;
-		msg.current = 2;	//TODO use guided mode enum
-		msg.frame = 0; // TODO use correct parameter
-		msg.command = 16; // TODO use correct parameter
-		msg.param1 = 0; // TODO use correct parameter
-		msg.param2 = 0; // TODO use correct parameter
-		msg.param3 = 0; // TODO use correct parameter
-		msg.param4 = 0; // TODO use correct parameter
-		msg.x = (float) wp.coord.latitude;
-		msg.y = (float) wp.coord.longitude;
-		msg.z = wp.Height.floatValue();
-		msg.autocontinue = 1; // TODO use correct parameter
-		msg.target_system = 1;
-		msg.target_component = 1;
-		app.MAVClient.sendMavPacket(msg.pack());
-	}
-	
->>>>>>> a0f76681
 }