package com.droidplanner.activitys;

import android.os.Bundle;
import android.util.Log;
import android.view.Menu;
import android.view.MenuItem;

import com.droidplanner.DroidPlannerApp.OnWaypointUpdateListner;
import com.droidplanner.R;
import com.droidplanner.drone.DroneInterfaces.DroneTypeListner;
import com.droidplanner.fragments.FlightMapFragment;
import com.droidplanner.fragments.FlightMapFragment.OnFlighDataListener;
import com.droidplanner.widgets.spinners.SelectModeSpinner.OnModeSpinnerSelectedListener;
import com.droidplanner.widgets.spinners.SelectWaypointSpinner.OnWaypointSpinnerSelectedListener;

public class FlightDataActivity extends SuperFlightActivity implements OnFlighDataListener, OnWaypointSpinnerSelectedListener, OnWaypointUpdateListner, OnModeSpinnerSelectedListener, DroneTypeListner {
	
	private FlightMapFragment flightMapFragment;

	@Override
	int getNavigationItem() {
		return 1;
	}

	@Override
	protected void onCreate(Bundle savedInstanceState) {
		super.onCreate(savedInstanceState);
	
		setContentView(R.layout.flightdata);
				
		flightMapFragment = ((FlightMapFragment)getFragmentManager().findFragmentById(R.id.flightMapFragment));
		flightMapFragment.updateMissionPath(drone);
		flightMapFragment.homeMarker.update(drone);
		
		app.setWaypointReceivedListner(this);
		drone.setDroneTypeChangedListner(this);
	}


	public boolean onCreateOptionsMenu(Menu menu) {
		getMenuInflater().inflate(R.menu.menu_flightdata, menu);	
		return super.onCreateOptionsMenu(menu);
	}

	@Override
	public boolean onMenuItemSelected(int featureId, MenuItem item) {
		switch (item.getItemId()) {
		case R.id.menu_zoom:
			flightMapFragment.zoomToLastKnowPosition();
			return true;
		case R.id.menu_clearFlightPath:
			flightMapFragment.clearFlightPath();
			return true;		
		default:
			return super.onMenuItemSelected(featureId, item);
		}
	}



	@Override
<<<<<<< HEAD
	public void onWaypointsUpdate() {
		flightMapFragment.updateMissionPath(drone);
		flightMapFragment.homeMarker.update(drone);
		wpSpinner.updateWpSpinner(drone);		
=======
	public void onWaypointsReceived() {
		super.onWaypointsReceived();
		flightMapFragment.updateMissionPath(drone);
		flightMapFragment.updateHomeToMap(drone);		
>>>>>>> a0f76681
	}

	@Override
	public void onDroneTypeChanged() {
		super.onDroneTypeChanged();
		Log.d("DRONE", "Drone type changed");
		flightMapFragment.droneMarker.updateDroneMarkers();
	}


}<|MERGE_RESOLUTION|>--- conflicted
+++ resolved
@@ -59,17 +59,10 @@
 
 
 	@Override
-<<<<<<< HEAD
 	public void onWaypointsUpdate() {
+		super.onWaypointsUpdate();
 		flightMapFragment.updateMissionPath(drone);
 		flightMapFragment.homeMarker.update(drone);
-		wpSpinner.updateWpSpinner(drone);		
-=======
-	public void onWaypointsReceived() {
-		super.onWaypointsReceived();
-		flightMapFragment.updateMissionPath(drone);
-		flightMapFragment.updateHomeToMap(drone);		
->>>>>>> a0f76681
 	}
 
 	@Override
