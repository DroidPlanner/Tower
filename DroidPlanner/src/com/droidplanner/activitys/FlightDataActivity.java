package com.droidplanner.activitys;

import android.os.Bundle;
import android.util.Log;
import android.view.Menu;
import android.view.MenuItem;
import android.view.MotionEvent;
import android.view.View;
import android.view.View.OnClickListener;
import android.view.View.OnTouchListener;
import android.widget.Button;
import android.widget.Toast;

import com.MAVLink.waypoint;
import com.MAVLink.Messages.ApmModes;
import com.MAVLink.Messages.ardupilotmega.msg_mission_item;
import com.MAVLink.Messages.ardupilotmega.msg_set_mode;
import com.droidplanner.DroidPlannerApp.OnWaypointReceivedListner;
import com.droidplanner.R;
import com.droidplanner.MAVLink.Drone.DroneTypeListner;
import com.droidplanner.fragments.FlightMapFragment;
import com.droidplanner.fragments.FlightMapFragment.OnFlighDataListener;
import com.droidplanner.helpers.RcOutput;
import com.droidplanner.widgets.spinners.SelectModeSpinner;
import com.droidplanner.widgets.spinners.SelectModeSpinner.OnModeSpinnerSelectedListener;
import com.droidplanner.widgets.spinners.SelectWaypointSpinner;
import com.droidplanner.widgets.spinners.SelectWaypointSpinner.OnWaypointSpinnerSelectedListener;
import com.google.android.gms.maps.model.LatLng;

public class FlightDataActivity extends SuperActivity implements
		OnFlighDataListener, OnWaypointSpinnerSelectedListener,
		OnWaypointReceivedListner, OnModeSpinnerSelectedListener,
		DroneTypeListner, OnTouchListener, OnClickListener {

	private FlightMapFragment flightMapFragment;
	private SelectModeSpinner fligthModeSpinner;
	private SelectWaypointSpinner wpSpinner;
	private LatLng guidedPoint;
	private Button launch, arm, disarm, rtl, stabilize;
	private RcOutput rcOutput;

	@Override
	int getNavigationItem() {
		return 1;
	}

	@Override
	protected void onCreate(Bundle savedInstanceState) {
		super.onCreate(savedInstanceState);

		setContentView(R.layout.flightdata);

		flightMapFragment = ((FlightMapFragment) getFragmentManager()
				.findFragmentById(R.id.flightMapFragment));
		flightMapFragment.updateMissionPath(drone);
		flightMapFragment.updateHomeToMap(drone);

		app.setWaypointReceivedListner(this);
		drone.setDroneTypeChangedListner(this);
<<<<<<< HEAD
		// Buttons
		rcOutput = new RcOutput(app.MAVClient, this);

		launch = (Button) findViewById(R.id.launch);
		arm = (Button) findViewById(R.id.arm);
		disarm = (Button) findViewById(R.id.disarm);
		rtl = (Button) findViewById(R.id.rtl);
		stabilize = (Button) findViewById(R.id.stabilize);
		// Button listeners

		rtl.setOnClickListener(this);
		stabilize.setOnClickListener(this);
		launch.setOnTouchListener(this);
		arm.setOnTouchListener(this);
		disarm.setOnTouchListener(this);
=======
		//Buttons
		rcOutput = new RcOutput(app.MAVClient,this);
		OnTouchListener launchListen, disarmListen, armListen;
		
		OnClickListener stabilizeListen, rtlListen;
		launch=(Button) findViewById(R.id.launch);
		arm=(Button) findViewById(R.id.arm);
		disarm=(Button) findViewById(R.id.disarm);
		rtl=(Button) findViewById(R.id.rtl);
		stabilize=(Button) findViewById(R.id.stabilize);
		//Button listeners
		rtlListen=new View.OnClickListener() {
			@Override
			public void onClick(View v) {
				OnModeSpinnerSelected("RTL");
			}
		};
		rtl.setOnClickListener(rtlListen);
		stabilizeListen=new View.OnClickListener() {
			@Override
			public void onClick(View v) {
				OnModeSpinnerSelected("Stabilize");
			}
		};
		stabilize.setOnClickListener(stabilizeListen);
		
		launchListen=new View.OnTouchListener() {

			@Override
			public boolean onTouch(View v, MotionEvent event) {
				if(event.getAction() == MotionEvent.ACTION_DOWN){
					setLaunchPoint(new waypoint(drone.getPosition(),drone.defaultAlt));
					rcOutput.enableRcOverride();
					rcOutput.setRcChannel(RcOutput.TROTTLE, 1);					
				}
				if(event.getAction() == MotionEvent.ACTION_UP){
					rcOutput.disableRcOverride();
				}
				return false;
			}
			
		};
		
		disarmListen=new View.OnTouchListener() {

			@Override
			public boolean onTouch(View v, MotionEvent event) {
				if(event.getAction() == MotionEvent.ACTION_DOWN){
					rcOutput.enableRcOverride();
		        	rcOutput.setRcChannel(RcOutput.TROTTLE, -1);
		        	rcOutput.setRcChannel(RcOutput.RUDDER, -1);
				}
				if(event.getAction() == MotionEvent.ACTION_UP){
					rcOutput.disableRcOverride();
				}
				return false;
			}
			
		};
		
		armListen=new View.OnTouchListener() {

			@Override
			public boolean onTouch(View v, MotionEvent event) {
				if(event.getAction() == MotionEvent.ACTION_DOWN){
					rcOutput.enableRcOverride();
		        	rcOutput.setRcChannel(RcOutput.TROTTLE, -1);
		        	rcOutput.setRcChannel(RcOutput.RUDDER, 1);
				}
				if(event.getAction() == MotionEvent.ACTION_UP){
					rcOutput.disableRcOverride();
				}
				return false;
			}
			
		};
	
		launch.setOnTouchListener(launchListen);
		arm.setOnTouchListener(armListen);
		disarm.setOnTouchListener(disarmListen);
>>>>>>> 229a015d
	}

	public boolean onCreateOptionsMenu(Menu menu) {
		// Inflate the menu; this adds items to the action bar if it is present.
		getMenuInflater().inflate(R.menu.menu_flightdata, menu);

		MenuItem flightModeMenu = menu.findItem(R.id.menu_flight_modes_spinner);
		fligthModeSpinner = (SelectModeSpinner) flightModeMenu.getActionView();
		fligthModeSpinner.buildSpinner(this, this);
		fligthModeSpinner.updateModeSpinner(drone);

		MenuItem wpMenu = menu.findItem(R.id.menu_wp_spinner);
		wpSpinner = (SelectWaypointSpinner) wpMenu.getActionView();
		wpSpinner.buildSpinner(this, this);

		return super.onCreateOptionsMenu(menu);
	}

	@Override
	public boolean onMenuItemSelected(int featureId, MenuItem item) {
		switch (item.getItemId()) {
		case R.id.menu_clearFlightPath:
			flightMapFragment.clearFlightPath();
			return true;
		case R.id.menu_zoom:
			flightMapFragment.zoomToLastKnowPosition();
			return true;
		case R.id.menu_follow_me:
			app.followMe.toogleFollowMeState();
		default:
			return super.onMenuItemSelected(featureId, item);
		}
	}

	@Override
	public void OnWaypointSpinnerSelected(int item) {
		app.waypointMananger.setCurrentWaypoint((short) item);
	}

	@Override
	public void onSetGuidedMode(LatLng point) {
		changeDefaultAlt();
		guidedPoint = point;
	}

	public void setGuidedMode(waypoint wp) {
		msg_mission_item msg = new msg_mission_item();
		msg.seq = 0;
		msg.current = 2; // TODO use guided mode enum
		msg.frame = 0; // TODO use correct parameter
		msg.command = 16; // TODO use correct parameter
		msg.param1 = 0; // TODO use correct parameter
		msg.param2 = 0; // TODO use correct parameter
		msg.param3 = 0; // TODO use correct parameter
		msg.param4 = 0; // TODO use correct parameter
		msg.x = (float) wp.coord.latitude;
		msg.y = (float) wp.coord.longitude;
		msg.z = wp.Height.floatValue();
		msg.autocontinue = 1; // TODO use correct parameter
		msg.target_system = 1;
		msg.target_component = 1;
		app.MAVClient.sendMavPacket(msg.pack());
	}

	public void setLaunchPoint(waypoint wp) {
		msg_mission_item msg = new msg_mission_item();
		msg.seq = 0;
		msg.current = 2;	//TODO use guided mode enum
		msg.frame = 0; // TODO use correct parameter
		msg.command = 22; // TODO use correct parameter
		msg.param1 = 0; // TODO use correct parameter
		msg.param2 = 0; // TODO use correct parameter
		msg.param3 = 0; // TODO use correct parameter
		msg.param4 = 0; // TODO use correct parameter
		msg.x = (float) wp.coord.latitude;
		msg.y = (float) wp.coord.longitude;
		msg.z = wp.Height.floatValue();
		msg.autocontinue = 1; // TODO use correct parameter
		msg.target_system = 1;
		msg.target_component = 1;
		app.MAVClient.sendMavPacket(msg.pack());
	}
	
	private void changeFlightMode(ApmModes mode) {
		msg_set_mode msg = new msg_set_mode();
		msg.target_system = 1;
		msg.base_mode = 1; // TODO use meaningful constant
		msg.custom_mode = mode.getNumber();
		app.MAVClient.sendMavPacket(msg.pack());
	}

	@Override
	public void onWaypointsReceived() {
		flightMapFragment.updateMissionPath(drone);
		flightMapFragment.updateHomeToMap(drone);
		wpSpinner.updateWpSpinner(drone);
	}

	@Override
	public void OnModeSpinnerSelected(String text) {
		ApmModes mode = ApmModes.getMode(text, drone.getType());
		if (mode != ApmModes.UNKNOWN) {
			changeFlightMode(mode);
		}
	}

	@Override
	public void onDroneTypeChanged() {
		Log.d("DRONE", "Drone type changed");
		fligthModeSpinner.updateModeSpinner(drone);
		flightMapFragment.droneMarker.updateDroneMarkers();
	}

	@Override
	public void onAltitudeChanged(double newAltitude) {
		super.onAltitudeChanged(newAltitude);
		if (guidedPoint != null) {
			Toast.makeText(this, "Guided Mode (" + (int) newAltitude + "m)",
					Toast.LENGTH_SHORT).show();
			setGuidedMode(new waypoint(guidedPoint, newAltitude));
			guidedPoint = null;
		}
	}

	@Override
	public boolean onTouch(View v, MotionEvent event) {
		if (v.equals(launch)) {
			rcOutput.simulateLaunchEvent(event);
		} else if (v.equals(arm)) {
			rcOutput.simulateArmEvent(event);
		} else if (v.equals(disarm)) {
			rcOutput.simulateDisarmEvent(event);
		}
		return false;
	}

	@Override
	public void onClick(View v) {
		if (v.equals(rtl)) {
			OnModeSpinnerSelected("RTL");
		} else if (v.equals(stabilize)) {
			OnModeSpinnerSelected("Stabilize");
		}
	}

}<|MERGE_RESOLUTION|>--- conflicted
+++ resolved
@@ -57,7 +57,7 @@
 
 		app.setWaypointReceivedListner(this);
 		drone.setDroneTypeChangedListner(this);
-<<<<<<< HEAD
+
 		// Buttons
 		rcOutput = new RcOutput(app.MAVClient, this);
 
@@ -66,95 +66,13 @@
 		disarm = (Button) findViewById(R.id.disarm);
 		rtl = (Button) findViewById(R.id.rtl);
 		stabilize = (Button) findViewById(R.id.stabilize);
+		
 		// Button listeners
-
 		rtl.setOnClickListener(this);
 		stabilize.setOnClickListener(this);
 		launch.setOnTouchListener(this);
 		arm.setOnTouchListener(this);
 		disarm.setOnTouchListener(this);
-=======
-		//Buttons
-		rcOutput = new RcOutput(app.MAVClient,this);
-		OnTouchListener launchListen, disarmListen, armListen;
-		
-		OnClickListener stabilizeListen, rtlListen;
-		launch=(Button) findViewById(R.id.launch);
-		arm=(Button) findViewById(R.id.arm);
-		disarm=(Button) findViewById(R.id.disarm);
-		rtl=(Button) findViewById(R.id.rtl);
-		stabilize=(Button) findViewById(R.id.stabilize);
-		//Button listeners
-		rtlListen=new View.OnClickListener() {
-			@Override
-			public void onClick(View v) {
-				OnModeSpinnerSelected("RTL");
-			}
-		};
-		rtl.setOnClickListener(rtlListen);
-		stabilizeListen=new View.OnClickListener() {
-			@Override
-			public void onClick(View v) {
-				OnModeSpinnerSelected("Stabilize");
-			}
-		};
-		stabilize.setOnClickListener(stabilizeListen);
-		
-		launchListen=new View.OnTouchListener() {
-
-			@Override
-			public boolean onTouch(View v, MotionEvent event) {
-				if(event.getAction() == MotionEvent.ACTION_DOWN){
-					setLaunchPoint(new waypoint(drone.getPosition(),drone.defaultAlt));
-					rcOutput.enableRcOverride();
-					rcOutput.setRcChannel(RcOutput.TROTTLE, 1);					
-				}
-				if(event.getAction() == MotionEvent.ACTION_UP){
-					rcOutput.disableRcOverride();
-				}
-				return false;
-			}
-			
-		};
-		
-		disarmListen=new View.OnTouchListener() {
-
-			@Override
-			public boolean onTouch(View v, MotionEvent event) {
-				if(event.getAction() == MotionEvent.ACTION_DOWN){
-					rcOutput.enableRcOverride();
-		        	rcOutput.setRcChannel(RcOutput.TROTTLE, -1);
-		        	rcOutput.setRcChannel(RcOutput.RUDDER, -1);
-				}
-				if(event.getAction() == MotionEvent.ACTION_UP){
-					rcOutput.disableRcOverride();
-				}
-				return false;
-			}
-			
-		};
-		
-		armListen=new View.OnTouchListener() {
-
-			@Override
-			public boolean onTouch(View v, MotionEvent event) {
-				if(event.getAction() == MotionEvent.ACTION_DOWN){
-					rcOutput.enableRcOverride();
-		        	rcOutput.setRcChannel(RcOutput.TROTTLE, -1);
-		        	rcOutput.setRcChannel(RcOutput.RUDDER, 1);
-				}
-				if(event.getAction() == MotionEvent.ACTION_UP){
-					rcOutput.disableRcOverride();
-				}
-				return false;
-			}
-			
-		};
-	
-		launch.setOnTouchListener(launchListen);
-		arm.setOnTouchListener(armListen);
-		disarm.setOnTouchListener(disarmListen);
->>>>>>> 229a015d
 	}
 
 	public boolean onCreateOptionsMenu(Menu menu) {
@@ -282,7 +200,7 @@
 	@Override
 	public boolean onTouch(View v, MotionEvent event) {
 		if (v.equals(launch)) {
-			rcOutput.simulateLaunchEvent(event);
+			simulateLaunchEvent(event);
 		} else if (v.equals(arm)) {
 			rcOutput.simulateArmEvent(event);
 		} else if (v.equals(disarm)) {
@@ -299,5 +217,17 @@
 			OnModeSpinnerSelected("Stabilize");
 		}
 	}
+	
+	private void simulateLaunchEvent(MotionEvent event) {
+		if (event.getAction() == MotionEvent.ACTION_DOWN) {
+			setLaunchPoint(new waypoint(drone.getPosition(),drone.defaultAlt));
+			rcOutput.enableRcOverride();
+			rcOutput.setRcChannel(RcOutput.THROTTLE, 1);	
+		}
+		if (event.getAction() == MotionEvent.ACTION_UP) {
+			rcOutput.disableRcOverride();
+		}
+	}
+
 
 }