package com.droidplanner.activitys;

import java.util.ArrayList;
import java.util.List;

import android.content.Intent;
import android.graphics.Point;
import android.os.Bundle;
import android.util.Log;
import android.view.Menu;
import android.view.MenuItem;
import android.widget.Toast;

import com.droidplanner.DroidPlannerApp.OnWaypointUpdateListner;
import com.droidplanner.R;
import com.droidplanner.R.string;
import com.droidplanner.activitys.helpers.SuperActivity;
import com.droidplanner.dialogs.AltitudeDialog.OnAltitudeChangedListner;
import com.droidplanner.dialogs.GridDialog;
import com.droidplanner.dialogs.OpenFileDialog;
import com.droidplanner.dialogs.OpenMissionDialog;
import com.droidplanner.dialogs.SurveyDialog;
import com.droidplanner.drone.variables.waypoint;
import com.droidplanner.file.DirectoryPath;
import com.droidplanner.file.IO.MissionReader;
import com.droidplanner.file.IO.MissionWriter;
import com.droidplanner.fragments.MissionFragment;
import com.droidplanner.fragments.PlanningMapFragment;
import com.droidplanner.fragments.PlanningMapFragment.OnMapInteractionListener;
import com.droidplanner.fragments.helpers.GestureMapFragment;
import com.droidplanner.fragments.helpers.GestureMapFragment.OnPathFinishedListner;
import com.droidplanner.fragments.helpers.MapProjection;
import com.droidplanner.polygon.Polygon;
import com.droidplanner.polygon.PolygonPoint;
import com.google.android.gms.maps.CameraUpdate;
import com.google.android.gms.maps.CameraUpdateFactory;
import com.google.android.gms.maps.model.LatLng;
import com.google.android.gms.maps.model.LatLngBounds;

public class PlanningActivity extends SuperActivity implements
		OnMapInteractionListener, OnWaypointUpdateListner,
		OnAltitudeChangedListner, OnPathFinishedListner {
	public enum modes {
		MISSION, POLYGON;
	}

	public Polygon polygon;
	private PlanningMapFragment planningMapFragment;
	private MissionFragment missionFragment;
	private GestureMapFragment gestureMapFragment;
	public modes mode = modes.MISSION;

	@Override
	public int getNavigationItem() {
		return 0;
	}

	@Override
	public void onCreate(Bundle savedInstanceState) {
		super.onCreate(savedInstanceState);

		setContentView(R.layout.planning);

		planningMapFragment = ((PlanningMapFragment) getFragmentManager()
				.findFragmentById(R.id.planningMapFragment));
		gestureMapFragment = ((GestureMapFragment) getFragmentManager()
				.findFragmentById(R.id.gestureMapFragment));
		missionFragment = (MissionFragment) getFragmentManager()
				.findFragmentById(R.id.missionFragment);

		polygon = new Polygon();

		gestureMapFragment.setOnPathFinishedListner(this);
		missionFragment.setMission(drone.mission);

		drone.mission.missionListner = this;

		checkIntent();

		setDebugState(); // TODO remove this after finishing the camera Dialog

		update();
		Log.d("",DirectoryPath.getCameraInfoPath());
	}

	private void setDebugState() {// TODO remove this after finishing the camera
									// Dialog
		planningMapFragment.mode = modes.POLYGON;
		drone.mission.setHome(new LatLng(-29.702632470079642,
				-51.14419251680374));
		onAddPoint(new LatLng(-29.702162433803252, -51.14540822803974));
		onAddPoint(new LatLng(-29.701339428185392, -51.14431958645582));
		onAddPoint(new LatLng(-29.70253723985932, -51.143730506300926));

		LatLngBounds.Builder builder = new LatLngBounds.Builder();
		builder.include(polygon.getLatLng().get(0));
		builder.include(polygon.getLatLng().get(1));
		builder.include(polygon.getLatLng().get(2));

		CameraUpdate animation = CameraUpdateFactory.newLatLngBounds(
				builder.build(), 480, 360, 30);
		planningMapFragment.mMap.animateCamera(animation);

		openSurveyDialog();
	}

	private void checkIntent() {
		Intent intent = getIntent();
		String action = intent.getAction();
		String type = intent.getType();
		if (Intent.ACTION_VIEW.equals(action) && type != null) {
			Toast.makeText(this, intent.getData().getPath(), Toast.LENGTH_LONG)
					.show();
			openMission(intent.getData().getPath());
			update();
			planningMapFragment
					.zoomToExtents(drone.mission.getAllCoordinates());
		}
	}

	public boolean onCreateOptionsMenu(Menu menu) {
		// Inflate the menu; this adds items to the action bar if it is present.
		switch (mode) {
		default:
		case MISSION:
			getMenuInflater().inflate(R.menu.menu_planning, menu);
			break;
		case POLYGON:
			getMenuInflater().inflate(R.menu.menu_planning_polygon, menu);
			break;
		}
	
		return super.onCreateOptionsMenu(menu);
	}

	@Override
	public boolean onMenuItemSelected(int featureId, MenuItem item) {
		switch (item.getItemId()) {
		case R.id.menu_zoom:
			planningMapFragment
					.zoomToExtents(drone.mission.getAllCoordinates());
			return true;
		case R.id.menu_save_file:
			menuSaveFile();
			return true;
		case R.id.menu_open_file:
			openMissionFile();
			return true;
		case R.id.menu_send_to_apm:
			drone.mission.sendMissionToAPM();
			return true;
		case R.id.menu_clear_wp:
			clearWaypointsAndUpdate();
			return true;
		case R.id.menu_polygon:
			setMode(modes.POLYGON);
			return true;
		case R.id.menu_generate_polygon:
			openPolygonGenerateDialog();
			return true;
		case R.id.menu_survey:
			openSurveyDialog();
			return true;
		case R.id.menu_clear_polygon:
			polygon.clearPolygon();
			update();
			return true;
		case R.id.mode_exit:
			setMode(modes.MISSION);
			update();
			return true;
		default:
			return super.onMenuItemSelected(featureId, item);
		}
	}

	private void processReceivedPoints(List<LatLng> points) {
		switch (mode) {
		case MISSION:
			drone.mission.addWaypointsWithDefaultAltitude(points);			
			break;
		case POLYGON:
			polygon.addPoints(points);
			break;
		default:
			break;
		}
		update();
	}

<<<<<<< HEAD
	public void openPolygonGenerateDialog() {
		double defaultHatchAngle = (planningMapFragment.getMapRotation() + 90) % 180;
		GridDialog polygonDialog = new GridDialog() {
			@Override
			public void onPolygonGenerated(List<waypoint> list) {
				drone.mission.addWaypoints(list);
				update();
			}
		};
		polygonDialog.generatePolygon(defaultHatchAngle, 50.0, polygon,
				drone.mission.getLastWaypoint().getCoord(),
				drone.mission.getDefaultAlt(), this);
=======
	public void setMode(modes mode) {
		this.mode = mode;
		switch (mode) {
		default:
		case MISSION:
			Toast.makeText(this, string.exiting_polygon_mode,
					Toast.LENGTH_SHORT).show();
			break;
		case POLYGON:
			Toast.makeText(this, string.entering_polygon_mode,
					Toast.LENGTH_SHORT).show();
			break;
		}
		invalidateOptionsMenu();
>>>>>>> 5d42994b
	}

	private void openSurveyDialog() {
		double defaultHatchAngle = (planningMapFragment.getMapRotation() + 90) % 180;
		SurveyDialog dialog = new SurveyDialog() {
			@Override
			public void onPolygonGenerated(List<waypoint> list) {
				drone.mission.addWaypoints(list);
				update();
			}
		};
		dialog.generateSurveyDialog(polygon, defaultHatchAngle,
				drone.mission.getLastWaypoint().getCoord(), drone.mission.getDefaultAlt(),
				this);
	}

	private void clearWaypointsAndUpdate() {
		drone.mission.clearWaypoints();
		update();
	}

	private void update() {
		planningMapFragment.update(drone, polygon);
		missionFragment.update();
	}

	@Override
	public void onMapClick(LatLng point) {
		Toast.makeText(this, "Draw your path", Toast.LENGTH_SHORT).show();
		gestureMapFragment.enableGestureDetection();
	}

	@Override
	public void onAddPoint(LatLng point) {
		List<LatLng> points = new ArrayList<LatLng>();
		points.add(point);
		processReceivedPoints(points);
	}

	@Override
	public void onAltitudeChanged(double newAltitude) {
		super.onAltitudeChanged(newAltitude);
		update();
	}

	@Override
	public void onMoveHome(LatLng coord) {
		drone.mission.setHome(coord);
		update();
	}

	@Override
	public void onMoveWaypoint(waypoint source, LatLng latLng) {
		source.setCoord(latLng);
		update();
	}

	@Override
	public void onMovePolygonPoint(PolygonPoint source, LatLng newCoord) {
		source.coord = newCoord;
		update();
	}

	@Override
	public void onWaypointsUpdate() {
		update();
		planningMapFragment.zoomToExtents(drone.mission.getAllCoordinates());
	}

	@Override
	public void onPathFinished(List<Point> path) {
		List<LatLng> points = MapProjection.projectPathIntoMap(path,
				planningMapFragment.mMap);
		processReceivedPoints(points);
	}

	private void openMission(String path) {
		MissionReader missionReader = new MissionReader();
		if (missionReader.openMission(path)) {
			drone.mission.setHome(missionReader.getHome());
			drone.mission.setWaypoints(missionReader.getWaypoints());
		}

	}

	private boolean writeMission() {
		MissionWriter missionWriter = new MissionWriter(
				drone.mission.getHome(), drone.mission.getWaypoints());
		return missionWriter.saveWaypoints();
	}

	private void openMissionFile() {
		OpenFileDialog missionDialog = new OpenMissionDialog(drone) {
			@Override
			public void waypointFileLoaded(MissionReader reader) {
				drone.mission.setHome(reader.getHome());
				drone.mission.setWaypoints(reader.getWaypoints());
				planningMapFragment.zoomToExtents(drone.mission
						.getAllCoordinates());
				update();
			}
		};
		missionDialog.openDialog(this);
	}

	public void openPolygonGenerateDialog() {
		double defaultHatchAngle = (planningMapFragment.getMapRotation() + 90) % 180;
		PolygonDialog polygonDialog = new PolygonDialog() {
			@Override
			public void onPolygonGenerated(List<waypoint> list) {
				drone.mission.addWaypoints(list);
				update();
			}
		};
		polygonDialog.generatePolygon(defaultHatchAngle, 50.0, polygon,
				drone.mission.getLastWaypoint().getCoord(),
				drone.mission.getDefaultAlt(), this);
	}

	private void menuSaveFile() {
		if (writeMission()) {
			Toast.makeText(this, R.string.file_saved, Toast.LENGTH_SHORT)
					.show();
		} else {
			Toast.makeText(this, R.string.error_when_saving, Toast.LENGTH_SHORT)
					.show();
		}
	}

}<|MERGE_RESOLUTION|>--- conflicted
+++ resolved
@@ -85,7 +85,7 @@
 
 	private void setDebugState() {// TODO remove this after finishing the camera
 									// Dialog
-		planningMapFragment.mode = modes.POLYGON;
+		mode = modes.POLYGON;
 		drone.mission.setHome(new LatLng(-29.702632470079642,
 				-51.14419251680374));
 		onAddPoint(new LatLng(-29.702162433803252, -51.14540822803974));
@@ -93,9 +93,9 @@
 		onAddPoint(new LatLng(-29.70253723985932, -51.143730506300926));
 
 		LatLngBounds.Builder builder = new LatLngBounds.Builder();
-		builder.include(polygon.getLatLng().get(0));
-		builder.include(polygon.getLatLng().get(1));
-		builder.include(polygon.getLatLng().get(2));
+		builder.include(polygon.getLatLngList().get(0));
+		builder.include(polygon.getLatLngList().get(1));
+		builder.include(polygon.getLatLngList().get(2));
 
 		CameraUpdate animation = CameraUpdateFactory.newLatLngBounds(
 				builder.build(), 480, 360, 30);
@@ -188,7 +188,6 @@
 		update();
 	}
 
-<<<<<<< HEAD
 	public void openPolygonGenerateDialog() {
 		double defaultHatchAngle = (planningMapFragment.getMapRotation() + 90) % 180;
 		GridDialog polygonDialog = new GridDialog() {
@@ -201,7 +200,7 @@
 		polygonDialog.generatePolygon(defaultHatchAngle, 50.0, polygon,
 				drone.mission.getLastWaypoint().getCoord(),
 				drone.mission.getDefaultAlt(), this);
-=======
+	}
 	public void setMode(modes mode) {
 		this.mode = mode;
 		switch (mode) {
@@ -216,7 +215,6 @@
 			break;
 		}
 		invalidateOptionsMenu();
->>>>>>> 5d42994b
 	}
 
 	private void openSurveyDialog() {
@@ -322,20 +320,6 @@
 		missionDialog.openDialog(this);
 	}
 
-	public void openPolygonGenerateDialog() {
-		double defaultHatchAngle = (planningMapFragment.getMapRotation() + 90) % 180;
-		PolygonDialog polygonDialog = new PolygonDialog() {
-			@Override
-			public void onPolygonGenerated(List<waypoint> list) {
-				drone.mission.addWaypoints(list);
-				update();
-			}
-		};
-		polygonDialog.generatePolygon(defaultHatchAngle, 50.0, polygon,
-				drone.mission.getLastWaypoint().getCoord(),
-				drone.mission.getDefaultAlt(), this);
-	}
-
 	private void menuSaveFile() {
 		if (writeMission()) {
 			Toast.makeText(this, R.string.file_saved, Toast.LENGTH_SHORT)
