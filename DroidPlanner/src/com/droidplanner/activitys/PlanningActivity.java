package com.droidplanner.activitys;

import java.util.ArrayList;
import java.util.List;

import android.content.Intent;
import android.os.Bundle;
import android.view.Menu;
import android.view.MenuItem;
import android.widget.Toast;

import com.droidplanner.DroidPlannerApp.OnWaypointUpdateListner;
import com.droidplanner.R;
import com.droidplanner.dialogs.AltitudeDialog.OnAltitudeChangedListner;
import com.droidplanner.dialogs.OpenFileDialog;
import com.droidplanner.dialogs.OpenMissionDialog;
import com.droidplanner.dialogs.PolygonDialog;
import com.droidplanner.drone.variables.waypoint;
import com.droidplanner.file.IO.MissionReader;
import com.droidplanner.file.IO.MissionWriter;
import com.droidplanner.fragments.MissionFragment;
import com.droidplanner.fragments.PlanningMapFragment;
import com.droidplanner.fragments.PlanningMapFragment.OnMapInteractionListener;
import com.droidplanner.fragments.PlanningMapFragment.modes;
import com.droidplanner.polygon.Polygon;
import com.google.android.gms.maps.model.LatLng;

public class PlanningActivity extends SuperActivity implements OnMapInteractionListener, OnWaypointUpdateListner, OnAltitudeChangedListner{
	
	public Polygon polygon;
	private PlanningMapFragment planningMapFragment;
	private MissionFragment missionFragment;

	@Override
	int getNavigationItem() {
		return 0;
	}

	@Override
	protected void onCreate(Bundle savedInstanceState) {
		super.onCreate(savedInstanceState);
	
		setContentView(R.layout.planning);
	
		planningMapFragment = ((PlanningMapFragment)getFragmentManager().findFragmentById(R.id.planningMapFragment));
		missionFragment =(MissionFragment) getFragmentManager().findFragmentById(R.id.missionFragment);
			
		polygon = new Polygon();
		planningMapFragment.mode = modes.MISSION;
		
		missionFragment.setMission(drone.mission);


		app.setWaypointReceivedListner(this);
		
		checkIntent();
		
		update();
	}
	
	
	private void checkIntent() {
		Intent intent = getIntent();
		String action = intent.getAction();
		String type = intent.getType();
		if (Intent.ACTION_VIEW.equals(action) && type != null) {
			Toast.makeText(this, intent.getData().getPath(), Toast.LENGTH_LONG)
					.show();
			openMission(intent.getData().getPath());
			update();
			planningMapFragment.zoomToExtents(drone.mission.getAllCoordinates());
		}
	}

	private void openMission(String path) {
		MissionReader missionReader = new MissionReader();
		if(missionReader.openMission(path)){
			drone.mission.setHome(missionReader.getHome());
			drone.mission.setWaypoints(missionReader.getWaypoints());
		}
		
	}

	private boolean writeMission() {
		MissionWriter missionWriter = new MissionWriter(drone.mission.getHome(), drone.mission.getWaypoints());
		return missionWriter.saveWaypoints();
	}


	public boolean onCreateOptionsMenu(Menu menu) {
		// Inflate the menu; this adds items to the action bar if it is present.
		switch (planningMapFragment.mode) {
		default:
		case MISSION:
			getMenuInflater().inflate(R.menu.menu_planning, menu);
			break;
		case POLYGON:
			getMenuInflater().inflate(R.menu.menu_planning_polygon, menu);
			break;
		}

		return super.onCreateOptionsMenu(menu);
	}

	@Override
	public boolean onMenuItemSelected(int featureId, MenuItem item) {
		switch (item.getItemId()) {
		case R.id.menu_default_alt:
			changeDefaultAlt();
			return true;
		case R.id.menu_zoom:
			planningMapFragment.zoomToExtents(drone.getAllCoordinates());
			return true;
		case R.id.menu_record_me:
			app.recordMe.toogleRecordMeState();
			return true;
		case R.id.menu_save_file:
			menuSaveFile();
			return true;
		case R.id.menu_open_file:
			openMissionFile();
			return true;
		case R.id.menu_send_to_apm:
			List<waypoint> data = new ArrayList<waypoint>();
			data.add(drone.mission.getHome());
			data.addAll(drone.mission.getWaypoints());
			drone.waypointMananger.writeWaypoints(data);
			return true;
		case R.id.menu_load_from_apm:
			app.waypointMananger.getWaypoints();
			return true;
<<<<<<< HEAD
		case R.id.menu_zoom:
			planningMapFragment.zoomToExtents(drone.mission.getAllCoordinates());
=======
		case R.id.menu_clear_wp:
			clearWaypointsAndUpdate();
>>>>>>> fd8a7e2a
			return true;
		case R.id.menu_polygon:
			setMode(modes.POLYGON);
			return true;
		case R.id.menu_generate_polygon:
			openPolygonGenerateDialog();
			return true;
		case R.id.menu_clear_polygon:
			polygon.clearPolygon();
			update();
			return true;
		case R.id.menu_finish_polygon:
			setMode(modes.MISSION);
			update();
			return true;
		default:
			return super.onMenuItemSelected(featureId, item);
		}
	}

	private void openMissionFile() {
		OpenFileDialog missionDialog = new OpenMissionDialog(drone) {
			@Override
			public void waypointFileLoaded() {
				planningMapFragment.zoomToExtents(drone.mission.getAllCoordinates());
				update();				
			}
		};
		missionDialog.openDialog(this);
	}

	public void openPolygonGenerateDialog() {
		double defaultHatchAngle = (planningMapFragment.getMapRotation() + 90) % 180;
		PolygonDialog polygonDialog = new PolygonDialog() {
			@Override
			public void onPolygonGenerated(List<waypoint> list) {
				drone.mission.addWaypoints(list);
				update();
			}
		};
		polygonDialog.generatePolygon(defaultHatchAngle, 50.0, polygon, drone.mission.getLastWaypoint().getCoord(), drone.mission.getDefaultAlt(), this);	
	}

	private void clearWaypointsAndUpdate() {
		drone.mission.clearWaypoints();
		update();
	}

	private void setMode(modes mode) {
		planningMapFragment.setMode(mode);
		invalidateOptionsMenu();
	}

	private void menuSaveFile() {
		if (writeMission()) {
			Toast.makeText(this, R.string.file_saved, Toast.LENGTH_SHORT)
					.show();
		} else {
			Toast.makeText(this, R.string.error_when_saving, Toast.LENGTH_SHORT)
					.show();
		}
	}
	

	private void update() {
		planningMapFragment.update(drone, polygon);
		missionFragment.update();
	}

	@Override
	public void onAddPoint(LatLng point) {
		switch (planningMapFragment.mode) {
		default:
		case MISSION:
			drone.mission.addWaypoint(point);
			break;
		case POLYGON:
			polygon.addWaypoint(point);
			break;
		}
		update();		
	}

	@Override
	public void onMoveHome(LatLng coord) {
		drone.mission.setHome(coord);	
		update();
	}

	@Override
	public void onMoveWaypoint(LatLng coord, int Number) {
		drone.mission.moveWaypoint(coord, Number);
		update();
	}

	@Override
	public void onMovePolygonPoint(LatLng coord, int Number) {
		polygon.movePoint(coord,  Number);
		update();
	}

	@Override
	public void onWaypointsUpdate() {
		update();
		planningMapFragment.zoomToExtents(drone.mission.getAllCoordinates());		
	}

	@Override
	public void onAltitudeChanged(double newAltitude) {
		super.onAltitudeChanged(newAltitude);
		update();
	}
}<|MERGE_RESOLUTION|>--- conflicted
+++ resolved
@@ -105,14 +105,8 @@
 	@Override
 	public boolean onMenuItemSelected(int featureId, MenuItem item) {
 		switch (item.getItemId()) {
-		case R.id.menu_default_alt:
-			changeDefaultAlt();
-			return true;
 		case R.id.menu_zoom:
-			planningMapFragment.zoomToExtents(drone.getAllCoordinates());
-			return true;
-		case R.id.menu_record_me:
-			app.recordMe.toogleRecordMeState();
+			planningMapFragment.zoomToExtents(drone.mission.getAllCoordinates());
 			return true;
 		case R.id.menu_save_file:
 			menuSaveFile();
@@ -126,16 +120,8 @@
 			data.addAll(drone.mission.getWaypoints());
 			drone.waypointMananger.writeWaypoints(data);
 			return true;
-		case R.id.menu_load_from_apm:
-			app.waypointMananger.getWaypoints();
-			return true;
-<<<<<<< HEAD
-		case R.id.menu_zoom:
-			planningMapFragment.zoomToExtents(drone.mission.getAllCoordinates());
-=======
 		case R.id.menu_clear_wp:
 			clearWaypointsAndUpdate();
->>>>>>> fd8a7e2a
 			return true;
 		case R.id.menu_polygon:
 			setMode(modes.POLYGON);
