--- conflicted
+++ resolved
@@ -32,15 +32,12 @@
 	@Override
 	public void onCreate(Bundle savedInstanceState) {
 		super.onCreate(savedInstanceState);
-
 		setContentView(R.layout.activity_flight);
 		fragmentManager = getFragmentManager();
 		modeInfoPanel = fragmentManager.findFragmentById(R.id.modeInfoPanel);
 
 		failsafeTextView = findViewById(R.id.failsafeTextView);
 
-<<<<<<< HEAD
-=======
         //Load the activity fragments
         Fragment modeRtl = fragmentManager.findFragmentById(R.id.modeInfoPanel);
         if(modeRtl == null){
@@ -66,7 +63,6 @@
             editorTools = new FlightActionsFragment();
             fragmentManager.beginTransaction().add(R.id.editorToolsFragment, editorTools).commit();
         }
->>>>>>> 99a6a503
 	}
 
 	@Override
