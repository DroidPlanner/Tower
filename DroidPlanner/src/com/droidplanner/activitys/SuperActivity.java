--- conflicted
+++ resolved
@@ -104,7 +104,6 @@
 			case R.id.menu_connect:
 				toggleConnectionState();
 				return true;
-<<<<<<< HEAD
 			case R.id.menu_load_from_apm:
 				drone.waypointMananger.getWaypoints();
 				return true;	
@@ -116,8 +115,6 @@
 				return true;
 			case R.id.menu_record_me:
 				app.recordMe.toogleRecordMeState();
-=======
->>>>>>> fd8a7e2a
 			default:
 				return super.onMenuItemSelected(featureId, item);
 		}
