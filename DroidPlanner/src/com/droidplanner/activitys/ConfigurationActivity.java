--- conflicted
+++ resolved
@@ -10,9 +10,11 @@
 import android.support.v4.app.NavUtils;
 import android.support.v4.view.ViewPager;
 import android.view.MenuItem;
+
 import com.droidplanner.R;
 import com.droidplanner.activitys.helpers.SuperUI;
-<<<<<<< HEAD
+import com.droidplanner.drone.Drone;
+import com.droidplanner.drone.DroneInterfaces.DroneEventsType;
 import com.droidplanner.fragments.ChecklistFragment;
 import com.droidplanner.fragments.ModesSetupFragment;
 import com.droidplanner.fragments.ParamsFragment;
@@ -20,12 +22,6 @@
 import com.droidplanner.fragments.SettingsFragment;
 import com.droidplanner.fragments.TuningFragment;
 import com.droidplanner.widgets.viewPager.TabPageIndicator;
-
-=======
-import com.droidplanner.drone.Drone;
-import com.droidplanner.drone.DroneInterfaces.DroneEventsType;
-import com.droidplanner.fragments.*;
->>>>>>> fd8d0157
 
 public class ConfigurationActivity extends SuperUI{
 
@@ -59,6 +55,12 @@
 	    }
 	}
 
+
+	@Override
+	public void onDroneEvent(DroneEventsType event, Drone drone) {
+		super.onDroneEvent(event,drone);
+	}
+	
 	@Override
 	public boolean onOptionsItemSelected(MenuItem item) {
 		switch (item.getItemId()) {
@@ -69,7 +71,6 @@
 		return super.onOptionsItemSelected(item);
 	}
 
-<<<<<<< HEAD
     /**
      * This is the fragment pager adapter to handle the tabs of the Configuration activity.
      * @since 1.2.0
@@ -145,11 +146,5 @@
         }
 
     }
-=======
-	@Override
-	public void onDroneEvent(DroneEventsType event, Drone drone) {
-		super.onDroneEvent(event,drone);
-	}
->>>>>>> fd8d0157
 
 }