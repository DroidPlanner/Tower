package com.droidplanner.drone.variables;

import java.io.File;
import java.io.FileInputStream;
import java.io.InputStream;
import java.util.*;

import android.content.Context;
import android.content.SharedPreferences;
import android.preference.PreferenceManager;
import com.MAVLink.Messages.MAVLinkMessage;
import com.MAVLink.Messages.ardupilotmega.msg_param_value;
import com.droidplanner.MAVLink.MavLinkParameters;
import com.droidplanner.R;
import com.droidplanner.drone.Drone;
import com.droidplanner.drone.DroneInterfaces;
import com.droidplanner.drone.DroneVariable;
import com.droidplanner.file.DirectoryPath;
import com.droidplanner.file.IO.ParameterMetadataMap;
import com.droidplanner.file.IO.ParameterMetadataMapReader;
import com.droidplanner.parameters.Parameter;
import com.droidplanner.parameters.ParameterMetadata;

/**
 * Class to manage the communication of parameters to the MAV.
 * 
 * Should be initialized with a MAVLink Object, so the manager can send messages
 * via the MAV link. The function processMessage must be called with every new
 * MAV Message.
 * 
 */
public class Parameters extends DroneVariable {

    private static final String PARAMETERMETADATA_PATH = "Parameters/ParameterMetaData.xml";

    private List<Parameter> parameters = new ArrayList<Parameter>();
    private ParameterMetadataMap metadataMap;

	public DroneInterfaces.OnParameterManagerListner parameterListner;

	public Parameters(Drone myDrone) {
		super(myDrone);
	}

	public void getAllParameters() {
		parameters.clear();
		if(parameterListner!=null)
			parameterListner.onBeginReceivingParameters();

		MavLinkParameters.requestParametersList(myDrone);
	}

	/**
	 * Try to process a Mavlink message if it is a parameter related message
	 * 
	 * @param msg
	 *            Mavlink message to process
	 * @return Returns true if the message has been processed
	 */
	public boolean processMessage(MAVLinkMessage msg) {
		if (msg.msgid == msg_param_value.MAVLINK_MSG_ID_PARAM_VALUE) {
			processReceivedParam((msg_param_value) msg);
			return true;
		}
		return false;
	}

	private void processReceivedParam(msg_param_value m_value) {

		// collect params in parameter list
		Parameter param = new Parameter(m_value);
<<<<<<< HEAD
		parameters.add(param);

		// update listener
		if(parameterListner!=null)
			parameterListner.onParameterReceived(param, m_value.param_index, m_value.param_count);

		// last param? notify listener w/ params
=======
		if (parameterListner != null) {
			if (parameterListner.onParameterReceived(param)) {
				return;
			}
		}
		parameters.add(param);
>>>>>>> deca67f3
		if (m_value.param_index == m_value.param_count - 1) {
			if(parameterListner!=null)
				parameterListner.onEndReceivingParameters(parameters);
		}
	}

	public void sendParameter(Parameter parameter) {
		MavLinkParameters.sendParameter(myDrone, parameter);
	}

<<<<<<< HEAD

    public void notifyParameterMetadataChanged() {
        if(parameterListner != null)
            parameterListner.onParamterMetaDataChanged();
    }

    public ParameterMetadata getMetadata(String name) {
        return (metadataMap == null) ? null : metadataMap.get(name);
    }

    public void loadMetadata(Context context, String metadataType) {
        metadataMap = null;

        // use metadata type from prefs if not specified, bail if none
        if(metadataType == null) {
            final SharedPreferences prefs = PreferenceManager.getDefaultSharedPreferences(context);
            metadataType = prefs.getString("pref_param_metadata", null);
        }
        if(metadataType == null || metadataType.equals(context.getString(R.string.none)))
            return;

        try {
            // use user supplied file in ~/Parameters if available, else fallback to asset from resources
            final InputStream inputStream;
            final File file = new File(DirectoryPath.getDroidPlannerPath() + PARAMETERMETADATA_PATH);
            if(file.exists()) {
                // load from file
                inputStream = new FileInputStream(file);
            } else {
                // load from resource
                inputStream = context.getAssets().open(PARAMETERMETADATA_PATH);
            }

            // parse
            metadataMap = ParameterMetadataMapReader.open(inputStream, metadataType);

        } catch (Exception ex) {
            // nop

        }
    }
=======
	public void ReadParameter(String name) {
		MavLinkParameters.readParameter(myDrone, name);
	}

>>>>>>> deca67f3
}<|MERGE_RESOLUTION|>--- conflicted
+++ resolved
@@ -69,7 +69,6 @@
 
 		// collect params in parameter list
 		Parameter param = new Parameter(m_value);
-<<<<<<< HEAD
 		parameters.add(param);
 
 		// update listener
@@ -77,14 +76,6 @@
 			parameterListner.onParameterReceived(param, m_value.param_index, m_value.param_count);
 
 		// last param? notify listener w/ params
-=======
-		if (parameterListner != null) {
-			if (parameterListner.onParameterReceived(param)) {
-				return;
-			}
-		}
-		parameters.add(param);
->>>>>>> deca67f3
 		if (m_value.param_index == m_value.param_count - 1) {
 			if(parameterListner!=null)
 				parameterListner.onEndReceivingParameters(parameters);
@@ -94,8 +85,6 @@
 	public void sendParameter(Parameter parameter) {
 		MavLinkParameters.sendParameter(myDrone, parameter);
 	}
-
-<<<<<<< HEAD
 
     public void notifyParameterMetadataChanged() {
         if(parameterListner != null)
@@ -137,10 +126,8 @@
 
         }
     }
-=======
+    
 	public void ReadParameter(String name) {
 		MavLinkParameters.readParameter(myDrone, name);
 	}
-
->>>>>>> deca67f3
 }