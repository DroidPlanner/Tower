package com.droidplanner.drone.variables;

import java.io.File;
import java.io.FileInputStream;
import java.io.InputStream;
import java.util.*;

import com.MAVLink.Messages.MAVLinkMessage;
import com.MAVLink.Messages.ardupilotmega.msg_param_value;
import com.droidplanner.MAVLink.MavLinkParameters;
import com.droidplanner.drone.Drone;
import com.droidplanner.drone.DroneInterfaces;
import com.droidplanner.drone.DroneVariable;
import com.droidplanner.file.DirectoryPath;
import com.droidplanner.file.IO.ParameterMetadataMap;
import com.droidplanner.file.IO.ParameterMetadataMapReader;
import com.droidplanner.file.IO.VehicleProfile;
import com.droidplanner.parameters.Parameter;
import com.droidplanner.parameters.ParameterMetadata;

/**
 * Class to manage the communication of parameters to the MAV.
 * 
 * Should be initialized with a MAVLink Object, so the manager can send messages
 * via the MAV link. The function processMessage must be called with every new
 * MAV Message.
 * 
 */
public class Parameters extends DroneVariable {
    private static final String PARAMETERMETADATA_PATH = "Parameters/ParameterMetaData.xml";

    private List<Parameter> parameters = new ArrayList<Parameter>();
    private ParameterMetadataMap metadataMap;

	public DroneInterfaces.OnParameterManagerListner parameterListner;

	public Parameters(Drone myDrone) {
		super(myDrone);
	}

	public void getAllParameters() {
		parameters.clear();
		if(parameterListner!=null)
			parameterListner.onBeginReceivingParameters();

		MavLinkParameters.requestParametersList(myDrone);
	}

	/**
	 * Try to process a Mavlink message if it is a parameter related message
	 * 
	 * @param msg
	 *            Mavlink message to process
	 * @return Returns true if the message has been processed
	 */
	public boolean processMessage(MAVLinkMessage msg) {
		if (msg.msgid == msg_param_value.MAVLINK_MSG_ID_PARAM_VALUE) {
			processReceivedParam((msg_param_value) msg);
			return true;
		}
		return false;
	}

	private void processReceivedParam(msg_param_value m_value) {

		// collect params in parameter list
		Parameter param = new Parameter(m_value);
		parameters.add(param);

		// update listener
		if(parameterListner!=null)
			parameterListner.onParameterReceived(param, m_value.param_index, m_value.param_count);

		// last param? notify listener w/ params
		if (m_value.param_index == m_value.param_count - 1) {
			if(parameterListner!=null)
				parameterListner.onEndReceivingParameters(parameters);
		}
	}

	public void sendParameter(Parameter parameter) {
		MavLinkParameters.sendParameter(myDrone, parameter);
	}

<<<<<<< HEAD
    public void notifyParameterMetadataChanged() {
        if(parameterListner != null)
            parameterListner.onParamterMetaDataChanged();
    }
=======
>>>>>>> 03f7fc14

    public ParameterMetadata getMetadata(String name) {
        return (metadataMap == null) ? null : metadataMap.get(name);
    }

    public void loadMetadata() {
        metadataMap = null;

        // get metadata type from profile, bail if none
        final String metadataType;
        final VehicleProfile profile = myDrone.profile.getProfile();
        if(profile == null || (metadataType = profile.getParameterMetadataType()) == null)
            return;

        try {
            // use user supplied file in ~/Parameters if available, else fallback to asset from resources
            final InputStream inputStream;
            final File file = new File(DirectoryPath.getDroidPlannerPath() + PARAMETERMETADATA_PATH);
            if(file.exists()) {
                inputStream = new FileInputStream(file);
            } else {
                inputStream = myDrone.context.getAssets().open(PARAMETERMETADATA_PATH);
            }
            // load
            metadataMap = ParameterMetadataMapReader.open(inputStream, metadataType);

        } catch (Exception ex) {
            // nop
        }
    }
    
	public void ReadParameter(String name) {
		MavLinkParameters.readParameter(myDrone, name);
	}
}<|MERGE_RESOLUTION|>--- conflicted
+++ resolved
@@ -82,13 +82,6 @@
 		MavLinkParameters.sendParameter(myDrone, parameter);
 	}
 
-<<<<<<< HEAD
-    public void notifyParameterMetadataChanged() {
-        if(parameterListner != null)
-            parameterListner.onParamterMetaDataChanged();
-    }
-=======
->>>>>>> 03f7fc14
 
     public ParameterMetadata getMetadata(String name) {
         return (metadataMap == null) ? null : metadataMap.get(name);
