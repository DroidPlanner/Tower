--- conflicted
+++ resolved
@@ -15,11 +15,7 @@
 
 public class Mission extends DroneVariable {
 
-<<<<<<< HEAD
-	private Home home = new Home(0.0, 0.0, 0.0);
-=======
-	private waypoint home = new waypoint(0.0, 0.0, 0.0, MAV_FRAME.MAV_FRAME_GLOBAL);
->>>>>>> f60b8615
+	private Home home = new Home(0.0, 0.0, 0.0, MAV_FRAME.MAV_FRAME_GLOBAL);
 	private List<waypoint> waypoints = new ArrayList<waypoint>();
 	private Double defaultAlt = 50.0;
 	private int wpno = -1;
@@ -100,7 +96,7 @@
 		}
 	}
 
-	public void addWaypoint(LatLng coord, Double h) {
+	private void addWaypoint(LatLng coord, Double h) {
 		addWaypoint(new waypoint(coord, h, getFrameFromPref()));
 	}
 
