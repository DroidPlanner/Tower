--- conflicted
+++ resolved
@@ -91,11 +91,10 @@
 		return missionItem.pack();
 	}
 
-<<<<<<< HEAD
 	public void setTarget(int target_system, int target_component) {
 		missionItem.target_system = (byte) target_system;
-		missionItem.target_component = (byte) target_component;		
-=======
+		missionItem.target_component = (byte) target_component;
+	}
 	public Float getParam1(){
 		return missionItem.param1;
 	}
@@ -118,6 +117,5 @@
 
 	public void setAutoContinue(Integer i) {
 		missionItem.autocontinue = i.byteValue();
->>>>>>> 13abbe0d
 	}
 }