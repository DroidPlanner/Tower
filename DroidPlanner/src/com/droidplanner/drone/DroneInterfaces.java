package com.droidplanner.drone;

import com.droidplanner.parameters.Parameter;

import java.util.List;

public class DroneInterfaces {
	public interface MapUpdatedListner {
		public void onDroneUpdate();
		public void onDroneTypeChanged();
	}

	public interface MapConfigListener {
		public void onMapTypeChanged();
	}

	public interface DroneTypeListner {
		public void onDroneTypeChanged();
	}

<<<<<<< HEAD
=======
    public interface VehicleTypeListener {
        public void onVehicleTypeChanged();
    }
	
>>>>>>> 03f7fc14
	public interface InfoListner {
		public void onInfoUpdate();
	}

	public interface HomeDistanceChangedListner {
		public void onDistanceToHomeHasChanged();
	}

	public interface HudUpdatedListner {
		public void onOrientationUpdate();
		public void onSpeedAltitudeAndClimbRateUpdate();
	}

	public interface ModeChangedListener {
		public void onModeChanged();
	}

	public interface OnParameterManagerListner {
		public void onBeginReceivingParameters();
		public void onParameterReceived(Parameter parameter, int index,	int count);
		public void onEndReceivingParameters(List<Parameter> parameter);
<<<<<<< HEAD
		public void onParamterMetaDataChanged();
	}

	public interface OnStateListner {
		void onFlightStateChanged();

		void onArmChanged();

		void onFailsafeChanged();
	}
	
	
	public interface OnWaypointChangedListner {
			public void onMissionUpdate();
	}
	
	public interface OnTuningDataListner{
		void onNewOrientationData();

		void onNewNavigationData();
	}
	
	public interface OnRcDataChangedListner{
		void onNewOutputRcData();
		void onNewInputRcData();
=======
>>>>>>> 03f7fc14
	}
}<|MERGE_RESOLUTION|>--- conflicted
+++ resolved
@@ -17,14 +17,7 @@
 	public interface DroneTypeListner {
 		public void onDroneTypeChanged();
 	}
-
-<<<<<<< HEAD
-=======
-    public interface VehicleTypeListener {
-        public void onVehicleTypeChanged();
-    }
 	
->>>>>>> 03f7fc14
 	public interface InfoListner {
 		public void onInfoUpdate();
 	}
@@ -46,15 +39,11 @@
 		public void onBeginReceivingParameters();
 		public void onParameterReceived(Parameter parameter, int index,	int count);
 		public void onEndReceivingParameters(List<Parameter> parameter);
-<<<<<<< HEAD
-		public void onParamterMetaDataChanged();
 	}
 
 	public interface OnStateListner {
 		void onFlightStateChanged();
-
 		void onArmChanged();
-
 		void onFailsafeChanged();
 	}
 	
@@ -65,14 +54,11 @@
 	
 	public interface OnTuningDataListner{
 		void onNewOrientationData();
-
 		void onNewNavigationData();
 	}
 	
 	public interface OnRcDataChangedListner{
 		void onNewOutputRcData();
 		void onNewInputRcData();
-=======
->>>>>>> 03f7fc14
 	}
 }