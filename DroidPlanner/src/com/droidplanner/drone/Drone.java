--- conflicted
+++ resolved
@@ -63,11 +63,7 @@
 	private MapUpdatedListner mapListner;
 	private MapConfigListener mapConfigListener;
 	private DroneTypeListner typeListner;
-<<<<<<< HEAD
     private VehicleTypeListener vehicleTypeListener;
-	private InfoListner infoListner;
-=======
->>>>>>> 83157288
 	private HomeDistanceChangedListner homeChangedListner;
 	private OnGuidedListener guidedListner;
 	public OnTuningDataListner tuningDataListner;
@@ -77,10 +73,7 @@
 		this.MavClient = mavClient;
 		this.context = context;
 
-<<<<<<< HEAD
         profile.load();
-=======
->>>>>>> 83157288
 	}
 
 	public void setHudListner(HudUpdatedListner listner) {
@@ -99,14 +92,10 @@
 		typeListner = listner;
 	}
 
-<<<<<<< HEAD
     public void setVehicleTypeListener(VehicleTypeListener vehicleTypeListener) {
         this.vehicleTypeListener = vehicleTypeListener;
     }
 
-	public void setInfoListner(InfoListner listner) {
-		infoListner = listner;
-=======
 	public void addInfoListener(InfoListner listener) {
 		if(listener!=null)
 			infoListeners.add(listener);
@@ -115,7 +104,6 @@
 	public void removeInfoListener(InfoListner listener) {
 		if(listener!=null && infoListeners.contains(listener))
 			infoListeners.remove(listener);
->>>>>>> 83157288
 	}
 
 	public void setHomeChangedListner(HomeDistanceChangedListner listner) {
