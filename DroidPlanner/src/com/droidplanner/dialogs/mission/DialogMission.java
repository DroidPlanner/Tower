--- conflicted
+++ resolved
@@ -82,10 +82,6 @@
 			dialog.dismiss();
 			DialogMissionFactory.getDialog(wp, context, listner);
 		}
-<<<<<<< HEAD
-
-=======
->>>>>>> 403c0d9f
 	}
 
 	@Override
