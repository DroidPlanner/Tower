--- conflicted
+++ resolved
@@ -28,11 +28,7 @@
 	public ChartScaleHandler scale;
 	private ChartGrid grid = new ChartGrid();
 	public List<ChartSeries> series = new ArrayList<ChartSeries>();
-<<<<<<< HEAD
-	private ChartDataRender dataRender = new ChartDataRender();
-=======
 	public ChartDataRender dataRender = new ChartDataRender();
->>>>>>> d03db050
 
 	public Chart(Context context, AttributeSet attributeSet) {
 		super(context, attributeSet);
