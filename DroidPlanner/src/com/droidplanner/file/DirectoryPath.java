package com.droidplanner.file;

import android.os.Environment;

public class DirectoryPath {

	static public String getDroidPlannerPath() {
		String root = Environment.getExternalStorageDirectory().getPath();
		return (root + "/DroidPlanner/");
	}

	static public String getParametersPath() {
		return getDroidPlannerPath() + "/Parameters/";
	}

	static public String getWaypointsPath() {
		return getDroidPlannerPath() + "/Waypoints/";
	}

	static public String getGCPPath() {
		return getDroidPlannerPath() + "/GCP/";
	}

	static public String getTLogPath() {
		return getDroidPlannerPath() + "/Logs/";
	}

	static public String getMapsPath() {
		return getDroidPlannerPath() + "/Maps/";
	}
<<<<<<< HEAD
	
	static public String getSrtmPath() {
		return getDroidPlannerPath() + "/Srtm/";
=======

	public static String getCameraInfoPath() {
		return getDroidPlannerPath() + "/CameraInfo/";
>>>>>>> 7b957806
	}
}<|MERGE_RESOLUTION|>--- conflicted
+++ resolved
@@ -28,14 +28,12 @@
 	static public String getMapsPath() {
 		return getDroidPlannerPath() + "/Maps/";
 	}
-<<<<<<< HEAD
-	
+
 	static public String getSrtmPath() {
 		return getDroidPlannerPath() + "/Srtm/";
-=======
+	}
 
 	public static String getCameraInfoPath() {
 		return getDroidPlannerPath() + "/CameraInfo/";
->>>>>>> 7b957806
 	}
 }