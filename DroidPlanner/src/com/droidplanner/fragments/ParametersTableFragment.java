package com.droidplanner.fragments;

import android.app.Activity;
import android.app.Fragment;
import android.app.ProgressDialog;
import android.content.Context;
import android.graphics.Color;
import android.os.Bundle;
import android.view.LayoutInflater;
import android.view.View;
import android.view.View.OnClickListener;
import android.view.ViewGroup;
import android.widget.TableLayout;
import android.widget.TextView;
import android.widget.Toast;
import com.MAVLink.Messages.enums.MAV_TYPE;
import com.droidplanner.R;
import com.droidplanner.activitys.helpers.SuperActivity;
import com.droidplanner.dialogs.openfile.OpenFileDialog;
import com.droidplanner.dialogs.openfile.OpenParameterDialog;
import com.droidplanner.drone.Drone;
import com.droidplanner.drone.DroneInterfaces.OnParameterManagerListner;
import com.droidplanner.drone.variables.Parameters;
import com.droidplanner.file.IO.ParameterWriter;
import com.droidplanner.parameters.Parameter;
import com.droidplanner.widgets.adapterViews.ParamRow;

import java.util.ArrayList;
import java.util.Collections;
import java.util.Comparator;
import java.util.List;

public class ParametersTableFragment extends Fragment implements
		OnClickListener, OnParameterManagerListner {

    /**
     * Fragment label.
     * Used by the navigation drawer.
     * @since 1.2.0
     */
    public static final int LABEL_RESOURCE = R.string.screen_parameters;

    /**
     * Fragment logo.
     * Used by the navigation drawer.
     * @since 1.2.0
     */
    public static final int LOGO_RESOURCE = R.drawable.ic_action_database;

	private TableLayout parameterTable;
	private List<ParamRow> rowList = new ArrayList<ParamRow>();
	private Drone drone;
	private Context context;

	private ProgressDialog pd;
	private TextView refreshTextView;

	@Override
	public View onCreateView(LayoutInflater inflater, ViewGroup container,
			Bundle savedInstanceState) {
		View view = inflater.inflate(R.layout.fragment_parameters, container,
				false);
		parameterTable = (TableLayout) view.findViewById(R.id.parametersTable);

		refreshTextView = (TextView) view
				.findViewById(R.id.refreshTextView);
		refreshTextView.setOnClickListener(this);
		return view;
	}

<<<<<<< HEAD


	@Override
	public void onAttach(Activity activity) {
		super.onAttach(activity);
        context = activity;
        drone = ((SuperActivity) activity).drone;
        drone.parameters.parameterListner = this;
	}
=======
    @Override
    public void onActivityCreated(Bundle savedInstanceState){
        super.onActivityCreated(savedInstanceState);

        final Activity activity = getActivity();
        context = activity.getApplicationContext();
        drone = ((SuperActivity) activity).drone;
        drone.parameters.parameterListner = this;
    }
>>>>>>> d8d23309



	public void refreshRowParameter(Parameter parameter, Parameters parameters) {
		try {
			Parameter.checkParameterName(parameter.name);
			ParamRow row = findRowByName(parameter.name);
			if (row != null) {
				row.setParam(parameter, parameters);
			} else {
				addParameterRow(parameter, parameters);
			}
		} catch (Exception e) {
		}
	}

	private ParamRow findRowByName(String name) {
		for (ParamRow row : rowList) {
			if (row.getParamName().equals(name)) {
				return row;
			}
		}
		return null;
	}

	private void addParameterRow(Parameter param, Parameters parameters) {
		ParamRow pRow = new ParamRow(this.getActivity());
		pRow.setParam(param, parameters);

		// alternate background colors for clarity
		if ((rowList.size() % 2) == 1)
			pRow.setBackgroundColor(Color.BLACK);

		rowList.add(pRow);
		parameterTable.addView(pRow);
	}

	private List<Parameter> getParameterListFromTable() {
		ArrayList<Parameter> parameters = new ArrayList<Parameter>();
		for (ParamRow row : rowList) {
			parameters.add(row.getParameterFromRow());
		}
		return parameters;
	}

	public List<ParamRow> getModifiedParametersRows() {
		ArrayList<ParamRow> modParameters = new ArrayList<ParamRow>();
		for (ParamRow row : rowList) {
			if (!row.isNewValueEqualToDroneParam()) {
				modParameters.add(row);
			}
		}
		return modParameters;
	}

	public void saveParametersToFile() {
		List<Parameter> parameterList = getParameterListFromTable();
		if (parameterList.size() > 0) {
			ParameterWriter parameterWriter = new ParameterWriter(parameterList);
			if (parameterWriter.saveParametersToFile()) {
				Toast.makeText(this.getActivity(), "Parameters saved",
						Toast.LENGTH_SHORT).show();
			}
		}
	}

	public void refresh(Parameters parameters) {
		for (ParamRow row : rowList)
			row.setParamMetadata(parameters);
	}

	@Override
	public void onClick(View view) {
		if (view.getId() == R.id.refreshTextView) {
			refreshParameters();
		}

	}

	private void refreshParameters() {
		if (drone.MavClient.isConnected()) {
			drone.parameters.getAllParameters();
		} else {
			Toast.makeText(context, "Please connect first", Toast.LENGTH_SHORT)
					.show();
		}
	}

	private void writeModifiedParametersToDrone() {
		List<ParamRow> modRows = getModifiedParametersRows();
		for (ParamRow row : modRows) {
			if (!row.isNewValueEqualToDroneParam()) {
				drone.parameters.sendParameter(row.getParameterFromRow());
			}
		}
		Toast.makeText(context, "Write " + modRows.size() + " parameters",
				Toast.LENGTH_SHORT).show();
	}

	private void openParametersFromFile() {
		OpenFileDialog dialog = new OpenParameterDialog() {
			@Override
			public void parameterFileLoaded(List<Parameter> parameters) {
				Collections.sort(parameters, new Comparator<Parameter>() {
					@Override
					public int compare(Parameter p1, Parameter p2) {
						return p1.name.compareTo(p2.name);
					}
				});
				drone.parameters.loadMetadata(context, null);
				for (Parameter parameter : parameters)
					refreshRowParameter(parameter, drone.parameters);
			}
		};
		dialog.openDialog(context);
	}

	@Override
	public void onBeginReceivingParameters() {
		pd = new ProgressDialog(context);
		pd.setTitle("Refreshing Parameters...");
		pd.setProgressStyle(ProgressDialog.STYLE_HORIZONTAL);
		pd.setIndeterminate(true);
		pd.setCancelable(false);
		pd.setCanceledOnTouchOutside(true);

		pd.show();
	}

	@Override
	public void onParameterReceived(Parameter parameter, int index, int count) {
		if (pd != null) {
			if (pd.isIndeterminate()) {
				pd.setIndeterminate(false);
				pd.setMax(count);
			}
			pd.setProgress(index);
		}
	}

	@Override
	public void onEndReceivingParameters(List<Parameter> parameters) {
		Collections.sort(parameters, new Comparator<Parameter>() {
			@Override
			public int compare(Parameter p1, Parameter p2) {
				return p1.name.compareTo(p2.name);
			}
		});
		drone.parameters.loadMetadata(context, getMetadataType());
		for (Parameter parameter : parameters)
			refreshRowParameter(parameter, drone.parameters);

		// dismiss progress dialog
		if (pd != null) {
			pd.dismiss();
			pd = null;
		}
		
		//Remove the Refresh text view
		refreshTextView.setVisibility(View.GONE);
		
		
	}

	@Override
	public void onParamterMetaDataChanged() {
		drone.parameters.loadMetadata(context, null);
		refresh(drone.parameters);
	}

	private String getMetadataType() {
		if (drone.MavClient.isConnected()) {
			// online: derive from connected vehicle type
			switch (drone.type.getType()) {
			case MAV_TYPE.MAV_TYPE_FIXED_WING: /* Fixed wing aircraft. | */
				return "ArduPlane";

			case MAV_TYPE.MAV_TYPE_GENERIC: /* Generic micro air vehicle. | */
			case MAV_TYPE.MAV_TYPE_QUADROTOR: /* Quadrotor | */
			case MAV_TYPE.MAV_TYPE_COAXIAL: /* Coaxial helicopter | */
			case MAV_TYPE.MAV_TYPE_HELICOPTER: /*
												 * Normal helicopter with tail
												 * rotor. |
												 */
			case MAV_TYPE.MAV_TYPE_HEXAROTOR: /* Hexarotor | */
			case MAV_TYPE.MAV_TYPE_OCTOROTOR: /* Octorotor | */
			case MAV_TYPE.MAV_TYPE_TRICOPTER: /* Octorotor | */
				return "ArduCopter2";

			case MAV_TYPE.MAV_TYPE_GROUND_ROVER: /* Ground rover | */
			case MAV_TYPE.MAV_TYPE_SURFACE_BOAT: /* Surface vessel, boat, ship | */
				return "ArduRover";

				// case MAV_TYPE.MAV_TYPE_ANTENNA_TRACKER: /* Ground
				// installation | */
				// case MAV_TYPE.MAV_TYPE_GCS: /* Operator control unit / ground
				// control station | */
				// case MAV_TYPE.MAV_TYPE_AIRSHIP: /* Airship, controlled | */
				// case MAV_TYPE.MAV_TYPE_FREE_BALLOON: /* Free balloon,
				// uncontrolled | */
				// case MAV_TYPE.MAV_TYPE_ROCKET: /* Rocket | */
				// case MAV_TYPE.MAV_TYPE_SUBMARINE: /* Submarine | */
				// case MAV_TYPE.MAV_TYPE_FLAPPING_WING: /* Flapping wing | */
				// case MAV_TYPE.MAV_TYPE_KITE: /* Flapping wing | */
			default:
				// unsupported
				return null;
			}
		} else {
			// offline: use configured parameter metadata type
			return null;
		}
	}
}<|MERGE_RESOLUTION|>--- conflicted
+++ resolved
@@ -1,4 +1,9 @@
 package com.droidplanner.fragments;
+
+import java.util.ArrayList;
+import java.util.Collections;
+import java.util.Comparator;
+import java.util.List;
 
 import android.app.Activity;
 import android.app.Fragment;
@@ -13,6 +18,7 @@
 import android.widget.TableLayout;
 import android.widget.TextView;
 import android.widget.Toast;
+
 import com.MAVLink.Messages.enums.MAV_TYPE;
 import com.droidplanner.R;
 import com.droidplanner.activitys.helpers.SuperActivity;
@@ -25,27 +31,8 @@
 import com.droidplanner.parameters.Parameter;
 import com.droidplanner.widgets.adapterViews.ParamRow;
 
-import java.util.ArrayList;
-import java.util.Collections;
-import java.util.Comparator;
-import java.util.List;
-
 public class ParametersTableFragment extends Fragment implements
 		OnClickListener, OnParameterManagerListner {
-
-    /**
-     * Fragment label.
-     * Used by the navigation drawer.
-     * @since 1.2.0
-     */
-    public static final int LABEL_RESOURCE = R.string.screen_parameters;
-
-    /**
-     * Fragment logo.
-     * Used by the navigation drawer.
-     * @since 1.2.0
-     */
-    public static final int LOGO_RESOURCE = R.drawable.ic_action_database;
 
 	private TableLayout parameterTable;
 	private List<ParamRow> rowList = new ArrayList<ParamRow>();
@@ -68,17 +55,6 @@
 		return view;
 	}
 
-<<<<<<< HEAD
-
-
-	@Override
-	public void onAttach(Activity activity) {
-		super.onAttach(activity);
-        context = activity;
-        drone = ((SuperActivity) activity).drone;
-        drone.parameters.parameterListner = this;
-	}
-=======
     @Override
     public void onActivityCreated(Bundle savedInstanceState){
         super.onActivityCreated(savedInstanceState);
@@ -88,9 +64,6 @@
         drone = ((SuperActivity) activity).drone;
         drone.parameters.parameterListner = this;
     }
->>>>>>> d8d23309
-
-
 
 	public void refreshRowParameter(Parameter parameter, Parameters parameters) {
 		try {
