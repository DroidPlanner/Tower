package com.droidplanner.fragments.mission;

import android.view.View;

import com.droidplanner.R;
import com.droidplanner.drone.variables.mission.waypoints.Land;
import com.droidplanner.widgets.SeekBarWithText.SeekBarWithText;
import com.droidplanner.widgets.SeekBarWithText.SeekBarWithText.OnTextSeekBarChangedListner;

public class MissionLandFragment extends MissionDetailFragment implements
		OnTextSeekBarChangedListner {

	private SeekBarWithText yawSeekBar;

	@Override
	protected int getResource() {
		return R.layout.fragment_detail_land;
	}

	@Override
	protected void setupViews(View view) {
		super.setupViews(view);
		Land item = (Land) this.item;
		typeSpinner.setSelection(commandAdapter
				.getPosition(MissionItemTypes.LAND));
		yawSeekBar = (SeekBarWithText) view.findViewById(R.id.waypointAngle);
		yawSeekBar.setValue(item.getYawAngle());
		yawSeekBar.setOnChangedListner(this);
	}

	@Override
	public void onSeekBarChanged() {
<<<<<<< HEAD
		Land item = (Land) this.item;
		item.yawAngle = (float) yawSeekBar.getValue();
=======
		item.setYawAngle((float) yawSeekBar.getValue());
>>>>>>> 337501a0
	}

}<|MERGE_RESOLUTION|>--- conflicted
+++ resolved
@@ -30,12 +30,8 @@
 
 	@Override
 	public void onSeekBarChanged() {
-<<<<<<< HEAD
 		Land item = (Land) this.item;
-		item.yawAngle = (float) yawSeekBar.getValue();
-=======
 		item.setYawAngle((float) yawSeekBar.getValue());
->>>>>>> 337501a0
 	}
 
 }