--- conflicted
+++ resolved
@@ -60,14 +60,7 @@
 
     @Override
     public void onCheckedChanged(CompoundButton buttonView, boolean isChecked) {
-<<<<<<< HEAD
-		((Loiter) item).setRadius(loiterRadiusSeekBar.getValue());
-		if (loiterCCW.isChecked()) {
-			((Loiter) item).setRadius(((Loiter) item).getRadius()*-1.0);
-		}
-=======
-		item.setOrbitCCW(isChecked);
->>>>>>> 337501a0
+		((Loiter) item).setOrbitCCW(isChecked);
     }
 	
 	
