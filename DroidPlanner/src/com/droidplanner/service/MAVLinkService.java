package com.droidplanner.service;

import android.annotation.SuppressLint;
import android.app.NotificationManager;
import android.app.PendingIntent;
import android.app.Service;
import android.content.Context;
import android.content.Intent;
import android.os.Bundle;
import android.os.Handler;
import android.os.IBinder;
import android.os.Message;
import android.os.Messenger;
import android.os.PowerManager;
import android.os.PowerManager.WakeLock;
import android.os.RemoteException;
import android.preference.PreferenceManager;
import android.support.v4.app.NotificationCompat;
<<<<<<< HEAD
import android.util.Log;
import android.widget.Toast;
=======
>>>>>>> d8d23309
import com.MAVLink.Messages.MAVLinkMessage;
import com.MAVLink.Messages.MAVLinkPacket;
import com.droidplanner.R;
import com.droidplanner.activitys.FlightActivity;
import com.droidplanner.connection.MAVLinkConnection;
import com.droidplanner.connection.MAVLinkConnection.MavLinkConnectionListner;
import com.droidplanner.utils.Constants;
import com.droidplanner.utils.Utils;

/**
 * http://developer.android.com/guide/components/bound-services.html#Messenger
 * 
 */

public class MAVLinkService extends Service implements MavLinkConnectionListner {
	public static final int MSG_REGISTER_CLIENT = 1;
	public static final int MSG_UNREGISTER_CLIENT = 2;
	public static final int MSG_SEND_DATA = 3;

	private WakeLock wakeLock;
	private MAVLinkConnection mavConnection;
	Messenger msgCenter = null;
	final Messenger mMessenger = new Messenger(new IncomingHandler());
	private boolean couldNotOpenConnection = false;

	/**
	 * 
	 * Handler for Communication Errors Messages
	 * used in onComError() to display Toast msg.
	 * 
	 * */

	private String commErrMsgLocalStore = "Mavlink Error: ";
	@SuppressLint("HandlerLeak")
	private Handler commErrHandler = new Handler() {
		@Override
		public void handleMessage(Message msg) {
			Toast.makeText(getApplicationContext(), commErrMsgLocalStore,
					Toast.LENGTH_LONG).show();
		}
	};

	/**
	 * Handler of incoming messages from clients.
	 */
	@SuppressLint("HandlerLeak")
	// TODO fix this error message
	class IncomingHandler extends Handler {

		@Override
		public void handleMessage(Message msg) {
			switch (msg.what) {
			case MSG_REGISTER_CLIENT:
				msgCenter = msg.replyTo;
				if (couldNotOpenConnection) {
					selfDestryService();
				}
				break;
			case MSG_UNREGISTER_CLIENT:
				msgCenter = null;
				break;
			case MSG_SEND_DATA:
				Bundle b = msg.getData();
				MAVLinkPacket packet = (MAVLinkPacket) b.getSerializable("msg");
				if (mavConnection != null) {
					mavConnection.sendMavPacket(packet);
				}
			default:
				super.handleMessage(msg);
			}
		}
	}

	/**
	 * Target we publish for clients to send messages to IncomingHandler.
	 */
	@Override
	public IBinder onBind(Intent intent) {
		return mMessenger.getBinder();
	}

	private void notifyNewMessage(MAVLinkMessage m) {
		try {
			if (msgCenter != null) {
				Message msg = Message.obtain(null,
						MAVLinkClient.MSG_RECEIVED_DATA);
				Bundle data = new Bundle();
				data.putSerializable("msg", m);
				msg.setData(data);
				msgCenter.send(msg);
			}
		} catch (RemoteException e) {
			e.printStackTrace();
		}
	}

	@Override
	public void onReceiveMessage(MAVLinkMessage msg) {
		notifyNewMessage(msg);
	}

	@Override
	public void onDisconnect() {
		couldNotOpenConnection = true;
		selfDestryService();
	}

	private void selfDestryService() {
		try {
			if (msgCenter != null) {
				Message msg = Message.obtain(null,
						MAVLinkClient.MSG_SELF_DESTRY_SERVICE);
				msgCenter.send(msg);
			}
		} catch (RemoteException e) {
			e.printStackTrace();
		}
	}

	@Override
	public void onCreate() {
		super.onCreate();
		connectMAVconnection();
		showNotification();
		aquireWakelock();
		updateNotification(getResources().getString(R.string.conected));
	}

	@Override
	public void onDestroy() {
		disconnectMAVConnection();
		dismissNotification();
		releaseWakelock();
		super.onDestroy();
	}

	/**
	 * Called after the exception raised in any of the
	 * MavLinkConnection classes 
	 */
	public void onComError(String errMsg) {

		Message errMessageObj = new Message();
		Bundle resBundle = new Bundle();
		resBundle.putString("status", "SUCCESS");
		errMessageObj.obj = resBundle;

		commErrMsgLocalStore = commErrMsgLocalStore + errMsg;
		commErrHandler.sendMessage(errMessageObj);

		Log.d(CONNECTIVITY_SERVICE, commErrMsgLocalStore);
	}

	/**
	 * Toggle the current state of the MAVlink connection. Starting and closing
	 * the as needed. May throw a onConnect or onDisconnect callback
	 */
	private void connectMAVconnection() {
<<<<<<< HEAD
		String connectionType = PreferenceManager.getDefaultSharedPreferences(
				getApplicationContext()).getString("pref_connection_type", "");
		if (connectionType.equals("USB")) {
			mavConnection = new UsbConnection(this);
		} else if (connectionType.equals("TCP")) {
			mavConnection = new TcpConnection(this);
		} else if (connectionType.equals("UDP")) {
			mavConnection = new UdpConnection(this);
		} else if (connectionType.equals("BLUETOOTH")) {
			mavConnection = new BluetoothConnection(this);
		} else {
			return;
		}
=======
		String connectionType = PreferenceManager
                .getDefaultSharedPreferences(getApplicationContext())
                .getString(Constants.PREF_CONNECTION_TYPE, Constants.DEFAULT_CONNECTION_TYPE);

        Utils.ConnectionType connType = Utils.ConnectionType.valueOf(connectionType);
        mavConnection = connType.getConnection(this);
>>>>>>> d8d23309
		mavConnection.start();
	}

	private void disconnectMAVConnection() {
		if (mavConnection != null) {
			mavConnection.disconnect();
			mavConnection = null;
		}
	}

	/**
	 * Show a notification while this service is running.
	 */
	static final int StatusBarNotification = 1;

	private void showNotification() {
		updateNotification(getResources().getString(R.string.disconnected));
	}

	private void updateNotification(String text) {
		NotificationCompat.Builder mBuilder = new NotificationCompat.Builder(
				this).setSmallIcon(R.drawable.ic_launcher)
				.setContentTitle(getResources().getString(R.string.app_title))
				.setContentText(text);
		PendingIntent contentIntent = PendingIntent.getActivity(this, 0,
				new Intent(this, FlightActivity.class), 0);
		mBuilder.setContentIntent(contentIntent);

		NotificationManager mNotificationManager = (NotificationManager) getSystemService(Context.NOTIFICATION_SERVICE);
		mNotificationManager.notify(StatusBarNotification, mBuilder.build());
	}

	private void dismissNotification() {
		NotificationManager mNotificationManager = (NotificationManager) getSystemService(Context.NOTIFICATION_SERVICE);
		mNotificationManager.cancelAll();

	}

	@SuppressWarnings("deprecation")
	protected void aquireWakelock() {
		if (wakeLock == null) {
			PowerManager pm = (PowerManager) getSystemService(Context.POWER_SERVICE);
			if (PreferenceManager.getDefaultSharedPreferences(
					getApplicationContext()).getBoolean(
					"pref_keep_screen_bright", false)) {
				wakeLock = pm.newWakeLock(PowerManager.SCREEN_BRIGHT_WAKE_LOCK
						| PowerManager.ON_AFTER_RELEASE, "CPU");
			} else {
				wakeLock = pm.newWakeLock(PowerManager.SCREEN_DIM_WAKE_LOCK,
						"CPU");
			}

			wakeLock.acquire();
		}
	}

	protected void releaseWakelock() {
		if (wakeLock != null) {
			wakeLock.release();
			wakeLock = null;
		}
	}

}<|MERGE_RESOLUTION|>--- conflicted
+++ resolved
@@ -16,15 +16,13 @@
 import android.os.RemoteException;
 import android.preference.PreferenceManager;
 import android.support.v4.app.NotificationCompat;
-<<<<<<< HEAD
 import android.util.Log;
 import android.widget.Toast;
-=======
->>>>>>> d8d23309
 import com.MAVLink.Messages.MAVLinkMessage;
 import com.MAVLink.Messages.MAVLinkPacket;
 import com.droidplanner.R;
 import com.droidplanner.activitys.FlightActivity;
+import com.droidplanner.connection.BluetoothConnection;
 import com.droidplanner.connection.MAVLinkConnection;
 import com.droidplanner.connection.MAVLinkConnection.MavLinkConnectionListner;
 import com.droidplanner.utils.Constants;
@@ -34,7 +32,6 @@
  * http://developer.android.com/guide/components/bound-services.html#Messenger
  * 
  */
-
 public class MAVLinkService extends Service implements MavLinkConnectionListner {
 	public static final int MSG_REGISTER_CLIENT = 1;
 	public static final int MSG_UNREGISTER_CLIENT = 2;
@@ -179,28 +176,12 @@
 	 * the as needed. May throw a onConnect or onDisconnect callback
 	 */
 	private void connectMAVconnection() {
-<<<<<<< HEAD
-		String connectionType = PreferenceManager.getDefaultSharedPreferences(
-				getApplicationContext()).getString("pref_connection_type", "");
-		if (connectionType.equals("USB")) {
-			mavConnection = new UsbConnection(this);
-		} else if (connectionType.equals("TCP")) {
-			mavConnection = new TcpConnection(this);
-		} else if (connectionType.equals("UDP")) {
-			mavConnection = new UdpConnection(this);
-		} else if (connectionType.equals("BLUETOOTH")) {
-			mavConnection = new BluetoothConnection(this);
-		} else {
-			return;
-		}
-=======
 		String connectionType = PreferenceManager
                 .getDefaultSharedPreferences(getApplicationContext())
                 .getString(Constants.PREF_CONNECTION_TYPE, Constants.DEFAULT_CONNECTION_TYPE);
 
         Utils.ConnectionType connType = Utils.ConnectionType.valueOf(connectionType);
         mavConnection = connType.getConnection(this);
->>>>>>> d8d23309
 		mavConnection.start();
 	}
 
@@ -263,5 +244,4 @@
 			wakeLock = null;
 		}
 	}
-
 }