package com.droidplanner.helpers;

import android.content.Context;
import android.content.SharedPreferences;
import android.location.Location;
import android.location.LocationListener;
import android.location.LocationManager;
import android.os.Bundle;
import android.preference.PreferenceManager;
import android.widget.Toast;

import com.droidplanner.drone.Drone;
import com.droidplanner.drone.variables.waypoint;

public class FollowMe implements LocationListener {
	private static final long MIN_TIME_MS = 2000;
	private static final float MIN_DISTANCE_M = 0;
	private Context context;
	private boolean followMeEnabled = false;
	private LocationManager locationManager;
	private Drone drone;

	public FollowMe(Context context, Drone drone) {
		this.context = context;
		this.drone = drone;
		this.locationManager = (LocationManager) context
				.getSystemService(Context.LOCATION_SERVICE);
	}

	public void toogleFollowMeState() {
		if (isEnabledInPreferences()) {
			if (isEnabled()) {
				disableFollowMe();
			} else {
				enableFollowMe();
			}
		} else {
			disableFollowMe();
		}
	}

	private void enableFollowMe() {
		Toast.makeText(context, "FollowMe Enabled", Toast.LENGTH_SHORT).show();

		// Register the listener with the Location Manager to receive location
		// updates
		locationManager.requestLocationUpdates(LocationManager.GPS_PROVIDER,
				MIN_TIME_MS, MIN_DISTANCE_M, this);

		followMeEnabled = true;
	}

	private void disableFollowMe() {
		Toast.makeText(context, "FollowMe Disabled", Toast.LENGTH_SHORT).show();
		locationManager.removeUpdates(this);
		followMeEnabled = false;
	}

	public boolean isEnabled() {
		return followMeEnabled;
	}

	@Override
	public void onLocationChanged(Location location) {
		waypoint guidedWP = new waypoint(location.getLatitude(),
<<<<<<< HEAD
				location.getLongitude(), drone.mission.getDefaultAlt());
		// TODO find a better way to do the GUIDED altitude
		drone.guidedPoint.setGuidedMode(guidedWP);
=======
				location.getLongitude(), drone.mission.getDefaultAlt(),drone.mission.getFrameFromPref()); // TODO
																			// find
																			// a
																			// better
																			// way
																			// to
																			// do
																			// the
																			// altitude
		MavLinkModes.setGuidedMode(drone.MavClient, guidedWP);
>>>>>>> f60b8615
	}

	@Override
	public void onProviderDisabled(String provider) {
	}

	@Override
	public void onProviderEnabled(String provider) {
	}

	@Override
	public void onStatusChanged(String provider, int status, Bundle extras) {
	}

	private boolean isEnabledInPreferences() {
		SharedPreferences prefs = PreferenceManager
				.getDefaultSharedPreferences(context);

		return prefs.getBoolean("pref_follow_me_mode_enabled", false);
	}
}<|MERGE_RESOLUTION|>--- conflicted
+++ resolved
@@ -11,6 +11,7 @@
 
 import com.droidplanner.drone.Drone;
 import com.droidplanner.drone.variables.waypoint;
+import com.google.android.gms.maps.model.LatLng;
 
 public class FollowMe implements LocationListener {
 	private static final long MIN_TIME_MS = 2000;
@@ -62,23 +63,9 @@
 
 	@Override
 	public void onLocationChanged(Location location) {
-		waypoint guidedWP = new waypoint(location.getLatitude(),
-<<<<<<< HEAD
-				location.getLongitude(), drone.mission.getDefaultAlt());
+		waypoint guidedWP = new waypoint(new LatLng(location.getLatitude(), location.getLongitude()), drone.mission.getDefaultAlt(),drone.mission.getFrameFromPref());
 		// TODO find a better way to do the GUIDED altitude
 		drone.guidedPoint.setGuidedMode(guidedWP);
-=======
-				location.getLongitude(), drone.mission.getDefaultAlt(),drone.mission.getFrameFromPref()); // TODO
-																			// find
-																			// a
-																			// better
-																			// way
-																			// to
-																			// do
-																			// the
-																			// altitude
-		MavLinkModes.setGuidedMode(drone.MavClient, guidedWP);
->>>>>>> f60b8615
 	}
 
 	@Override
