package com.droidplanner.MAVLink;

import com.MAVLink.Messages.ardupilotmega.msg_mission_ack;
import com.MAVLink.Messages.ardupilotmega.msg_mission_count;
import com.MAVLink.Messages.ardupilotmega.msg_mission_request;
import com.MAVLink.Messages.ardupilotmega.msg_mission_request_list;
import com.MAVLink.Messages.ardupilotmega.msg_mission_set_current;
import com.MAVLink.Messages.enums.MAV_MISSION_RESULT;
import com.droidplanner.drone.Drone;
import com.droidplanner.drone.variables.waypoint;

public class MavLinkWaypoint {

	public static void sendAck(Drone drone) {
		msg_mission_ack msg = new msg_mission_ack();
		msg.target_system = 1;
		msg.target_component = 1;
		msg.type = MAV_MISSION_RESULT.MAV_MISSION_ACCEPTED;
		drone.MavClient.sendMavPacket(msg.pack());

	}

	public static void requestWayPoint(Drone drone, int index) {
		msg_mission_request msg = new msg_mission_request();
		msg.target_system = 1;
		msg.target_component = 1;
		msg.seq = (short) index;
		drone.MavClient.sendMavPacket(msg.pack());
	}

	public static void requestWaypointsList(Drone drone) {
		msg_mission_request_list msg = new msg_mission_request_list();
		msg.target_system = 1;
		msg.target_component = 1;
		drone.MavClient.sendMavPacket(msg.pack());
	}

	public static void sendWaypoint(Drone drone, int index,
			waypoint waypoint) {
<<<<<<< HEAD
		msg_mission_item msg = new msg_mission_item();
		msg.seq = (short) index;
		msg.current = (byte) ((index == 0) ? 1 : 0); // TODO use correct
														// parameter for HOME
		msg.frame = MAV_FRAME.MAV_FRAME_GLOBAL;
		msg.command = 16; // TODO use correct parameter
		msg.param1 = 0; // TODO use correct parameter
		msg.param2 = 0; // TODO use correct parameter
		msg.param3 = 0; // TODO use correct parameter
		msg.param4 = 0; // TODO use correct parameter
		msg.x = (float) waypoint.getCoord().latitude;
		msg.y = (float) waypoint.getCoord().longitude;
		msg.z = waypoint.getHeight().floatValue();
		msg.autocontinue = 1; // TODO use correct parameter
		msg.target_system = 1;
		msg.target_component = 1;
		drone.MavClient.sendMavPacket(msg.pack());
=======
		waypoint.setCurrent((byte) ((index == 0) ? 1 : 0)); // TODO use correct
		waypoint.setTarget(1,1);
		// parameter for HOME
		MavClient.sendMavPacket(waypoint.pack());
>>>>>>> 2cde7440
	}

	public static void sendWaypointCount(Drone drone, int count) {
		msg_mission_count msg = new msg_mission_count();
		msg.target_system = 1;
		msg.target_component = 1;
		msg.count = (short) count;
		drone.MavClient.sendMavPacket(msg.pack());
	}

	public static void sendSetCurrentWaypoint(Drone drone, short i) {
		msg_mission_set_current msg = new msg_mission_set_current();
		msg.target_system = 1;
		msg.target_component = 1;
		msg.seq = i;
		drone.MavClient.sendMavPacket(msg.pack());
	}

}<|MERGE_RESOLUTION|>--- conflicted
+++ resolved
@@ -35,32 +35,12 @@
 		drone.MavClient.sendMavPacket(msg.pack());
 	}
 
-	public static void sendWaypoint(Drone drone, int index,
-			waypoint waypoint) {
-<<<<<<< HEAD
-		msg_mission_item msg = new msg_mission_item();
-		msg.seq = (short) index;
-		msg.current = (byte) ((index == 0) ? 1 : 0); // TODO use correct
-														// parameter for HOME
-		msg.frame = MAV_FRAME.MAV_FRAME_GLOBAL;
-		msg.command = 16; // TODO use correct parameter
-		msg.param1 = 0; // TODO use correct parameter
-		msg.param2 = 0; // TODO use correct parameter
-		msg.param3 = 0; // TODO use correct parameter
-		msg.param4 = 0; // TODO use correct parameter
-		msg.x = (float) waypoint.getCoord().latitude;
-		msg.y = (float) waypoint.getCoord().longitude;
-		msg.z = waypoint.getHeight().floatValue();
-		msg.autocontinue = 1; // TODO use correct parameter
-		msg.target_system = 1;
-		msg.target_component = 1;
-		drone.MavClient.sendMavPacket(msg.pack());
-=======
-		waypoint.setCurrent((byte) ((index == 0) ? 1 : 0)); // TODO use correct
-		waypoint.setTarget(1,1);
-		// parameter for HOME
-		MavClient.sendMavPacket(waypoint.pack());
->>>>>>> 2cde7440
+	public static void sendWaypoint(Drone drone, int index, waypoint waypoint) {
+		// TODO use correct parameter for HOME
+		waypoint.setCurrent((byte) ((index == 0) ? 1 : 0));
+		waypoint.setTarget(1, 1);
+		drone.MavClient.sendMavPacket(waypoint.pack());
+
 	}
 
 	public static void sendWaypointCount(Drone drone, int count) {
