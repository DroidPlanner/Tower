--- conflicted
+++ resolved
@@ -89,10 +89,7 @@
 				} else if (listItem.getTagName().equalsIgnoreCase("level_item")) {
 					ListRow_Level row = new ListRow_Level(this.inflater,
 							listItem);
-<<<<<<< HEAD
-=======
 					row.setOnRowItemChangeListener(this);
->>>>>>> e505313e
 					xmlRows.add(row);
 				} else if (listItem.getTagName().equalsIgnoreCase("note_item")) {
 					ListRow_Note row = new ListRow_Note(this.inflater, listItem);
