package com.droidplanner;

import com.droidplanner.DroidPlannerApp.ConnectionStateListner;
import com.droidplanner.MAVLink.Drone;
import com.droidplanner.dialogs.AltitudeDialog;
import com.droidplanner.dialogs.AltitudeDialog.OnAltitudeChangedListner;

import android.app.ActionBar;
import android.app.ActionBar.OnNavigationListener;
import android.app.Activity;
import android.content.Intent;
import android.os.Bundle;
import android.preference.PreferenceManager;
import android.view.Menu;
import android.view.MenuItem;
import android.widget.ArrayAdapter;
import android.widget.SpinnerAdapter;

public abstract class SuperActivity extends Activity implements
		OnNavigationListener, ConnectionStateListner, OnAltitudeChangedListner {

	abstract int getNavigationItem();
	public DroidPlannerApp app;
	private MenuItem connectButton;
	public Drone drone;	

	public SuperActivity() {
		super();
	}

	@Override
	protected void onCreate(Bundle savedInstanceState) {
		super.onCreate(savedInstanceState);
	
		PreferenceManager.setDefaultValues(this, R.xml.preferences, false);
	
		// Set up the action bar to show a dropdown list.
		setUpActionBar();
		app = (DroidPlannerApp) getApplication();
		app.setConectionStateListner(this);
		this.drone = ((DroidPlannerApp) getApplication()).drone;
	}

	public void setUpActionBar() {
		final ActionBar actionBar = getActionBar();
		actionBar.setDisplayShowTitleEnabled(false);
		actionBar.setNavigationMode(ActionBar.NAVIGATION_MODE_LIST);
		SpinnerAdapter mSpinnerAdapter = ArrayAdapter.createFromResource(this,
				R.array.menu_dropdown,
				android.R.layout.simple_spinner_dropdown_item);
		actionBar.setListNavigationCallbacks(mSpinnerAdapter, this);
		actionBar.setSelectedNavigationItem(getNavigationItem());
	}

	@Override
	public boolean onNavigationItemSelected(int itemPosition, long itemId) {
		if (itemPosition == getNavigationItem()) {
			return false;
		}
		Intent navigationIntent;
		switch (itemPosition) {
		default:
		case 0: // Planning
			navigationIntent = new Intent(this, PlanningActivity.class);
			break;
		case 1: // Flight Data
			navigationIntent = new Intent(this, FlightDataActivity.class);
			navigationIntent.setFlags(Intent.FLAG_ACTIVITY_CLEAR_TOP);
			break;
		case 2: // RC
			navigationIntent = new Intent(this, RCActivity.class);
			break;
<<<<<<< HEAD
		case 3: // Parameters
			navigationIntent = new Intent(this, ParametersActivity.class);
=======
		case 3: // Camera
			navigationIntent = new Intent(this, CameraActivity.class);
>>>>>>> 80878a07
			break;
		case 4: // GCP
			navigationIntent = new Intent(this, GCPActivity.class);
			break;
		case 5: // Terminal
			navigationIntent = new Intent(this, TerminalActivity.class);
			break;			
		}
		startActivity(navigationIntent);
		return false;
	}

	@Override
	public boolean onMenuItemSelected(int featureId, MenuItem item) {
		switch (item.getItemId()) {
			case R.id.menu_settings:
				startActivity(new Intent(this, SettingsActivity.class));
				return true;
			case R.id.menu_connect:
				toggleConnectionState();
				return true;
			case R.id.menu_load_from_apm:
				app.waypointMananger.getWaypoints();
				return true;					
			default:
				return super.onMenuItemSelected(featureId, item);
		}
	}
	
	

	private void toggleConnectionState() {
		if (app.MAVClient.isConnected()) {
			app.MAVClient.close();
		}else{
			app.MAVClient.init();
		}
		
	}

	public void notifyDisconnected() {
		if (connectButton != null) {
			connectButton.setTitle(getResources().getString(
					R.string.menu_connect));
		}
	}

	public void notifyConnected() {
		if (connectButton != null) {
			connectButton.setTitle(getResources().getString(
					R.string.menu_disconnect));		
		}
	}

	@Override
	public boolean onCreateOptionsMenu(Menu menu) {
		connectButton = menu.findItem(R.id.menu_connect);
		app.MAVClient.queryConnectionState();
		return super.onCreateOptionsMenu(menu);
	}

	protected void changeDefaultAlt() {
		AltitudeDialog dialog = new AltitudeDialog(this);
		dialog.build(drone.getDefaultAlt(), this);
	}
	
	@Override
	public void onAltitudeChanged(double newAltitude) {
		drone.setDefaultAlt(newAltitude);
	}
}<|MERGE_RESOLUTION|>--- conflicted
+++ resolved
@@ -70,18 +70,16 @@
 		case 2: // RC
 			navigationIntent = new Intent(this, RCActivity.class);
 			break;
-<<<<<<< HEAD
 		case 3: // Parameters
 			navigationIntent = new Intent(this, ParametersActivity.class);
-=======
-		case 3: // Camera
+			break;
+		case 4: // Camera
 			navigationIntent = new Intent(this, CameraActivity.class);
->>>>>>> 80878a07
 			break;
-		case 4: // GCP
+		case 5: // GCP
 			navigationIntent = new Intent(this, GCPActivity.class);
 			break;
-		case 5: // Terminal
+		case 6: // Terminal
 			navigationIntent = new Intent(this, TerminalActivity.class);
 			break;			
 		}
