apply plugin: 'java'

repositories {
    jcenter()
}

sourceSets {
    main {
        java.srcDirs = ['src']
    }

    unitTest {
        java.srcDirs = ['test']
    }
}

configurations {
    unitTestCompile.extendsFrom runtime
    unitTestRuntime.extendsFrom unitTestCompile
}

dependencies {
    compile project(':Mavlink')

    //FIXME: hackish implementation
<<<<<<< HEAD
    unitTestCompile files("$project.buildDir/classes/main")
    unitTestCompile files("${project(':Mavlink').buildDir}/classes/main")
    unitTestCompile 'junit:junit:3.+'
=======
    unitTestCompile files("$project.buildDir/intermediates/classes/release")
    unitTestCompile files("${project(':Mavlink').buildDir}/intermediates/classes/release")
    unitTestCompile 'junit:junit:3.8.1'
>>>>>>> 9ef6401c
}

task unitTest(type: Test, dependsOn: assemble){
    description = "run unit tests"
    testClassesDir = project.sourceSets.unitTest.output.classesDir
    classpath = project.sourceSets.unitTest.runtimeClasspath
}

check.dependsOn unitTest<|MERGE_RESOLUTION|>--- conflicted
+++ resolved
@@ -23,15 +23,9 @@
     compile project(':Mavlink')
 
     //FIXME: hackish implementation
-<<<<<<< HEAD
     unitTestCompile files("$project.buildDir/classes/main")
     unitTestCompile files("${project(':Mavlink').buildDir}/classes/main")
-    unitTestCompile 'junit:junit:3.+'
-=======
-    unitTestCompile files("$project.buildDir/intermediates/classes/release")
-    unitTestCompile files("${project(':Mavlink').buildDir}/intermediates/classes/release")
     unitTestCompile 'junit:junit:3.8.1'
->>>>>>> 9ef6401c
 }
 
 task unitTest(type: Test, dependsOn: assemble){
