--- conflicted
+++ resolved
@@ -16,12 +16,8 @@
 import com.MAVLink.Messages.ApmModes;
 
 public class Follow implements OnDroneListener, LocationReceiver {
-<<<<<<< HEAD
-
 	private static final double JUMP_FACTOR = 4.0;
-
-=======
->>>>>>> d0282d0e
+	
 	/** Set of return value for the 'toggleFollowMeState' method.*/
 	public enum FollowStates {
 		FOLLOW_INVALID_STATE, FOLLOW_DRONE_NOT_ARMED, FOLLOW_DRONE_DISCONNECTED, FOLLOW_START, FOLLOW_RUNNING, FOLLOW_END
@@ -127,11 +123,7 @@
 				// If average indicates some movement
 				if(avg >= 1.0) {
 					// Only accept reasonable updates.
-<<<<<<< HEAD
 					if(mps < (avg * JUMP_FACTOR)) {
-=======
-					if(mps < (avg * 4.0)) {
->>>>>>> d0282d0e
 						follow = true;
 					}
 				}
