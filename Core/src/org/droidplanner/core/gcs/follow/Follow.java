--- conflicted
+++ resolved
@@ -16,17 +16,10 @@
 import com.MAVLink.Messages.ApmModes;
 
 public class Follow implements OnDroneListener, LocationReceiver {
-<<<<<<< HEAD
 	private static final double JUMP_FACTOR = 4.0;
 	
-=======
-<<<<<<< HEAD
-
 	private static final double JUMP_FACTOR = 4.0;
 
-=======
->>>>>>> d0282d0e48111f6f59312c91eb1345ccc5ea3a22
->>>>>>> e0fa13e2
 	/** Set of return value for the 'toggleFollowMeState' method.*/
 	public enum FollowStates {
 		FOLLOW_INVALID_STATE, FOLLOW_DRONE_NOT_ARMED, FOLLOW_DRONE_DISCONNECTED, FOLLOW_START, FOLLOW_RUNNING, FOLLOW_END
