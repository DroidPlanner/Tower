package org.droidplanner.core.MAVLink;

import org.droidplanner.core.model.Drone;
import org.droidplanner.core.helpers.coordinates.Coord2D;

import com.MAVLink.Messages.ApmModes;
import com.MAVLink.Messages.MAVLinkMessage;
import com.MAVLink.Messages.ardupilotmega.msg_attitude;
import com.MAVLink.Messages.ardupilotmega.msg_global_position_int;
import com.MAVLink.Messages.ardupilotmega.msg_gps_raw_int;
import com.MAVLink.Messages.ardupilotmega.msg_heartbeat;
import com.MAVLink.Messages.ardupilotmega.msg_mission_current;
import com.MAVLink.Messages.ardupilotmega.msg_nav_controller_output;
import com.MAVLink.Messages.ardupilotmega.msg_radio;
import com.MAVLink.Messages.ardupilotmega.msg_rc_channels_raw;
import com.MAVLink.Messages.ardupilotmega.msg_servo_output_raw;
import com.MAVLink.Messages.ardupilotmega.msg_statustext;
import com.MAVLink.Messages.ardupilotmega.msg_sys_status;
import com.MAVLink.Messages.ardupilotmega.msg_vfr_hud;
import com.MAVLink.Messages.enums.MAV_MODE_FLAG;
import com.MAVLink.Messages.enums.MAV_STATE;

public class MavLinkMsgHandler {

	private Drone drone;

	public MavLinkMsgHandler(Drone drone) {
		this.drone = drone;
	}

	public void receiveData(MAVLinkMessage msg) {
		if (drone.getParameters().processMessage(msg)) {
			return;
		}

		drone.getWaypointManager().processMessage(msg);
		drone.getCalibrationSetup().processMessage(msg);

		switch (msg.msgid) {
		case msg_attitude.MAVLINK_MSG_ID_ATTITUDE:
			msg_attitude m_att = (msg_attitude) msg;
			drone.getOrientation().setRollPitchYaw(m_att.roll * 180.0 / Math.PI, m_att.pitch * 180.0
                    / Math.PI, m_att.yaw * 180.0 / Math.PI);
			break;
		case msg_vfr_hud.MAVLINK_MSG_ID_VFR_HUD:
			msg_vfr_hud m_hud = (msg_vfr_hud) msg;
			drone.setAltitudeGroundAndAirSpeeds(m_hud.alt, m_hud.groundspeed, m_hud.airspeed,
					m_hud.climb);
			checkIsFlying(m_hud);
			break;
		case msg_mission_current.MAVLINK_MSG_ID_MISSION_CURRENT:
			drone.getMissionStats().setWpno(((msg_mission_current) msg).seq);
			break;
		case msg_nav_controller_output.MAVLINK_MSG_ID_NAV_CONTROLLER_OUTPUT:
			msg_nav_controller_output m_nav = (msg_nav_controller_output) msg;
			drone.setDisttowpAndSpeedAltErrors(m_nav.wp_dist, m_nav.alt_error, m_nav.aspd_error);
			drone.getNavigation().setNavPitchRollYaw(m_nav.nav_pitch, m_nav.nav_roll, m_nav.nav_bearing);
			break;

		case msg_heartbeat.MAVLINK_MSG_ID_HEARTBEAT:
			msg_heartbeat msg_heart = (msg_heartbeat) msg;
			drone.setType(msg_heart.type);
			processState(msg_heart);
			ApmModes newMode = ApmModes.getMode(msg_heart.custom_mode, drone.getType());
			drone.getState().setMode(newMode);
			drone.onHeartbeat(msg_heart);
			break;

		case msg_global_position_int.MAVLINK_MSG_ID_GLOBAL_POSITION_INT:
			drone.getGps().setPosition(new Coord2D(((msg_global_position_int) msg).lat / 1E7,
                    ((msg_global_position_int) msg).lon / 1E7));
			break;
		case msg_sys_status.MAVLINK_MSG_ID_SYS_STATUS:
			msg_sys_status m_sys = (msg_sys_status) msg;
			drone.getBattery().setBatteryState(m_sys.voltage_battery / 1000.0, m_sys.battery_remaining,
                    m_sys.current_battery / 100.0);
			break;
		case msg_radio.MAVLINK_MSG_ID_RADIO:
			msg_radio m_radio = (msg_radio) msg;
			drone.getRadio().setRadioState(m_radio.rxerrors, m_radio.fixed, m_radio.rssi,
                    m_radio.remrssi, m_radio.txbuf, m_radio.noise, m_radio.remnoise);
			break;
		case msg_gps_raw_int.MAVLINK_MSG_ID_GPS_RAW_INT:
			drone.getGps().setGpsState(((msg_gps_raw_int) msg).fix_type,
                    ((msg_gps_raw_int) msg).satellites_visible, ((msg_gps_raw_int) msg).eph);
			break;
		case msg_rc_channels_raw.MAVLINK_MSG_ID_RC_CHANNELS_RAW:
			drone.getRC().setRcInputValues((msg_rc_channels_raw) msg);
			break;
		case msg_servo_output_raw.MAVLINK_MSG_ID_SERVO_OUTPUT_RAW:
			drone.getRC().setRcOutputValues((msg_servo_output_raw) msg);
			break;
		case msg_statustext.MAVLINK_MSG_ID_STATUSTEXT:
			msg_statustext msg_statustext = (msg_statustext)msg;
			String message = msg_statustext.getText();
			if(message.length()>7){
				if(message.substring(0,7).equals("PreArm:")||message.substring(0,4).equals("Arm:")){
<<<<<<< HEAD
					drone.getState().setFailsafe(message);
=======
					drone.state.setWarning(message);
>>>>>>> 9ef6401c
				}
			}
			break;
		}
	}

	public void processState(msg_heartbeat msg_heart) {
		checkArmState(msg_heart);
		checkFailsafe(msg_heart);
	}

	public void checkIsFlying(msg_vfr_hud m_hud) {
		drone.getState().setIsFlying(m_hud.throttle > 0);
	}

	private void checkFailsafe(msg_heartbeat msg_heart) {
		boolean failsafe2 = msg_heart.system_status == (byte) MAV_STATE.MAV_STATE_CRITICAL;
		if(failsafe2){
<<<<<<< HEAD
			drone.getState().setFailsafe("Failsafe");
=======
			drone.state.setWarning("Failsafe");
>>>>>>> 9ef6401c
		}
	}

	private void checkArmState(msg_heartbeat msg_heart) {
		drone.getState()
				.setArmed((msg_heart.base_mode & (byte) MAV_MODE_FLAG.MAV_MODE_FLAG_SAFETY_ARMED) == (byte) MAV_MODE_FLAG.MAV_MODE_FLAG_SAFETY_ARMED);
	}
}<|MERGE_RESOLUTION|>--- conflicted
+++ resolved
@@ -95,11 +95,7 @@
 			String message = msg_statustext.getText();
 			if(message.length()>7){
 				if(message.substring(0,7).equals("PreArm:")||message.substring(0,4).equals("Arm:")){
-<<<<<<< HEAD
-					drone.getState().setFailsafe(message);
-=======
-					drone.state.setWarning(message);
->>>>>>> 9ef6401c
+					drone.getState().setWarning(message);
 				}
 			}
 			break;
@@ -118,11 +114,7 @@
 	private void checkFailsafe(msg_heartbeat msg_heart) {
 		boolean failsafe2 = msg_heart.system_status == (byte) MAV_STATE.MAV_STATE_CRITICAL;
 		if(failsafe2){
-<<<<<<< HEAD
-			drone.getState().setFailsafe("Failsafe");
-=======
-			drone.state.setWarning("Failsafe");
->>>>>>> 9ef6401c
+			drone.getState().setWarning("Failsafe");
 		}
 	}
 
