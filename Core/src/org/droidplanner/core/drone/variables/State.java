--- conflicted
+++ resolved
@@ -70,17 +70,10 @@
 		}
 	}
 
-<<<<<<< HEAD
-	public void setFailsafe(String newFailsafe) {
-		if (!this.failsafe.equals(newFailsafe)) {
-			this.failsafe = newFailsafe;
-			myDrone.notifyDroneEvent(DroneEventsType.FAILSAFE);
-=======
 	public void setWarning(String newFailsafe) {
 		if (!this.warning.equals(newFailsafe)) {
 			this.warning = newFailsafe;
-			myDrone.events.notifyDroneEvent(DroneEventsType.FAILSAFE);
->>>>>>> 9ef6401c
+			myDrone.notifyDroneEvent(DroneEventsType.FAILSAFE);
 		}
 		watchdog.removeCallbacks(watchdogCallback);
 		this.watchdog.postDelayed(watchdogCallback, failsafeOnScreenTimeout);
