package org.droidplanner.core.drone.variables;

import org.droidplanner.core.drone.DroneInterfaces.DroneEventsType;
import org.droidplanner.core.drone.DroneVariable;
import org.droidplanner.core.model.Drone;
import org.droidplanner.core.parameters.Parameter;

public class Battery extends DroneVariable {
	private double battVolt = -1;
	private double battRemain = -1;
	private double battCurrent = -1;

	public Battery(Drone myDrone) {
		super(myDrone);
	}

	public double getBattVolt() {
		return battVolt;
	}

	public double getBattRemain() {
		return battRemain;
	}

	public double getBattCurrent() {
		return battCurrent;
	}

	public Double getBattDischarge() {
		Parameter battCap = myDrone.getParameters().getParameter("BATT_CAPACITY");
		if (battCap == null || battRemain == -1) {
			return null;			
		}
		return (1-battRemain/100.0)*battCap.value; 
	}
	
	public void setBatteryState(double battVolt, double battRemain, double battCurrent) {
		if (this.battVolt != battVolt | this.battRemain != battRemain
				| this.battCurrent != battCurrent) {
			this.battVolt = battVolt;
			this.battRemain = battRemain;
			this.battCurrent = battCurrent;
			myDrone.notifyDroneEvent(DroneEventsType.BATTERY);
		}
	}

<<<<<<< HEAD
    @Override
    public String toString(){
        return String.format("%2.1fv\n%2.0f%%", battVolt, battRemain);
    }
=======
>>>>>>> acb3894d
}<|MERGE_RESOLUTION|>--- conflicted
+++ resolved
@@ -44,11 +44,4 @@
 		}
 	}
 
-<<<<<<< HEAD
-    @Override
-    public String toString(){
-        return String.format("%2.1fv\n%2.0f%%", battVolt, battRemain);
-    }
-=======
->>>>>>> acb3894d
 }